--- conflicted
+++ resolved
@@ -112,7 +112,6 @@
 	return (longitude >= -180) && (longitude <= 180)
 }
 
-<<<<<<< HEAD
 func ValidateImagePath(imagePath string) error {
 	urlInfo := strings.Split(imagePath, "#")
 	if len(urlInfo) != 2 {
@@ -133,7 +132,8 @@
 		return fmt.Errorf("invalid md5 checksum")
 	}
 	return nil
-=======
+}
+
 func ImagePathParse(imagepath string) (*url.URL, error) {
 	// url.Parse requires the scheme but won't error if
 	// it's not present.
@@ -141,5 +141,4 @@
 		imagepath = "https://" + imagepath
 	}
 	return url.Parse(imagepath)
->>>>>>> 16cde67f
 }