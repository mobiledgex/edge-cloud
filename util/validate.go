--- conflicted
+++ resolved
@@ -4,10 +4,7 @@
 package util
 
 import (
-<<<<<<< HEAD
-=======
 	"encoding/hex"
->>>>>>> 02e88b7c
 	"fmt"
 	"net"
 	"net/url"
