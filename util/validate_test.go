--- conflicted
+++ resolved
@@ -124,7 +124,6 @@
 
 	_, err = VersionParse("2011-1-1")
 	require.NotNil(t, err, "invalid version")
-<<<<<<< HEAD
 
 	err = ValidateImageVersion("2.0.0")
 	require.Nil(t, err, "valid image version")
@@ -137,7 +136,6 @@
 
 	err = ValidateImageVersion(".2.0.0")
 	require.NotNil(t, err, "invalid image version")
-=======
 }
 
 func TestHeatSanitize(t *testing.T) {
@@ -162,5 +160,4 @@
 		str := HeatSanitize(test.name)
 		require.Equal(t, test.expected, str)
 	}
->>>>>>> f79df82a
 }