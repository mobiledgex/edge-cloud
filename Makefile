--- conflicted
+++ resolved
@@ -62,16 +62,14 @@
 doc:
 	make -C edgeproto doc
 
-<<<<<<< HEAD
 lint:
 	prototool lint edgeproto
 	prototool lint d-match-engine
-=======
+
 UNIT_TEST_LOG = /tmp/edge-cloud-unit-test.log
 
 unit-test:
 	go test ./... > $(UNIT_TEST_LOG) || !(grep FAIL $(UNIT_TEST_LOG))
->>>>>>> f624bc53
 
 test:
 	e2e-tests -testfile ./setup-env/e2e-tests/testfiles/regression_group.yml -setupfile ./setup-env/e2e-tests/setups/local_multi.yml
