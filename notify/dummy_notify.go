// Dummy Sender/Receiver for unit testing.
// These are exported because the notify package is meant to be included
// in other processes, so to include these structs in other package's
// unit tests, these test structures must be exported.
package notify

import (
	"fmt"
	"time"

	dmeproto "github.com/mobiledgex/edge-cloud/d-match-engine/dme-proto"
	"github.com/mobiledgex/edge-cloud/edgeproto"
	"github.com/mobiledgex/edge-cloud/log"
)

type DummyHandler struct {
	AppCache             edgeproto.AppCache
	AppInstCache         edgeproto.AppInstCache
	CloudletCache        edgeproto.CloudletCache
	VMPoolCache          edgeproto.VMPoolCache
	FlavorCache          edgeproto.FlavorCache
	ClusterInstCache     edgeproto.ClusterInstCache
	AppInstInfoCache     edgeproto.AppInstInfoCache
	ClusterInstInfoCache edgeproto.ClusterInstInfoCache
	CloudletInfoCache    edgeproto.CloudletInfoCache
	VMPoolInfoCache      edgeproto.VMPoolInfoCache
	AlertCache           edgeproto.AlertCache
	NodeCache            edgeproto.NodeCache
	AutoScalePolicyCache edgeproto.AutoScalePolicyCache
	AutoProvPolicyCache  edgeproto.AutoProvPolicyCache
	TrustPolicyCache     edgeproto.TrustPolicyCache
	DeviceCache          edgeproto.DeviceCache
	frClusterInsts       edgeproto.FreeReservableClusterInstCache
	SettingsCache        edgeproto.SettingsCache
}

func NewDummyHandler() *DummyHandler {
	h := &DummyHandler{}
	edgeproto.InitSettingsCache(&h.SettingsCache)
	edgeproto.InitAppCache(&h.AppCache)
	edgeproto.InitAppInstCache(&h.AppInstCache)
	edgeproto.InitCloudletCache(&h.CloudletCache)
	edgeproto.InitVMPoolCache(&h.VMPoolCache)
	edgeproto.InitAppInstInfoCache(&h.AppInstInfoCache)
	edgeproto.InitClusterInstInfoCache(&h.ClusterInstInfoCache)
	edgeproto.InitCloudletInfoCache(&h.CloudletInfoCache)
	edgeproto.InitVMPoolInfoCache(&h.VMPoolInfoCache)
	edgeproto.InitFlavorCache(&h.FlavorCache)
	edgeproto.InitClusterInstCache(&h.ClusterInstCache)
	edgeproto.InitAlertCache(&h.AlertCache)
	edgeproto.InitNodeCache(&h.NodeCache)
	edgeproto.InitAutoScalePolicyCache(&h.AutoScalePolicyCache)
	edgeproto.InitAutoProvPolicyCache(&h.AutoProvPolicyCache)
	edgeproto.InitTrustPolicyCache(&h.TrustPolicyCache)
	edgeproto.InitDeviceCache(&h.DeviceCache)
	h.frClusterInsts.Init()
	return h
}

func (s *DummyHandler) RegisterServer(mgr *ServerMgr) {
	mgr.RegisterSendSettingsCache(&s.SettingsCache)
	mgr.RegisterSendFlavorCache(&s.FlavorCache)
	mgr.RegisterSendVMPoolCache(&s.VMPoolCache)
	mgr.RegisterSendTrustPolicyCache(&s.TrustPolicyCache)
	mgr.RegisterSendCloudletCache(&s.CloudletCache)
	mgr.RegisterSendCloudletInfoCache(&s.CloudletInfoCache)
	mgr.RegisterSendAutoScalePolicyCache(&s.AutoScalePolicyCache)
	mgr.RegisterSendAutoProvPolicyCache(&s.AutoProvPolicyCache)
	mgr.RegisterSendClusterInstCache(&s.ClusterInstCache)
	mgr.RegisterSendAppCache(&s.AppCache)
	mgr.RegisterSendAppInstCache(&s.AppInstCache)
	mgr.RegisterSendAlertCache(&s.AlertCache)

	mgr.RegisterRecvAppInstInfoCache(&s.AppInstInfoCache)
	mgr.RegisterRecvClusterInstInfoCache(&s.ClusterInstInfoCache)
	mgr.RegisterRecvCloudletInfoCache(&s.CloudletInfoCache)
	mgr.RegisterRecvVMPoolInfoCache(&s.VMPoolInfoCache)
	mgr.RegisterRecvAlertCache(&s.AlertCache)
	mgr.RegisterRecvNodeCache(&s.NodeCache)
	mgr.RegisterRecvDeviceCache(&s.DeviceCache)
}

func (s *DummyHandler) RegisterCRMClient(cl *Client) {
	cl.SetFilterByCloudletKey()
	cl.RegisterSendAppInstInfoCache(&s.AppInstInfoCache)
	cl.RegisterSendClusterInstInfoCache(&s.ClusterInstInfoCache)
	cl.RegisterSendCloudletInfoCache(&s.CloudletInfoCache)
	cl.RegisterSendVMPoolInfoCache(&s.VMPoolInfoCache)
	cl.RegisterSendAlertCache(&s.AlertCache)
	cl.RegisterSendNodeCache(&s.NodeCache)

	cl.RegisterRecvSettingsCache(&s.SettingsCache)
	cl.RegisterRecvAppCache(&s.AppCache)
	cl.RegisterRecvAppInstCache(&s.AppInstCache)
	cl.RegisterRecvCloudletCache(&s.CloudletCache)
	cl.RegisterRecvVMPoolCache(&s.VMPoolCache)
	cl.RegisterRecvFlavorCache(&s.FlavorCache)
	cl.RegisterRecvClusterInstCache(&s.ClusterInstCache)
	cl.RegisterRecvAutoProvPolicyCache(&s.AutoProvPolicyCache)
}

func (s *DummyHandler) RegisterDMEClient(cl *Client) {
	cl.RegisterRecvAppCache(&s.AppCache)
	cl.RegisterRecvAppInstCache(&s.AppInstCache)
	cl.RegisterSendDeviceCache(&s.DeviceCache)
	cl.RegisterRecv(NewClusterInstRecv(&s.frClusterInsts))
}

type CacheType int

const (
	AppType     CacheType = iota
	AppInstType           = iota
	CloudletType
	FlavorType
	ClusterInstType
	AppInstInfoType
	ClusterInstInfoType
	CloudletInfoType
	AlertType
	NodeType
	FreeReservableClusterInstType
	VMPoolType
	VMPoolInfoType
)

type WaitForCache interface {
	GetCount() int
	GetTypeString() string
}

func (s *DummyHandler) WaitFor(typ CacheType, count int) error {
	log.DebugLog(log.DebugLevelInfo, "WaitFor", "cache", typ.String(), "count", count)
	cache := s.GetCache(typ)
	return WaitFor(cache, count)
}

func (s *DummyHandler) GetCache(typ CacheType) WaitForCache {
	var cache WaitForCache
	switch typ {
	case AppType:
		cache = &s.AppCache
	case AppInstType:
		cache = &s.AppInstCache
	case CloudletType:
		cache = &s.CloudletCache
	case VMPoolType:
		cache = &s.VMPoolCache
	case FlavorType:
		cache = &s.FlavorCache
	case ClusterInstType:
		cache = &s.ClusterInstCache
	case AppInstInfoType:
		cache = &s.AppInstInfoCache
	case ClusterInstInfoType:
		cache = &s.ClusterInstInfoCache
	case CloudletInfoType:
		cache = &s.CloudletInfoCache
	case VMPoolInfoType:
		cache = &s.VMPoolInfoCache
	case AlertType:
		cache = &s.AlertCache
	case NodeType:
		cache = &s.NodeCache
	case FreeReservableClusterInstType:
		cache = &s.frClusterInsts
	}
	return cache
}

func (c CacheType) String() string {
	switch c {
	case AppType:
		return "AppCache"
	case AppInstType:
		return "AppInstCache"
	case CloudletType:
		return "CloudletCache"
	case VMPoolType:
		return "VMPoolCache"
	case FlavorType:
		return "FlavorCache"
	case ClusterInstType:
		return "ClusterInstCache"
	case AppInstInfoType:
		return "AppInstCache"
	case ClusterInstInfoType:
		return "ClusterInstCache"
	case CloudletInfoType:
		return "CloudletInfoCache"
	case VMPoolInfoType:
		return "VMPoolInfoCache"
	case AlertType:
		return "AlertCache"
	case NodeType:
		return "NodeCache"
	case FreeReservableClusterInstType:
		return "FreeReservableClusterInstCache"
	}
	return "unknown cache type"
}

func WaitFor(cache WaitForCache, count int) error {
	if cache == nil {
		return nil
	}
	for i := 0; i < 50; i++ {
		if cache.GetCount() == count {
			return nil
		}
		time.Sleep(20 * time.Millisecond)
	}
	log.DebugLog(log.DebugLevelInfo, "Timed out waiting for cache")
	return fmt.Errorf("Timed out waiting for %s count %d", cache.GetTypeString(), count)
}

func (s *DummyHandler) WaitForAppInstInfo(count int) error {
	return WaitFor(&s.AppInstInfoCache, count)
}

func (s *DummyHandler) WaitForClusterInstInfo(count int) error {
	return WaitFor(&s.ClusterInstInfoCache, count)
}

func (s *DummyHandler) WaitForCloudletInfo(count int) error {
	return WaitFor(&s.CloudletInfoCache, count)
}

func (s *DummyHandler) WaitForVMPoolInfo(count int) error {
	return WaitFor(&s.VMPoolInfoCache, count)
}

func (s *DummyHandler) WaitForApps(count int) error {
	return WaitFor(&s.AppCache, count)
}

func (s *DummyHandler) WaitForAppInsts(count int) error {
	return WaitFor(&s.AppInstCache, count)
}

func (s *DummyHandler) WaitForCloudlets(count int) error {
	return WaitFor(&s.CloudletCache, count)
}

func (s *DummyHandler) WaitForVMPools(count int) error {
	return WaitFor(&s.VMPoolCache, count)
}

func (s *DummyHandler) WaitForFlavors(count int) error {
	return WaitFor(&s.FlavorCache, count)
}

func (s *DummyHandler) WaitForClusterInsts(count int) error {
	return WaitFor(&s.ClusterInstCache, count)
}

func (s *DummyHandler) WaitForAlerts(count int) error {
	return s.WaitFor(AlertType, count)
}

<<<<<<< HEAD
func (s *DummyHandler) WaitForCloudletState(key *edgeproto.CloudletKey, state edgeproto.CloudletState) error {
	lastState := edgeproto.CloudletState_CLOUDLET_STATE_UNKNOWN
=======
func (s *DummyHandler) WaitForCloudletState(key *edgeproto.CloudletKey, state dmeproto.CloudletState, version string) error {
	lastState := dmeproto.CloudletState_CLOUDLET_STATE_UNKNOWN
>>>>>>> 6196ba22
	for i := 0; i < 100; i++ {
		cloudletInfo := edgeproto.CloudletInfo{}
		if s.CloudletInfoCache.Get(key, &cloudletInfo) {
			if cloudletInfo.State == state {
				return nil
			}
			lastState = cloudletInfo.State
		}
		time.Sleep(10 * time.Millisecond)
	}

	return fmt.Errorf("Unable to get desired cloudletInfo state, actual state %s, desired state %s", lastState, state)
}

func (s *DummyHandler) GetCloudletDetails(key *edgeproto.CloudletKey) (string, int64, error) {
	for _, data := range s.NodeCache.Objs {
		obj := data.Obj
		if obj.Key.Type != "crm" {
			continue
		}
		if obj.Key.CloudletKey != *key {
			continue
		}
		return obj.ContainerVersion, obj.NotifyId, nil
	}
	return "", -1, fmt.Errorf("Unable to find cloudlet in node list")
}

func (s *DummyHandler) WaitForDevices(count int) {
	WaitFor(&s.DeviceCache, count)
}

func (s *Client) WaitForConnect(connect uint64) {
	for i := 0; i < 10; i++ {
		if s.sendrecv.stats.Connects == connect {
			break
		}
		time.Sleep(50 * time.Millisecond)
	}
}

func (mgr *ServerMgr) WaitServerCount(count int) {
	for i := 0; i < 50; i++ {
		mgr.mux.Lock()
		cnt := len(mgr.table)
		mgr.mux.Unlock()
		if cnt == count {
			break
		}
		time.Sleep(20 * time.Millisecond)
	}
}

func (s *DummyHandler) WaitForClusterInstInfoState(key *edgeproto.ClusterInstKey, state edgeproto.TrackedState) error {
	lastState := edgeproto.TrackedState_TRACKED_STATE_UNKNOWN
	for i := 0; i < 100; i++ {
		clusterInstInfo := edgeproto.ClusterInstInfo{}
		if s.ClusterInstInfoCache.Get(key, &clusterInstInfo) {
			if clusterInstInfo.State == state {
				return nil
			}
			lastState = clusterInstInfo.State
		}
		time.Sleep(10 * time.Millisecond)
	}

	return fmt.Errorf("Unable to get desired clusterInstInfo state, actual state %s, desired state %s", lastState, state)
}<|MERGE_RESOLUTION|>--- conflicted
+++ resolved
@@ -258,13 +258,8 @@
 	return s.WaitFor(AlertType, count)
 }
 
-<<<<<<< HEAD
-func (s *DummyHandler) WaitForCloudletState(key *edgeproto.CloudletKey, state edgeproto.CloudletState) error {
-	lastState := edgeproto.CloudletState_CLOUDLET_STATE_UNKNOWN
-=======
-func (s *DummyHandler) WaitForCloudletState(key *edgeproto.CloudletKey, state dmeproto.CloudletState, version string) error {
+func (s *DummyHandler) WaitForCloudletState(key *edgeproto.CloudletKey, state dmeproto.CloudletState) error {
 	lastState := dmeproto.CloudletState_CLOUDLET_STATE_UNKNOWN
->>>>>>> 6196ba22
 	for i := 0; i < 100; i++ {
 		cloudletInfo := edgeproto.CloudletInfo{}
 		if s.CloudletInfoCache.Get(key, &cloudletInfo) {
