// Dummy Sender/Receiver for unit testing.
// These are exported because the notify package is meant to be included
// in other processes, so to include these structs in other package's
// unit tests, these test structures must be exported.
package notify

import (
	"fmt"
	"time"

	dmeproto "github.com/mobiledgex/edge-cloud/d-match-engine/dme-proto"
	"github.com/mobiledgex/edge-cloud/edgeproto"
	"github.com/mobiledgex/edge-cloud/log"
)

type DummyHandler struct {
<<<<<<< HEAD
	AppCache                  edgeproto.AppCache
	AppInstCache              edgeproto.AppInstCache
	CloudletCache             edgeproto.CloudletCache
	VMPoolCache               edgeproto.VMPoolCache
	GPUDriverCache            edgeproto.GPUDriverCache
	FlavorCache               edgeproto.FlavorCache
	ClusterInstCache          edgeproto.ClusterInstCache
	AppInstInfoCache          edgeproto.AppInstInfoCache
	ClusterInstInfoCache      edgeproto.ClusterInstInfoCache
	CloudletInfoCache         edgeproto.CloudletInfoCache
	VMPoolInfoCache           edgeproto.VMPoolInfoCache
	AlertCache                edgeproto.AlertCache
	NodeCache                 edgeproto.NodeCache
	AutoScalePolicyCache      edgeproto.AutoScalePolicyCache
	AutoProvPolicyCache       edgeproto.AutoProvPolicyCache
	TrustPolicyCache          edgeproto.TrustPolicyCache
	TrustPolicyExceptionCache edgeproto.TrustPolicyExceptionCache
	CloudletPoolCache         edgeproto.CloudletPoolCache
	DeviceCache               edgeproto.DeviceCache
	frClusterInsts            edgeproto.FreeReservableClusterInstCache
	SettingsCache             edgeproto.SettingsCache
=======
	AppCache             edgeproto.AppCache
	AppInstCache         edgeproto.AppInstCache
	CloudletCache        edgeproto.CloudletCache
	VMPoolCache          edgeproto.VMPoolCache
	GPUDriverCache       edgeproto.GPUDriverCache
	FlavorCache          edgeproto.FlavorCache
	ClusterInstCache     edgeproto.ClusterInstCache
	AppInstInfoCache     edgeproto.AppInstInfoCache
	ClusterInstInfoCache edgeproto.ClusterInstInfoCache
	CloudletInfoCache    edgeproto.CloudletInfoCache
	VMPoolInfoCache      edgeproto.VMPoolInfoCache
	AlertCache           edgeproto.AlertCache
	NodeCache            edgeproto.NodeCache
	AutoScalePolicyCache edgeproto.AutoScalePolicyCache
	AutoProvPolicyCache  edgeproto.AutoProvPolicyCache
	TrustPolicyCache     edgeproto.TrustPolicyCache
	DeviceCache          edgeproto.DeviceCache
	frClusterInsts       edgeproto.FreeReservableClusterInstCache
	SettingsCache        edgeproto.SettingsCache
	NetworkCache         edgeproto.NetworkCache
>>>>>>> 6734d305
}

func NewDummyHandler() *DummyHandler {
	h := &DummyHandler{}
	edgeproto.InitSettingsCache(&h.SettingsCache)
	edgeproto.InitAppCache(&h.AppCache)
	edgeproto.InitAppInstCache(&h.AppInstCache)
	edgeproto.InitCloudletCache(&h.CloudletCache)
	edgeproto.InitVMPoolCache(&h.VMPoolCache)
	edgeproto.InitGPUDriverCache(&h.GPUDriverCache)
	edgeproto.InitAppInstInfoCache(&h.AppInstInfoCache)
	edgeproto.InitClusterInstInfoCache(&h.ClusterInstInfoCache)
	edgeproto.InitCloudletInfoCache(&h.CloudletInfoCache)
	edgeproto.InitVMPoolInfoCache(&h.VMPoolInfoCache)
	edgeproto.InitFlavorCache(&h.FlavorCache)
	edgeproto.InitClusterInstCache(&h.ClusterInstCache)
	edgeproto.InitAlertCache(&h.AlertCache)
	edgeproto.InitNodeCache(&h.NodeCache)
	edgeproto.InitAutoScalePolicyCache(&h.AutoScalePolicyCache)
	edgeproto.InitAutoProvPolicyCache(&h.AutoProvPolicyCache)
	edgeproto.InitTrustPolicyCache(&h.TrustPolicyCache)
	edgeproto.InitTrustPolicyExceptionCache(&h.TrustPolicyExceptionCache)
	edgeproto.InitCloudletPoolCache(&h.CloudletPoolCache)
	edgeproto.InitDeviceCache(&h.DeviceCache)
	edgeproto.InitNetworkCache(&h.NetworkCache)
	h.frClusterInsts.Init()
	return h
}

func (s *DummyHandler) RegisterServer(mgr *ServerMgr) {
	mgr.RegisterSendSettingsCache(&s.SettingsCache)
	mgr.RegisterSendFlavorCache(&s.FlavorCache)
	mgr.RegisterSendVMPoolCache(&s.VMPoolCache)
	mgr.RegisterSendGPUDriverCache(&s.GPUDriverCache)
	mgr.RegisterSendTrustPolicyCache(&s.TrustPolicyCache)
	mgr.RegisterSendTrustPolicyExceptionCache(&s.TrustPolicyExceptionCache)
	mgr.RegisterSendCloudletPoolCache(&s.CloudletPoolCache)
	mgr.RegisterSendCloudletCache(&s.CloudletCache)
	mgr.RegisterSendCloudletInfoCache(&s.CloudletInfoCache)
	mgr.RegisterSendAutoScalePolicyCache(&s.AutoScalePolicyCache)
	mgr.RegisterSendAutoProvPolicyCache(&s.AutoProvPolicyCache)
	mgr.RegisterSendNetworkCache(&s.NetworkCache)
	mgr.RegisterSendClusterInstCache(&s.ClusterInstCache)
	mgr.RegisterSendAppCache(&s.AppCache)
	mgr.RegisterSendAppInstCache(&s.AppInstCache)
	mgr.RegisterSendAlertCache(&s.AlertCache)

	mgr.RegisterRecvAppInstInfoCache(&s.AppInstInfoCache)
	mgr.RegisterRecvClusterInstInfoCache(&s.ClusterInstInfoCache)
	mgr.RegisterRecvCloudletInfoCache(&s.CloudletInfoCache)
	mgr.RegisterRecvVMPoolInfoCache(&s.VMPoolInfoCache)
	mgr.RegisterRecvAlertCache(&s.AlertCache)
	mgr.RegisterRecvNodeCache(&s.NodeCache)
	mgr.RegisterRecvDeviceCache(&s.DeviceCache)
}

func (s *DummyHandler) RegisterCRMClient(cl *Client) {
	cl.SetFilterByCloudletKey()
	cl.RegisterSendAppInstInfoCache(&s.AppInstInfoCache)
	cl.RegisterSendClusterInstInfoCache(&s.ClusterInstInfoCache)
	cl.RegisterSendCloudletInfoCache(&s.CloudletInfoCache)
	cl.RegisterSendVMPoolInfoCache(&s.VMPoolInfoCache)
	cl.RegisterSendAlertCache(&s.AlertCache)
	cl.RegisterSendNodeCache(&s.NodeCache)

	cl.RegisterRecvSettingsCache(&s.SettingsCache)
	cl.RegisterRecvAppCache(&s.AppCache)
	cl.RegisterRecvAppInstCache(&s.AppInstCache)
	cl.RegisterRecvCloudletCache(&s.CloudletCache)
	cl.RegisterRecvVMPoolCache(&s.VMPoolCache)
	cl.RegisterRecvGPUDriverCache(&s.GPUDriverCache)
	cl.RegisterRecvFlavorCache(&s.FlavorCache)
	cl.RegisterRecvClusterInstCache(&s.ClusterInstCache)
	cl.RegisterRecvAutoProvPolicyCache(&s.AutoProvPolicyCache)
	cl.RegisterRecvNetworkCache(&s.NetworkCache)
}

func (s *DummyHandler) RegisterDMEClient(cl *Client) {
	cl.RegisterRecvAppCache(&s.AppCache)
	cl.RegisterRecvAppInstCache(&s.AppInstCache)
	cl.RegisterSendDeviceCache(&s.DeviceCache)
	cl.RegisterRecv(NewClusterInstRecv(&s.frClusterInsts))
}

type CacheType int

const (
	AppType     CacheType = iota
	AppInstType           = iota
	CloudletType
	FlavorType
	ClusterInstType
	AppInstInfoType
	ClusterInstInfoType
	CloudletInfoType
	AlertType
	NodeType
	FreeReservableClusterInstType
	VMPoolType
	VMPoolInfoType
	GPUDriverType
	NetworkType
)

type WaitForCache interface {
	GetCount() int
	GetTypeString() string
}

func (s *DummyHandler) WaitFor(typ CacheType, count int) error {
	log.DebugLog(log.DebugLevelInfo, "WaitFor", "cache", typ.String(), "count", count)
	cache := s.GetCache(typ)
	return WaitFor(cache, count)
}

func (s *DummyHandler) GetCache(typ CacheType) WaitForCache {
	var cache WaitForCache
	switch typ {
	case AppType:
		cache = &s.AppCache
	case AppInstType:
		cache = &s.AppInstCache
	case CloudletType:
		cache = &s.CloudletCache
	case VMPoolType:
		cache = &s.VMPoolCache
	case GPUDriverType:
		cache = &s.GPUDriverCache
	case FlavorType:
		cache = &s.FlavorCache
	case ClusterInstType:
		cache = &s.ClusterInstCache
	case AppInstInfoType:
		cache = &s.AppInstInfoCache
	case ClusterInstInfoType:
		cache = &s.ClusterInstInfoCache
	case CloudletInfoType:
		cache = &s.CloudletInfoCache
	case VMPoolInfoType:
		cache = &s.VMPoolInfoCache
	case AlertType:
		cache = &s.AlertCache
	case NodeType:
		cache = &s.NodeCache
	case FreeReservableClusterInstType:
		cache = &s.frClusterInsts
	case NetworkType:
		cache = &s.NetworkCache
	}

	return cache
}

func (c CacheType) String() string {
	switch c {
	case AppType:
		return "AppCache"
	case AppInstType:
		return "AppInstCache"
	case CloudletType:
		return "CloudletCache"
	case VMPoolType:
		return "VMPoolCache"
	case GPUDriverType:
		return "GPUDriverCache"
	case FlavorType:
		return "FlavorCache"
	case ClusterInstType:
		return "ClusterInstCache"
	case AppInstInfoType:
		return "AppInstCache"
	case ClusterInstInfoType:
		return "ClusterInstCache"
	case CloudletInfoType:
		return "CloudletInfoCache"
	case VMPoolInfoType:
		return "VMPoolInfoCache"
	case AlertType:
		return "AlertCache"
	case NodeType:
		return "NodeCache"
	case FreeReservableClusterInstType:
		return "FreeReservableClusterInstCache"
	case NetworkType:
		return "NetworkCache"
	}
	return "unknown cache type"
}

func WaitFor(cache WaitForCache, count int) error {
	if cache == nil {
		return nil
	}
	for i := 0; i < 50; i++ {
		if cache.GetCount() == count {
			return nil
		}
		time.Sleep(20 * time.Millisecond)
	}
	log.DebugLog(log.DebugLevelInfo, "Timed out waiting for cache")
	return fmt.Errorf("Timed out waiting for %s count %d", cache.GetTypeString(), count)
}

func (s *DummyHandler) WaitForAppInstInfo(count int) error {
	return WaitFor(&s.AppInstInfoCache, count)
}

func (s *DummyHandler) WaitForClusterInstInfo(count int) error {
	return WaitFor(&s.ClusterInstInfoCache, count)
}

func (s *DummyHandler) WaitForCloudletInfo(count int) error {
	return WaitFor(&s.CloudletInfoCache, count)
}

func (s *DummyHandler) WaitForVMPoolInfo(count int) error {
	return WaitFor(&s.VMPoolInfoCache, count)
}

func (s *DummyHandler) WaitForApps(count int) error {
	return WaitFor(&s.AppCache, count)
}

func (s *DummyHandler) WaitForAppInsts(count int) error {
	return WaitFor(&s.AppInstCache, count)
}

func (s *DummyHandler) WaitForCloudlets(count int) error {
	return WaitFor(&s.CloudletCache, count)
}

func (s *DummyHandler) WaitForVMPools(count int) error {
	return WaitFor(&s.VMPoolCache, count)
}

func (s *DummyHandler) WaitForGPUDrivers(count int) error {
	return WaitFor(&s.GPUDriverCache, count)
}

func (s *DummyHandler) WaitForFlavors(count int) error {
	return WaitFor(&s.FlavorCache, count)
}

func (s *DummyHandler) WaitForClusterInsts(count int) error {
	return WaitFor(&s.ClusterInstCache, count)
}

func (s *DummyHandler) WaitForAlerts(count int) error {
	return s.WaitFor(AlertType, count)
}

func (s *DummyHandler) WaitForNetworks(count int) error {
	return s.WaitFor(NetworkType, count)
}

func (s *DummyHandler) WaitForCloudletState(key *edgeproto.CloudletKey, state dmeproto.CloudletState) error {
	lastState := dmeproto.CloudletState_CLOUDLET_STATE_UNKNOWN
	for i := 0; i < 100; i++ {
		cloudletInfo := edgeproto.CloudletInfo{}
		if s.CloudletInfoCache.Get(key, &cloudletInfo) {
			if cloudletInfo.State == state {
				return nil
			}
			lastState = cloudletInfo.State
		}
		time.Sleep(30 * time.Millisecond)
	}

	return fmt.Errorf("Unable to get desired cloudletInfo state, actual state %s, desired state %s", lastState, state)
}

func (s *DummyHandler) GetCloudletDetails(key *edgeproto.CloudletKey) (string, int64, error) {
	for _, data := range s.NodeCache.Objs {
		obj := data.Obj
		if obj.Key.Type != "crm" {
			continue
		}
		if obj.Key.CloudletKey != *key {
			continue
		}
		return obj.ContainerVersion, obj.NotifyId, nil
	}
	return "", -1, fmt.Errorf("Unable to find cloudlet in node list")
}

func (s *DummyHandler) WaitForDevices(count int) {
	WaitFor(&s.DeviceCache, count)
}

func (s *Client) WaitForConnect(connect uint64) {
	for i := 0; i < 10; i++ {
		if s.sendrecv.stats.Connects == connect {
			break
		}
		time.Sleep(50 * time.Millisecond)
	}
}

func (mgr *ServerMgr) WaitServerCount(count int) {
	for i := 0; i < 50; i++ {
		mgr.mux.Lock()
		cnt := len(mgr.table)
		mgr.mux.Unlock()
		if cnt == count {
			break
		}
		time.Sleep(20 * time.Millisecond)
	}
}<|MERGE_RESOLUTION|>--- conflicted
+++ resolved
@@ -14,7 +14,6 @@
 )
 
 type DummyHandler struct {
-<<<<<<< HEAD
 	AppCache                  edgeproto.AppCache
 	AppInstCache              edgeproto.AppInstCache
 	CloudletCache             edgeproto.CloudletCache
@@ -36,28 +35,7 @@
 	DeviceCache               edgeproto.DeviceCache
 	frClusterInsts            edgeproto.FreeReservableClusterInstCache
 	SettingsCache             edgeproto.SettingsCache
-=======
-	AppCache             edgeproto.AppCache
-	AppInstCache         edgeproto.AppInstCache
-	CloudletCache        edgeproto.CloudletCache
-	VMPoolCache          edgeproto.VMPoolCache
-	GPUDriverCache       edgeproto.GPUDriverCache
-	FlavorCache          edgeproto.FlavorCache
-	ClusterInstCache     edgeproto.ClusterInstCache
-	AppInstInfoCache     edgeproto.AppInstInfoCache
-	ClusterInstInfoCache edgeproto.ClusterInstInfoCache
-	CloudletInfoCache    edgeproto.CloudletInfoCache
-	VMPoolInfoCache      edgeproto.VMPoolInfoCache
-	AlertCache           edgeproto.AlertCache
-	NodeCache            edgeproto.NodeCache
-	AutoScalePolicyCache edgeproto.AutoScalePolicyCache
-	AutoProvPolicyCache  edgeproto.AutoProvPolicyCache
-	TrustPolicyCache     edgeproto.TrustPolicyCache
-	DeviceCache          edgeproto.DeviceCache
-	frClusterInsts       edgeproto.FreeReservableClusterInstCache
-	SettingsCache        edgeproto.SettingsCache
-	NetworkCache         edgeproto.NetworkCache
->>>>>>> 6734d305
+	NetworkCache              edgeproto.NetworkCache
 }
 
 func NewDummyHandler() *DummyHandler {
