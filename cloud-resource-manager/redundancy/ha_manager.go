--- conflicted
+++ resolved
@@ -26,19 +26,7 @@
 }
 
 type HighAvailabilityManager struct {
-<<<<<<< HEAD
-	redisCfg               rediscache.RedisConfig
-	nodeGroupKey           string
-	redisClient            *redis.Client
-	HARole                 string
-	HAEnabled              bool
-	activeDuration         time.Duration
-	activePollInterval     time.Duration
-	PlatformInstanceActive bool
-	haWatcher              HAWatcher
-	nodeMgr                *node.NodeMgr
-=======
-	redisAddr                  string
+	redisCfg                   rediscache.RedisConfig
 	nodeGroupKey               string
 	redisClient                *redis.Client
 	HARole                     string
@@ -50,7 +38,6 @@
 	RedisConnectionFailed      bool // used when primary becomes active due to redis unavailability
 	haWatcher                  HAWatcher
 	nodeMgr                    *node.NodeMgr
->>>>>>> e619b344
 }
 
 func (s *HighAvailabilityManager) InitFlags() {
@@ -77,8 +64,7 @@
 	}
 	s.HAEnabled = true
 
-	var err error
-	s.redisClient, err = rediscache.NewClient(&s.redisCfg)
+	err := s.connectRedis(ctx)
 	if err != nil {
 		s.updateRedisFailed(ctx, true, err)
 		log.SpanLog(ctx, log.DebugLevelInfo, "connectRedis failed", "err", err)
@@ -94,10 +80,6 @@
 		s.PlatformInstanceActive, err = s.tryActive(ctx)
 		return err
 	}
-<<<<<<< HEAD
-	if err := rediscache.IsServerReady(s.redisClient, rediscache.MaxRedisWait); err != nil {
-		return err
-=======
 	return nil
 }
 
@@ -108,41 +90,25 @@
 	}
 	if err != nil {
 		return fmt.Errorf("%s - %v", RedisPingFail, err)
->>>>>>> e619b344
-	}
-
-<<<<<<< HEAD
-	s.PlatformInstanceActive = s.tryActive(ctx)
+	}
 	return nil
-=======
+}
+
 func (s *HighAvailabilityManager) connectRedis(ctx context.Context) error {
 	log.SpanLog(ctx, log.DebugLevelInfra, "connectRedis")
-	if s.redisAddr == "" {
-		return fmt.Errorf("Redis address not specified")
-	}
-	if s.nodeGroupKey == "" {
-		return fmt.Errorf("group key node not specified")
-	}
-	s.redisClient = redis.NewClient(&redis.Options{
-		Addr: s.redisAddr,
-	})
-	start := time.Now()
 	var err error
-	for {
-		err = s.pingRedis(ctx, true)
-		if err == nil {
-			return nil
-		}
-		elapsed := time.Since(start)
-		if elapsed >= (MaxRedisWait) {
-			log.SpanLog(ctx, log.DebugLevelInfra, "redis wait timed out", "err", err)
-			break
-		}
-		time.Sleep(200 * time.Millisecond)
-	}
-	log.SpanLog(ctx, log.DebugLevelInfra, "pingRedis failed", "err", err)
-	return fmt.Errorf("pingRedis failed - %v", err)
->>>>>>> e619b344
+	s.redisClient, err = rediscache.NewClient(&s.redisCfg)
+	if err != nil {
+		return err
+	}
+
+	err = rediscache.IsServerReady(s.redisClient, rediscache.MaxRedisWait)
+	if err != nil {
+		log.SpanLog(ctx, log.DebugLevelInfra, "pingRedis failed", "err", err)
+		return err
+	}
+	log.SpanLog(ctx, log.DebugLevelInfra, "redis ping done successfully")
+	return nil
 }
 
 // TryActive is called on startup
@@ -167,15 +133,11 @@
 	}
 	v, err := s.redisClient.SetNX(s.nodeGroupKey, s.HARole, s.activeDuration).Result()
 	if err != nil {
-<<<<<<< HEAD
-		log.SpanLog(ctx, log.DebugLevelInfra, "tryActive setNX error", "key", s.nodeGroupKey, "v", v, "err", err)
-=======
 		// don't log this if the redis is already down because it result in excessive logs
 		if !s.RedisConnectionFailed {
-			log.SpanLog(ctx, log.DebugLevelInfra, "tryActive setNX error", "key", s.nodeGroupKey, "cmd", cmd, "v", v, "err", err)
+			log.SpanLog(ctx, log.DebugLevelInfra, "tryActive setNX error", "key", s.nodeGroupKey, "v", v, "err", err)
 		}
 		return false, err
->>>>>>> e619b344
 	}
 	return v, nil
 }
@@ -184,18 +146,13 @@
 
 	v, err := s.redisClient.Get(s.nodeGroupKey).Result()
 	if err != nil {
-<<<<<<< HEAD
-		log.SpanLog(ctx, log.DebugLevelInfra, "CheckActive error", "key", s.nodeGroupKey, "v", v, "err", err)
-		return false
-=======
 		if err == redis.Nil {
 			log.SpanLog(ctx, log.DebugLevelInfra, "CheckActive - key does not exist -- neither unit is active")
 			return false, nil
 		} else {
-			log.SpanLog(ctx, log.DebugLevelInfra, "CheckActive error", "key", s.nodeGroupKey, "cmd", cmd, "v", v, "err", err)
+			log.SpanLog(ctx, log.DebugLevelInfra, "CheckActive error", "key", s.nodeGroupKey, "v", v, "err", err)
 			return false, err
 		}
->>>>>>> e619b344
 	}
 	isActive := v == s.HARole
 	return isActive, nil
