--- conflicted
+++ resolved
@@ -21,18 +21,13 @@
 var UseInternalPortInContainer = "internalPort"
 var UsePublicPortInContainer = "publicPort"
 
-<<<<<<< HEAD
 type DockerNetworkingMode string
 
 var DockerHostMode DockerNetworkingMode = "hostMode"
 var DockerBridgeMode DockerNetworkingMode = "bridgeMode"
 
-func GetContainerName(app *edgeproto.App) string {
-	return util.DNSSanitize(app.Key.Name + app.Key.Version)
-=======
 func GetContainerName(appKey *edgeproto.AppKey) string {
 	return util.DNSSanitize(appKey.Name + appKey.Version)
->>>>>>> 9b973158
 }
 
 // Helper function that generates the ports string for docker command
@@ -230,13 +225,8 @@
 	image := app.ImagePath
 	name := GetContainerName(&app.Key)
 	if app.DeploymentManifest == "" {
-<<<<<<< HEAD
-		cmd := fmt.Sprintf("docker run -d --restart=unless-stopped --network=host --name=%s %s %s", GetContainerName(app), image, app.Command)
+		cmd := fmt.Sprintf("docker run -d --restart=unless-stopped --network=host --name=%s %s %s", GetContainerName(app.Key), image, app.Command)
 		if networkMode == DockerBridgeMode {
-=======
-		cmd := fmt.Sprintf("docker run -d --restart=unless-stopped --network=host --name=%s %s %s", GetContainerName(&app.Key), image, app.Command)
-		if app.AccessType == edgeproto.AccessType_ACCESS_TYPE_LOAD_BALANCER {
->>>>>>> 9b973158
 			cmd = fmt.Sprintf("docker run -d -l edge-cloud --restart=unless-stopped --name=%s %s %s %s", name,
 				strings.Join(GetDockerPortString(appInst.MappedPorts, UsePublicPortInContainer, dme.LProto_L_PROTO_UNKNOWN, cloudcommon.IPAddrDockerHost), " "), image, app.Command)
 		}
@@ -340,11 +330,7 @@
 	return nil
 }
 
-<<<<<<< HEAD
-func GetAppInstRuntime(client ssh.Client, app *edgeproto.App, appInst *edgeproto.AppInst) (*edgeproto.AppInstRuntime, error) {
-=======
-func GetAppInstRuntime(ctx context.Context, client pc.PlatformClient, app *edgeproto.App, appInst *edgeproto.AppInst) (*edgeproto.AppInstRuntime, error) {
->>>>>>> 9b973158
+func GetAppInstRuntime(ctx context.Context, client ssh.Client, app *edgeproto.App, appInst *edgeproto.AppInst) (*edgeproto.AppInstRuntime, error) {
 	rt := &edgeproto.AppInstRuntime{}
 	rt.ContainerIds = make([]string, 0)
 
