package accessapi

import (
	"context"
	"fmt"
	"os/exec"
	"strings"

	"github.com/cloudflare/cloudflare-go"
	"github.com/mobiledgex/edge-cloud/cloud-resource-manager/chefmgmt"
	"github.com/mobiledgex/edge-cloud/cloud-resource-manager/cloudflaremgmt"
	pfutils "github.com/mobiledgex/edge-cloud/cloud-resource-manager/platform/utils"
	"github.com/mobiledgex/edge-cloud/cloudcommon"
	"github.com/mobiledgex/edge-cloud/cloudcommon/node"
	"github.com/mobiledgex/edge-cloud/edgeproto"
	"github.com/mobiledgex/edge-cloud/gcs"
	"github.com/mobiledgex/edge-cloud/vault"
)

// This is a global in order to cache it across all platforms in the Controller.
var cloudflareApi *cloudflare.API

// VaultClient implements platform.AccessApi for access from the Controller
// directly to Vault. In some cases it may require loading the platform
// specific plugin.
// VaultClient should only be used in the context of the Controller.
type VaultClient struct {
	cloudlet      *edgeproto.Cloudlet
	vaultConfig   *vault.Config
	region        string
	cloudflareApi *cloudflare.API
}

func NewVaultClient(cloudlet *edgeproto.Cloudlet, vaultConfig *vault.Config, region string) *VaultClient {
	return &VaultClient{
		cloudlet:    cloudlet,
		vaultConfig: vaultConfig,
		region:      region,
	}
}

func (s *VaultClient) GetCloudletAccessVars(ctx context.Context) (map[string]string, error) {
	// Platform-specific implementation.
	cloudletPlatform, err := pfutils.GetPlatform(ctx, s.cloudlet.PlatformType.String(), nil)
	if err != nil {
		return nil, err
	}
	return cloudletPlatform.GetAccessData(ctx, s.cloudlet, s.region, s.vaultConfig, GetCloudletAccessVars, nil)
}

func (s *VaultClient) GetRegistryAuth(ctx context.Context, imgUrl string) (*cloudcommon.RegistryAuth, error) {
	return cloudcommon.GetRegistryAuth(ctx, imgUrl, s.vaultConfig)
}

func (s *VaultClient) SignSSHKey(ctx context.Context, publicKey string) (string, error) {
	// Signed ssh keys should have a short valid time
	return vault.SignSSHKey(s.vaultConfig, publicKey)
}

func (s *VaultClient) GetSSHPublicKey(ctx context.Context) (string, error) {
	cmd := exec.Command("curl", "-s", fmt.Sprintf("%s/v1/ssh/public_key", s.vaultConfig.Addr))
	out, err := cmd.CombinedOutput()
	if err != nil {
		return "", fmt.Errorf("failed to get vault ssh cert: %s, %v", string(out), err)
	}
	if !strings.Contains(string(out), "ssh-rsa") {
		return "", fmt.Errorf("invalid vault ssh cert: %s", string(out))
	}
	return string(out), nil
}

func (s *VaultClient) GetOldSSHKey(ctx context.Context) (*vault.MEXKey, error) {
	// This is supported for upgrading old VMs only.
	vaultPath := "/secret/data/keys/id_rsa_mex"
	key := &vault.MEXKey{}
	err := vault.GetData(s.vaultConfig, vaultPath, 0, key)
	if err != nil {
		return nil, fmt.Errorf("failed to get mex key for %s, %v", vaultPath, err)
	}
	return key, nil
}

func (s *VaultClient) GetChefAuthKey(ctx context.Context) (*chefmgmt.ChefAuthKey, error) {
	// TODO: maintain a Cloudlet-specific API key
	auth, err := chefmgmt.GetChefAuthKeys(ctx, s.vaultConfig)
	if err != nil {
		return nil, err
	}
	return auth, nil
}

func (s *VaultClient) getCloudflareApi() (*cloudflare.API, error) {
	if cloudflareApi != nil {
		return cloudflareApi, nil
	}
	vaultPath := "/secret/data/cloudlet/openstack/mexenv.json"
	vars, err := vault.GetEnvVars(s.vaultConfig, vaultPath)
	if err != nil {
		return nil, err
	}
	api, err := cloudflare.New(vars["MEX_CF_KEY"], vars["MEX_CF_USER"])
	if err != nil {
		return nil, err
	}
	cloudflareApi = api
	return cloudflareApi, nil
}

func (s *VaultClient) CreateOrUpdateDNSRecord(ctx context.Context, zone, name, rtype, content string, ttl int, proxy bool) error {
	api, err := s.getCloudflareApi()
	if err != nil {
		return err
	}
	// TODO: validate parameters are ok for this cloudlet
	return cloudflaremgmt.CreateOrUpdateDNSRecord(ctx, api, zone, name, rtype, content, ttl, proxy)
}

func (s *VaultClient) GetDNSRecords(ctx context.Context, zone, fqdn string) ([]cloudflare.DNSRecord, error) {
	api, err := s.getCloudflareApi()
	if err != nil {
		return nil, err
	}
	// TODO: validate parameters are ok for this cloudlet
	return cloudflaremgmt.GetDNSRecords(ctx, api, zone, fqdn)
}

func (s *VaultClient) DeleteDNSRecord(ctx context.Context, zone, recordID string) error {
	api, err := s.getCloudflareApi()
	if err != nil {
		return err
	}
	// TODO: validate parameters are ok for this cloudlet
	return cloudflaremgmt.DeleteDNSRecord(ctx, api, zone, recordID)
}

func (s *VaultClient) GetSessionTokens(ctx context.Context, arg []byte) (map[string]string, error) {
	// Platform-specific implementation
	cloudletPlatform, err := pfutils.GetPlatform(ctx, s.cloudlet.PlatformType.String(), nil)
	if err != nil {
		return nil, err
	}
	return cloudletPlatform.GetAccessData(ctx, s.cloudlet, s.region, s.vaultConfig, GetSessionTokens, arg)
}

func (s *VaultClient) GetPublicCert(ctx context.Context, commonName string) (*vault.PublicCert, error) {
	publicCert, err := vault.GetPublicCert(s.vaultConfig, commonName)
	if err != nil {
		return nil, err
	}
	return publicCert, nil
}

<<<<<<< HEAD
func (s *VaultClient) GetGCSCreds(ctx context.Context) ([]byte, error) {
	creds, err := gcs.GetGCSCreds(ctx, s.vaultConfig)
	if err != nil {
		return nil, err
	}
	return creds, nil
=======
func (s *VaultClient) GetKafkaCreds(ctx context.Context) (*node.KafkaCreds, error) {
	path := node.GetKafkaVaultPath(s.region, s.cloudlet.Key.Name, s.cloudlet.Key.Organization)
	creds := node.KafkaCreds{}
	err := vault.GetData(s.vaultConfig, path, 0, &creds)
	if err != nil {
		return nil, fmt.Errorf("failed to get kafka credentials at %s, %v", path, err)
	}
	return &creds, nil

>>>>>>> c499f464
}<|MERGE_RESOLUTION|>--- conflicted
+++ resolved
@@ -150,14 +150,6 @@
 	return publicCert, nil
 }
 
-<<<<<<< HEAD
-func (s *VaultClient) GetGCSCreds(ctx context.Context) ([]byte, error) {
-	creds, err := gcs.GetGCSCreds(ctx, s.vaultConfig)
-	if err != nil {
-		return nil, err
-	}
-	return creds, nil
-=======
 func (s *VaultClient) GetKafkaCreds(ctx context.Context) (*node.KafkaCreds, error) {
 	path := node.GetKafkaVaultPath(s.region, s.cloudlet.Key.Name, s.cloudlet.Key.Organization)
 	creds := node.KafkaCreds{}
@@ -166,6 +158,12 @@
 		return nil, fmt.Errorf("failed to get kafka credentials at %s, %v", path, err)
 	}
 	return &creds, nil
+}
 
->>>>>>> c499f464
+func (s *VaultClient) GetGCSCreds(ctx context.Context) ([]byte, error) {
+	creds, err := gcs.GetGCSCreds(ctx, s.vaultConfig)
+	if err != nil {
+		return nil, err
+	}
+	return creds, nil
 }