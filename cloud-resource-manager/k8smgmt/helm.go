package k8smgmt

import (
	"context"
	"fmt"
	"net/url"
	"strconv"
	"strings"

	"github.com/mobiledgex/edge-cloud/cloud-resource-manager/crmutil"
	"github.com/mobiledgex/edge-cloud/cloud-resource-manager/platform/pc"
	"github.com/mobiledgex/edge-cloud/cloudcommon"
	"github.com/mobiledgex/edge-cloud/edgeproto"
	"github.com/mobiledgex/edge-cloud/log"
	ssh "github.com/mobiledgex/golang-ssh"
)

// this is an initial set of supported helm install options
var validHelmInstallOpts = map[string]struct{}{
	"version":  struct{}{},
	"timeout":  struct{}{},
	"wait":     struct{}{},
	"verify":   struct{}{},
	"username": struct{}{},
}

func getHelmOpts(ctx context.Context, client ssh.Client, appName string, configs []*edgeproto.ConfigFile) (string, error) {
	var ymls []string

	deploymentVars, varsFound := ctx.Value(crmutil.DeploymentReplaceVarsKey).(*crmutil.DeploymentReplaceVars)
	// Walk the Configs in the App and generate the yaml files from the helm customization ones
	for ii, v := range configs {
<<<<<<< HEAD
		if v.Kind == AppConfigHelmYaml {
			// config can either be remote, or local
			cfg, err := cloudcommon.GetDeploymentManifest(ctx, nil, v.Config)
			if err != nil {
				return "", err
			}
=======
		if v.Kind == edgeproto.AppConfigHelmYaml {
			cfg := v.Config
>>>>>>> 7beda2b8
			// Fill in the Deployment Vars passed as a variable through the context
			if varsFound {
				cfg, err = crmutil.ReplaceDeploymentVars(cfg, deploymentVars)
				if err != nil {
					log.SpanLog(ctx, log.DebugLevelInfra, "failed to replace Crm variables",
						"config file", v.Config, "DeploymentVars", deploymentVars, "error", err)
					return "", err
				}
			}
			file := fmt.Sprintf("%s%d", appName, ii)
			err = pc.WriteFile(client, file, cfg, v.Kind, pc.NoSudo)
			if err != nil {
				return "", err
			}
			ymls = append(ymls, file)
		}
	}
	return getHelmYamlOpt(ymls), nil
}

// helm chart install options are passed as app annotations.
// Example: "version=1.2.2,wait=true,timeout=60" would result in "--version 1.2.2 --wait --timeout 60"
func getHelmInstallOptsString(annotations string) (string, error) {
	outArr := []string{}
	if annotations == "" {
		return "", nil
	}
	// Prevent possible cross-scripting
	invalidChar := strings.IndexAny(annotations, ";`")
	if invalidChar != -1 {
		return "", fmt.Errorf("\"%c\" not allowed in annotations", annotations[invalidChar])
	}
	opts := strings.Split(annotations, ",")
	for _, v := range opts {
		// split by '='
		nameVal := strings.Split(v, "=")
		if len(nameVal) < 2 {
			return "", fmt.Errorf("Invalid annotations string <%s>", annotations)
		}
		// case of "wait=true", true, should not be passed
		if nameVal[1] == "true" {
			nameVal = nameVal[:1]
		} else {
			// make sure that all strings are quoted
			nameVal[1] = strings.TrimSpace(nameVal[1])
			if _, err := strconv.ParseFloat(nameVal[1], 64); err != nil {
				nameVal[1] = strconv.Quote(nameVal[1])
			}
		}
		nameVal[0] = strings.TrimSpace(nameVal[0])
		// validate that the option is one of the supported ones
		if _, found := validHelmInstallOpts[nameVal[0]]; !found {
			return "", fmt.Errorf("Invalid install option passed <%s>", nameVal[0])
		}
		// prepend '--' to the flag
		nameVal[0] = "--" + nameVal[0]
		outArr = append(outArr, nameVal...)
	}
	return strings.Join(outArr, " "), nil
}

// helm chart repositories are encoded in image path
// There are two types of charts:
//   - standard: "stable/prometheus-operator" which come from the default repo
//   - external: "https://resources.gigaspaces.com/helm-charts:gigaspaces/insightedge"
//      - repo name is "gigaspaces" and path is "https://resources.gigaspaces.com/helm-charts"
func getHelmRepoAndChart(imagePath string) (string, string, error) {
	var chart = ""
	// scheme + host + first part of path gives repo path
	chartUrl, err := url.Parse(imagePath)
	if err != nil {
		return "", "", err
	}
	sepIndex := strings.IndexByte(chartUrl.Path, ':')
	if sepIndex < 0 {
		chart = chartUrl.Path
	} else {
		// split path into path, and chart
		chart = chartUrl.Path[sepIndex+1:]
		chartUrl.Path = chartUrl.Path[0:sepIndex]
	}

	chartParts := strings.Split(chart, "/")
	if len(chartParts) != 2 {
		return "", "", fmt.Errorf("Could not parse the chart: <%s>", imagePath)
	}

	if chartUrl.Hostname() != "" {
		return chartParts[0] + " " + chartUrl.String(), chart, nil
	}
	return "", chart, nil
}

func CreateHelmAppInst(ctx context.Context, client ssh.Client, names *KubeNames, clusterInst *edgeproto.ClusterInst, app *edgeproto.App, appInst *edgeproto.AppInst) error {
	log.SpanLog(ctx, log.DebugLevelInfra, "create kubernetes helm app", "clusterInst", clusterInst, "kubeNames", names)

	// install helm if it's not installed yet
	cmd := fmt.Sprintf("%s helm version", names.KconfEnv)
	out, err := client.Output(cmd)
	if err != nil {
		err = InstallHelm(ctx, client, names)
		if err != nil {
			return err
		}
	}

	// get helm repository config for the app
	helmRepo, chart, err := getHelmRepoAndChart(app.ImagePath)
	if err != nil {
		return err
	}
	// Need to add helm repository first
	if helmRepo != "" {
		cmd = fmt.Sprintf("%s helm repo add %s", names.KconfEnv, helmRepo)
		out, err = client.Output(cmd)
		if err != nil {
			return fmt.Errorf("error adding helm repo, %s, %s, %v", cmd, out, err)
		}
		log.SpanLog(ctx, log.DebugLevelInfra, "added helm repository")
	}
	helmArgs, err := getHelmInstallOptsString(app.Annotations)
	if err != nil {
		return err
	}
	configs := append(app.Configs, appInst.Configs...)
	helmOpts, err := getHelmOpts(ctx, client, names.AppName, configs)
	if err != nil {
		return err
	}
	log.SpanLog(ctx, log.DebugLevelInfra, "Helm options", "helmOpts", helmOpts)
	cmd = fmt.Sprintf("%s helm install %s %s --name %s %s", names.KconfEnv, chart, helmArgs,
		names.HelmAppName, helmOpts)
	out, err = client.Output(cmd)
	if err != nil {
		return fmt.Errorf("error deploying helm chart, %s, %s, %v", cmd, out, err)
	}
	log.SpanLog(ctx, log.DebugLevelInfra, "applied helm chart")
	return nil
}

func UpdateHelmAppInst(ctx context.Context, client ssh.Client, names *KubeNames, app *edgeproto.App, appInst *edgeproto.AppInst) error {
	log.SpanLog(ctx, log.DebugLevelInfra, "update kubernetes helm app", "app", app, "kubeNames", names)
	helmArgs, err := getHelmInstallOptsString(app.Annotations)
	if err != nil {
		return err
	}
	configs := append(app.Configs, appInst.Configs...)
	helmOpts, err := getHelmOpts(ctx, client, names.AppName, configs)
	if err != nil {
		return err
	}
	log.SpanLog(ctx, log.DebugLevelInfra, "Helm options", "helmOpts", helmOpts, "helmArgs", helmArgs)
	cmd := fmt.Sprintf("%s helm upgrade %s %s %s %s", names.KconfEnv, helmArgs, helmOpts, names.HelmAppName, names.AppImage)
	out, err := client.Output(cmd)
	if err != nil {
		return fmt.Errorf("error updating helm chart, %s, %s, %v", cmd, out, err)
	}
	log.SpanLog(ctx, log.DebugLevelInfra, "updated helm chart")
	return nil
}

func DeleteHelmAppInst(ctx context.Context, client ssh.Client, names *KubeNames, clusterInst *edgeproto.ClusterInst) error {
	log.SpanLog(ctx, log.DebugLevelInfra, "delete kubernetes helm app")
	cmd := fmt.Sprintf("%s helm delete --purge %s", names.KconfEnv, names.HelmAppName)
	out, err := client.Output(cmd)
	if err != nil {
		return fmt.Errorf("error deleting helm chart, %s, %s, %v", cmd, out, err)
	}
	log.SpanLog(ctx, log.DebugLevelInfra, "removed helm chart")
	return nil
}

func InstallHelm(ctx context.Context, client ssh.Client, names *KubeNames) error {
	log.SpanLog(ctx, log.DebugLevelInfra, "installing helm into cluster", "kconf", names.KconfName)

	// Add service account for tiller
	cmd := fmt.Sprintf("%s kubectl create serviceaccount --namespace kube-system tiller", names.KconfEnv)
	out, err := client.Output(cmd)
	if err != nil {
		return fmt.Errorf("error creating tiller service account, %s, %s, %v", cmd, out, err)
	}
	log.SpanLog(ctx, log.DebugLevelInfra, "setting service acct", "kconf", names.KconfName)

	cmd = fmt.Sprintf("%s kubectl create clusterrolebinding tiller-cluster-rule --clusterrole=cluster-admin --serviceaccount=kube-system:tiller", names.KconfEnv)
	out, err = client.Output(cmd)
	if err != nil {
		return fmt.Errorf("error creating role binding, %s, %s, %v", cmd, out, err)
	}

	cmd = fmt.Sprintf("%s helm init --wait --service-account tiller", names.KconfEnv)
	out, err = client.Output(cmd)
	if err != nil {
		return fmt.Errorf("error initializing tiller for app, %s, %s, %v", cmd, out, err)
	}
	log.SpanLog(ctx, log.DebugLevelInfra, "helm tiller initialized")
	return nil
}

// concatenate files with a ',' and prepend '-f'
// Example: ["foo.yaml", "bar.yaml", "foobar.yaml"] ---> "-f foo.yaml,bar.yaml,foobar.yaml"
func getHelmYamlOpt(ymls []string) string {
	// empty string
	if len(ymls) == 0 {
		return ""
	}
	return "-f " + strings.Join(ymls, ",")
}<|MERGE_RESOLUTION|>--- conflicted
+++ resolved
@@ -30,17 +30,12 @@
 	deploymentVars, varsFound := ctx.Value(crmutil.DeploymentReplaceVarsKey).(*crmutil.DeploymentReplaceVars)
 	// Walk the Configs in the App and generate the yaml files from the helm customization ones
 	for ii, v := range configs {
-<<<<<<< HEAD
-		if v.Kind == AppConfigHelmYaml {
+		if v.Kind == edgeproto.AppConfigHelmYaml {
 			// config can either be remote, or local
 			cfg, err := cloudcommon.GetDeploymentManifest(ctx, nil, v.Config)
 			if err != nil {
 				return "", err
 			}
-=======
-		if v.Kind == edgeproto.AppConfigHelmYaml {
-			cfg := v.Config
->>>>>>> 7beda2b8
 			// Fill in the Deployment Vars passed as a variable through the context
 			if varsFound {
 				cfg, err = crmutil.ReplaceDeploymentVars(cfg, deploymentVars)
