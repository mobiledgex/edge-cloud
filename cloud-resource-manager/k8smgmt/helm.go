--- conflicted
+++ resolved
@@ -216,35 +216,6 @@
 	return nil
 }
 
-<<<<<<< HEAD
-=======
-func InstallHelm(ctx context.Context, client ssh.Client, names *KubeNames) error {
-	log.SpanLog(ctx, log.DebugLevelInfra, "installing helm into cluster", "kconf", names.KconfName)
-
-	// Add service account for tiller
-	cmd := fmt.Sprintf("%s kubectl create serviceaccount --namespace kube-system tiller", names.KconfEnv)
-	out, err := client.Output(cmd)
-	if err != nil && !strings.Contains(out, "already exists") {
-		return fmt.Errorf("error creating tiller service account, %s, %s, %v", cmd, out, err)
-	}
-	log.SpanLog(ctx, log.DebugLevelInfra, "setting service acct", "kconf", names.KconfName)
-
-	cmd = fmt.Sprintf("%s kubectl create clusterrolebinding tiller-cluster-rule --clusterrole=cluster-admin --serviceaccount=kube-system:tiller", names.KconfEnv)
-	out, err = client.Output(cmd)
-	if err != nil && !strings.Contains(out, "already exists") {
-		return fmt.Errorf("error creating role binding, %s, %s, %v", cmd, out, err)
-	}
-
-	cmd = fmt.Sprintf("%s helm init --wait --service-account tiller", names.KconfEnv)
-	out, err = client.Output(cmd)
-	if err != nil {
-		return fmt.Errorf("error initializing tiller for app, %s, %s, %v", cmd, out, err)
-	}
-	log.SpanLog(ctx, log.DebugLevelInfra, "helm tiller initialized")
-	return nil
-}
-
->>>>>>> 03864cd3
 // concatenate files with a ',' and prepend '-f'
 // Example: ["foo.yaml", "bar.yaml", "foobar.yaml"] ---> "-f foo.yaml,bar.yaml,foobar.yaml"
 func getHelmYamlOpt(ymls []string) string {
