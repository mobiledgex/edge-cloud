--- conflicted
+++ resolved
@@ -1480,333 +1480,6 @@
 	sr := oscli.GetDefaultSecurityRule()
 	allowedClientCIDR := GetAllowedClientCIDR()
 	for _, port := range mf.Spec.Ports {
-		err = oscli.AddSecurityRuleCIDR(rootLBIPaddr+"/32", strings.ToLower(port.Proto), sr, port.InternalPort)
-		if err != nil {
-			log.DebugLog(log.DebugLevelMexos, "warning, error while adding security rule", "rootlbIP", rootLBIPaddr, "securityrule", sr, "port", port)
-		}
-		err = oscli.AddSecurityRuleCIDR(rootLBIPaddr+"/32", strings.ToLower(port.Proto), sr, port.PublicPort)
-		if err != nil {
-			log.DebugLog(log.DebugLevelMexos, "warning, error while adding security rule", "rootlbIP", rootLBIPaddr, "securityrule", sr, "port", port)
-		}
-		err = oscli.AddSecurityRuleCIDR(kp.ipaddr+"/32", strings.ToLower(port.Proto), sr, port.InternalPort)
-		if err != nil {
-			log.DebugLog(log.DebugLevelMexos, "warning, error while adding security rule", "originIP", kp.ipaddr, "securityrule", sr, "port", port)
-		}
-		err = oscli.AddSecurityRuleCIDR(kp.ipaddr+"/32", strings.ToLower(port.Proto), sr, port.PublicPort)
-		if err != nil {
-			log.DebugLog(log.DebugLevelMexos, "warning, error while adding security rule", "originIP", kp.ipaddr, "securityrule", sr, "port", port)
-		}
-		err = oscli.AddSecurityRuleCIDR(allowedClientCIDR, strings.ToLower(port.Proto), sr, port.InternalPort)
-		if err != nil {
-			log.DebugLog(log.DebugLevelMexos, "warning, error while adding security rule", "originIP", allowedClientCIDR, "securityrule", sr, "internal port", port.InternalPort)
-		}
-		err = oscli.AddSecurityRuleCIDR(allowedClientCIDR, strings.ToLower(port.Proto), sr, port.PublicPort)
-		if err != nil {
-			log.DebugLog(log.DebugLevelMexos, "warning, error while adding security rule", "originIP", allowedClientCIDR, "securityrule", sr, "port", port.InternalPort)
-		}
-	}
-	if len(mf.Spec.Ports) > 0 {
-		err = AddNginxProxy(rootLB.Name, mf.Metadata.Name, kp.ipaddr, mf.Spec.Ports)
-		if err != nil {
-			log.DebugLog(log.DebugLevelMexos, "cannot add nginx proxy", "name", mf.Metadata.Name, "ports", mf.Spec.Ports)
-			return err
-		}
-	}
-	log.DebugLog(log.DebugLevelMexos, "added nginx proxy", "name", mf.Metadata.Name, "ports", mf.Spec.Ports)
-	return nil
-}
-
-func deleteSecurityRules(rootLB *MEXRootLB, mf *Manifest, kp *kubeParam) error {
-	log.DebugLog(log.DebugLevelMexos, "delete spec ports", "ports", mf.Spec.Ports)
-	err := DeleteNginxProxy(rootLB.Name, mf.Metadata.Name)
-	if err != nil {
-		log.DebugLog(log.DebugLevelMexos, "cannot delete nginx proxy", "name", mf.Metadata.Name, "rootlb", rootLB.Name, "error", err)
-	}
-
-	// TODO - implement the clean up of security rules
-	return nil
-}
-
-func addDNSRecords(rootLB *MEXRootLB, mf *Manifest, kp *kubeParam) error {
-	rootLBIPaddr, err := GetServerIPAddr(rootLB.PlatConf.Spec.ExternalNetwork, rootLB.Name)
-	if err != nil {
-		log.DebugLog(log.DebugLevelMexos, "cannot get rootlb IP address", "error", err)
-		return fmt.Errorf("cannot deploy kubernetes app, cannot get rootlb IP")
-	}
-	cmd := fmt.Sprintf("%s kubectl get svc -o json", kp.kubeconfig)
-	out, err := kp.client.Output(cmd)
-	if err != nil {
-		return fmt.Errorf("can not get list of services, %s, %v", out, err)
-	}
-	svcs := &svcItems{}
-	err = json.Unmarshal([]byte(out), svcs)
-	if err != nil {
-		return fmt.Errorf("can not unmarshal svc json, %v", err)
-	}
-	if err := cloudflare.InitAPI(mexEnv["MEX_CF_USER"], mexEnv["MEX_CF_KEY"]); err != nil {
-		return fmt.Errorf("cannot init cloudflare api, %v", err)
-	}
-	recs, err := cloudflare.GetDNSRecords(mf.Metadata.DNSZone)
-	if err != nil {
-		return fmt.Errorf("error getting dns records for %s, %v", mf.Metadata.DNSZone, err)
-	}
-	fqdnBase := uri2fqdn(mf.Spec.URI)
-	for _, item := range svcs.Items {
-		if !strings.HasPrefix(item.Metadata.Name, mf.Metadata.Name) {
-			continue
-		}
-		cmd = fmt.Sprintf(`%s kubectl patch svc %s -p '{"spec":{"externalIPs":["%s"]}}'`, kp.kubeconfig, item.Metadata.Name, kp.ipaddr)
-		out, err = kp.client.Output(cmd)
-		if err != nil {
-			return fmt.Errorf("error patching for kubernetes service, %s, %s, %v", cmd, out, err)
-		}
-		log.DebugLog(log.DebugLevelMexos, "patched externalIPs on service", "service", item.Metadata.Name, "externalIPs", kp.ipaddr)
-		fqdn := cloudcommon.ServiceFQDN(item.Metadata.Name, fqdnBase)
-		for _, rec := range recs {
-			if rec.Type == "A" && rec.Name == fqdn {
-				if err := cloudflare.DeleteDNSRecord(mf.Metadata.DNSZone, rec.ID); err != nil {
-					return fmt.Errorf("cannot delete existing DNS record %v, %v", rec, err)
-				}
-				log.DebugLog(log.DebugLevelMexos, "deleted DNS record", "name", fqdn)
-			}
-		}
-		if err := cloudflare.CreateDNSRecord(mf.Metadata.DNSZone, fqdn, "A", rootLBIPaddr, 1, false); err != nil {
-			return fmt.Errorf("can't create DNS record for %s,%s, %v", fqdn, rootLBIPaddr, err)
-		}
-		log.DebugLog(log.DebugLevelMexos, "created DNS record", "name", fqdn, "addr", rootLBIPaddr)
-	}
-	return nil
-}
-
-func deleteDNSRecords(rootLB *MEXRootLB, mf *Manifest, kp *kubeParam) error {
-	cmd := fmt.Sprintf("%s kubectl get svc -o json", kp.kubeconfig)
-	out, err := kp.client.Output(cmd)
-	if err != nil {
-		return fmt.Errorf("can not get list of services, %s, %v", out, err)
-	}
-	svcs := &svcItems{}
-	err = json.Unmarshal([]byte(out), svcs)
-	if err != nil {
-		return fmt.Errorf("can not unmarshal svc json, %v", err)
-	}
-	if cerr := cloudflare.InitAPI(mexEnv["MEX_CF_USER"], mexEnv["MEX_CF_KEY"]); cerr != nil {
-		return fmt.Errorf("cannot init cloudflare api, %v", cerr)
-	}
-	recs, derr := cloudflare.GetDNSRecords(mf.Metadata.DNSZone)
-	if derr != nil {
-		return fmt.Errorf("error getting dns records for %s, %v", mf.Metadata.DNSZone, derr)
-	}
-	fqdnBase := uri2fqdn(mf.Spec.URI)
-	//FIXME use k8s manifest file to delete the whole services and deployments
-	for _, item := range svcs.Items {
-		if !strings.HasPrefix(item.Metadata.Name, mf.Metadata.Name) {
-			continue
-		}
-		cmd := fmt.Sprintf("%s kubectl delete service %s", kp.kubeconfig, item.Metadata.Name)
-		out, err := kp.client.Output(cmd)
-		if err != nil {
-			log.DebugLog(log.DebugLevelMexos, "error deleting kubernetes service", "name", item.Metadata.Name, "cmd", cmd, "out", out, "err", err)
-		} else {
-			log.DebugLog(log.DebugLevelMexos, "deleted service", "name", item.Metadata.Name)
-		}
-		fqdn := cloudcommon.ServiceFQDN(item.Metadata.Name, fqdnBase)
-		for _, rec := range recs {
-			if rec.Type == "A" && rec.Name == fqdn {
-				if err := cloudflare.DeleteDNSRecord(mf.Metadata.DNSZone, rec.ID); err != nil {
-					return fmt.Errorf("cannot delete existing DNS record %v, %v", rec, err)
-				}
-				log.DebugLog(log.DebugLevelMexos, "deleted DNS record", "name", fqdn)
-			}
-		}
-	}
-	cmd = fmt.Sprintf("%s kubectl delete deploy %s", kp.kubeconfig, mf.Metadata.Name+"-deployment")
-	out, err = kp.client.Output(cmd)
-	if err != nil {
-		return fmt.Errorf("error deleting kubernetes deployment, %s, %s, %v", cmd, out, err)
-	}
-
-	return nil
-}
-func validateCommon(mf *Manifest) error {
-	if mf.Metadata.Name == "" {
-		return fmt.Errorf("missing name for the deployment")
-	}
-	if mf.Spec.Key == "" {
-		return fmt.Errorf("empty cluster name")
-	}
-	if mf.Spec.Image == "" {
-		return fmt.Errorf("empty image")
-	}
-	if mf.Spec.ProxyPath == "" {
-		return fmt.Errorf("empty proxy path")
-	}
-	if mf.Metadata.DNSZone == "" {
-		return fmt.Errorf("missing DNS zone, metadata %v", mf.Metadata)
-	}
-	return nil
-}
-
-func DeleteHelmAppManifest(mf *Manifest) error {
-	log.DebugLog(log.DebugLevelMexos, "delete kubernetes helm app", "mf", mf)
-	rootLB, err := getRootLB(mf.Spec.RootLB)
-	if err != nil {
-		return err
-	}
-	if rootLB == nil {
-		return fmt.Errorf("cannot delete helm app, rootLB is null")
-	}
-	if err = validateCommon(mf); err != nil {
-		return err
-	}
-	kp, err := ValidateKubernetesParameters(rootLB, mf.Spec.Key)
-	if err != nil {
-		return err
-	}
-	// remove DNS entries
-	if err = deleteDNSRecords(rootLB, mf, kp); err != nil {
-		return err
-	}
-	// remove Security rules
-	if err = deleteSecurityRules(rootLB, mf, kp); err != nil {
-		return err
-	}
-
-	cmd := fmt.Sprintf("%s helm delete %s", kp.kubeconfig, mf.Metadata.Name)
-	out, err := kp.client.Output(cmd)
-	if err != nil {
-		return fmt.Errorf("error deleting helm chart, %s, %s, %v", cmd, out, err)
-	}
-	log.DebugLog(log.DebugLevelMexos, "removed helm chart")
-	return nil
-}
-
-func CreateHelmAppManifest(mf *Manifest) error {
-	log.DebugLog(log.DebugLevelMexos, "create kubernetes helm app", "mf", mf)
-	rootLB, err := getRootLB(mf.Spec.RootLB)
-	if err != nil {
-		return err
-	}
-	if rootLB == nil {
-		return fmt.Errorf("cannot create helm app, rootLB is null")
-	}
-	if err = validateCommon(mf); err != nil {
-		return err
-	}
-	kp, err := ValidateKubernetesParameters(rootLB, mf.Spec.Key)
-	if err != nil {
-		return err
-	}
-	log.DebugLog(log.DebugLevelMexos, "will launch app into cluster", "kubeconfig", kp.kubeconfig, "ipaddr", kp.ipaddr)
-
-	cmd := fmt.Sprintf("%s helm init --wait", kp.kubeconfig)
-	out, err := kp.client.Output(cmd)
-	if err != nil {
-		return fmt.Errorf("error initializing tiller for app, %s, %s, %v", cmd, out, err)
-	}
-	log.DebugLog(log.DebugLevelMexos, "helm tiller initialized")
-
-	cmd = fmt.Sprintf("%s helm install %s --name %s", kp.kubeconfig, mf.Spec.Image, mf.Metadata.Name)
-	out, err = kp.client.Output(cmd)
-	if err != nil {
-		return fmt.Errorf("error deploying helm chart, %s, %s, %v", cmd, out, err)
-	}
-	log.DebugLog(log.DebugLevelMexos, "applied helm chart")
-	// Add security rules
-	if err = addSecurityRules(rootLB, mf, kp); err != nil {
-		log.DebugLog(log.DebugLevelMexos, "cannot create security rules", "error", err)
-		return err
-	}
-	log.DebugLog(log.DebugLevelMexos, "add spec ports", "ports", mf.Spec.Ports)
-	// Add DNS Zone
-	if err = addDNSRecords(rootLB, mf, kp); err != nil {
-		log.DebugLog(log.DebugLevelMexos, "cannot add DNS entries", "error", err)
-		return err
-	}
-	return nil
-}
-
-//CreateKubernetesAppManifest instantiates a new kubernetes deployment
-func CreateKubernetesAppManifest(mf *Manifest, kubeManifest string) error {
-	log.DebugLog(log.DebugLevelMexos, "create kubernetes app", "mf", mf)
-	rootLB, err := getRootLB(mf.Spec.RootLB)
-	if err != nil {
-		return err
-	}
-	if rootLB == nil {
-		return fmt.Errorf("cannot create kubernetes app manifest, rootLB is null")
-	}
-	if err = validateCommon(mf); err != nil {
-		return err
-	}
-	if mf.Spec.URI == "" { //XXX TODO register to the DNS registry for public IP app,controller needs to tell us which kind of app
-		return fmt.Errorf("empty app URI")
-	}
-	kp, err := ValidateKubernetesParameters(rootLB, mf.Spec.Key)
-	if err != nil {
-		return err
-	}
-	log.DebugLog(log.DebugLevelMexos, "will launch app into cluster", "kubeconfig", kp.kubeconfig, "ipaddr", kp.ipaddr)
-	var cmd string
-	if mexEnv["MEX_DOCKER_REG_PASS"] == "" {
-		return fmt.Errorf("empty docker registry password environment variable")
-	}
-	//TODO: mexosagent should cache
-	var out string
-	cmd = fmt.Sprintf("echo %s > .docker-pass", mexEnv["MEX_DOCKER_REG_PASS"])
-	out, err = kp.client.Output(cmd)
-	if err != nil {
-		return fmt.Errorf("can't store docker password, %s, %v", out, err)
-	}
-	log.DebugLog(log.DebugLevelMexos, "stored docker password")
-	cmd = fmt.Sprintf("scp -o %s -o %s -i %s .docker-pass %s:", sshOpts[0], sshOpts[1], mexEnv["MEX_SSH_KEY"], kp.ipaddr)
-	out, err = kp.client.Output(cmd)
-	if err != nil {
-		return fmt.Errorf("can't copy docker password to k8s-master, %s, %v", out, err)
-	}
-	log.DebugLog(log.DebugLevelMexos, "copied over docker password")
-	cmd = fmt.Sprintf("ssh -o %s -o %s -i %s %s 'cat .docker-pass| docker login -u mobiledgex --password-stdin %s'", sshOpts[0], sshOpts[1], mexEnv["MEX_SSH_KEY"], kp.ipaddr, mexEnv["MEX_DOCKER_REGISTRY"])
-	out, err = kp.client.Output(cmd)
-	if err != nil {
-		return fmt.Errorf("can't docker login on k8s-master to %s, %s, %v", mexEnv["MEX_DOCKER_REGISTRY"], out, err)
-	}
-	log.DebugLog(log.DebugLevelMexos, "docker login ok")
-	cmd = fmt.Sprintf("%s kubectl create secret docker-registry mexregistrysecret --docker-server=%s --docker-username=mobiledgex --docker-password=%s --docker-email=docker@mobiledgex.com", kp.kubeconfig, mexEnv["MEX_DOCKER_REGISTRY"], mexEnv["MEX_DOCKER_REG_PASS"])
-	out, err = kp.client.Output(cmd)
-	if err != nil {
-		if strings.Contains(out, "AlreadyExists") {
-			log.DebugLog(log.DebugLevelMexos, "secret already exists")
-		} else {
-			return fmt.Errorf("error creating mexregistrysecret, %s, %s, %v", cmd, out, err)
-		}
-	}
-	log.DebugLog(log.DebugLevelMexos, "created mexregistrysecret docker secret")
-	cmd = fmt.Sprintf("cat <<'EOF'> %s.yaml \n%s\nEOF", mf.Metadata.Name, kubeManifest)
-	out, err = kp.client.Output(cmd)
-	if err != nil {
-		return fmt.Errorf("error writing KubeManifest, %s, %s, %v", cmd, out, err)
-	}
-	log.DebugLog(log.DebugLevelMexos, "wrote Kube Manifest file")
-	cmd = fmt.Sprintf("%s kubectl create -f %s.yaml", kp.kubeconfig, mf.Metadata.Name)
-	out, err = kp.client.Output(cmd)
-	if err != nil {
-		return fmt.Errorf("error deploying kubernetes app, %s, %s, %v", cmd, out, err)
-	}
-	log.DebugLog(log.DebugLevelMexos, "applied kubernetes manifest")
-<<<<<<< HEAD
-	// Add security rules
-	if err = addSecurityRules(rootLB, mf, kp); err != nil {
-		log.DebugLog(log.DebugLevelMexos, "cannot create security rules", "error", err)
-		return err
-=======
-	log.DebugLog(log.DebugLevelMexos, "add spec ports", "ports", mf.Spec.Ports)
-	rootLBIPaddr, ierr := GetServerIPAddr(rootLB.PlatConf.Spec.ExternalNetwork, rootLB.Name)
-	if ierr != nil {
-		log.DebugLog(log.DebugLevelMexos, "cannot get rootlb IP address", "error", ierr)
-		return fmt.Errorf("cannot deploy kubernetes app, cannot get rootlb IP")
-	}
-	sr := oscli.GetDefaultSecurityRule()
-	allowedClientCIDR := GetAllowedClientCIDR()
-	for _, port := range mf.Spec.Ports {
 		for _, sec := range []struct {
 			addr string
 			port int
@@ -1818,8 +1491,8 @@
 			{kp.ipaddr + "/32", port.InternalPort},
 			{allowedClientCIDR, port.InternalPort},
 		} {
-			serr := oscli.AddSecurityRuleCIDR(sec.addr, strings.ToLower(port.Proto), sr, sec.port)
-			if serr != nil {
+			err := oscli.AddSecurityRuleCIDR(sec.addr, strings.ToLower(port.Proto), sr, sec.port)
+			if err != nil {
 				log.DebugLog(log.DebugLevelMexos, "warning, error while adding security rule", "cidr", sec.addr, "securityrule", sr, "port", sec.port)
 			}
 		}
@@ -1832,8 +1505,28 @@
 		}
 	}
 	log.DebugLog(log.DebugLevelMexos, "added nginx proxy", "name", mf.Metadata.Name, "ports", mf.Spec.Ports)
-	cmd = fmt.Sprintf("%s kubectl get svc -o json", kp.kubeconfig)
-	out, err = kp.client.Output(cmd)
+	return nil
+}
+
+func deleteSecurityRules(rootLB *MEXRootLB, mf *Manifest, kp *kubeParam) error {
+	log.DebugLog(log.DebugLevelMexos, "delete spec ports", "ports", mf.Spec.Ports)
+	err := DeleteNginxProxy(rootLB.Name, mf.Metadata.Name)
+	if err != nil {
+		log.DebugLog(log.DebugLevelMexos, "cannot delete nginx proxy", "name", mf.Metadata.Name, "rootlb", rootLB.Name, "error", err)
+	}
+
+	// TODO - implement the clean up of security rules
+	return nil
+}
+
+func addDNSRecords(rootLB *MEXRootLB, mf *Manifest, kp *kubeParam) error {
+	rootLBIPaddr, err := GetServerIPAddr(rootLB.PlatConf.Spec.ExternalNetwork, rootLB.Name)
+	if err != nil {
+		log.DebugLog(log.DebugLevelMexos, "cannot get rootlb IP address", "error", err)
+		return fmt.Errorf("cannot deploy kubernetes app, cannot get rootlb IP")
+	}
+	cmd := fmt.Sprintf("%s kubectl get svc -o json", kp.kubeconfig)
+	out, err := kp.client.Output(cmd)
 	if err != nil {
 		return fmt.Errorf("can not get list of services, %s, %v", out, err)
 	}
@@ -1842,16 +1535,259 @@
 	if err != nil {
 		return fmt.Errorf("can not unmarshal svc json, %v", err)
 	}
+	if err := cloudflare.InitAPI(mexEnv["MEX_CF_USER"], mexEnv["MEX_CF_KEY"]); err != nil {
+		return fmt.Errorf("cannot init cloudflare api, %v", err)
+	}
+	recs, err := cloudflare.GetDNSRecords(mf.Metadata.DNSZone)
+	if err != nil {
+		return fmt.Errorf("error getting dns records for %s, %v", mf.Metadata.DNSZone, err)
+	}
+	fqdnBase := uri2fqdn(mf.Spec.URI)
+	for _, item := range svcs.Items {
+		if !strings.HasPrefix(item.Metadata.Name, mf.Metadata.Name) {
+			continue
+		}
+		cmd = fmt.Sprintf(`%s kubectl patch svc %s -p '{"spec":{"externalIPs":["%s"]}}'`, kp.kubeconfig, item.Metadata.Name, kp.ipaddr)
+		out, err = kp.client.Output(cmd)
+		if err != nil {
+			return fmt.Errorf("error patching for kubernetes service, %s, %s, %v", cmd, out, err)
+		}
+		log.DebugLog(log.DebugLevelMexos, "patched externalIPs on service", "service", item.Metadata.Name, "externalIPs", kp.ipaddr)
+		fqdn := cloudcommon.ServiceFQDN(item.Metadata.Name, fqdnBase)
+		for _, rec := range recs {
+			if rec.Type == "A" && rec.Name == fqdn {
+				if err := cloudflare.DeleteDNSRecord(mf.Metadata.DNSZone, rec.ID); err != nil {
+					return fmt.Errorf("cannot delete existing DNS record %v, %v", rec, err)
+				}
+				log.DebugLog(log.DebugLevelMexos, "deleted DNS record", "name", fqdn)
+			}
+		}
+		if err := cloudflare.CreateDNSRecord(mf.Metadata.DNSZone, fqdn, "A", rootLBIPaddr, 1, false); err != nil {
+			return fmt.Errorf("can't create DNS record for %s,%s, %v", fqdn, rootLBIPaddr, err)
+		}
+		log.DebugLog(log.DebugLevelMexos, "created DNS record", "name", fqdn, "addr", rootLBIPaddr)
+	}
+	return nil
+}
+
+func deleteDNSRecords(rootLB *MEXRootLB, mf *Manifest, kp *kubeParam) error {
+	cmd := fmt.Sprintf("%s kubectl get svc -o json", kp.kubeconfig)
+	out, err := kp.client.Output(cmd)
+	if err != nil {
+		return fmt.Errorf("can not get list of services, %s, %v", out, err)
+	}
+	svcs := &svcItems{}
+	err = json.Unmarshal([]byte(out), svcs)
+	if err != nil {
+		return fmt.Errorf("can not unmarshal svc json, %v", err)
+	}
+	if cerr := cloudflare.InitAPI(mexEnv["MEX_CF_USER"], mexEnv["MEX_CF_KEY"]); cerr != nil {
+		return fmt.Errorf("cannot init cloudflare api, %v", cerr)
+	}
+	recs, derr := cloudflare.GetDNSRecords(mf.Metadata.DNSZone)
+	if derr != nil {
+		return fmt.Errorf("error getting dns records for %s, %v", mf.Metadata.DNSZone, derr)
+	}
+	fqdnBase := uri2fqdn(mf.Spec.URI)
+	//FIXME use k8s manifest file to delete the whole services and deployments
+	for _, item := range svcs.Items {
+		if !strings.HasPrefix(item.Metadata.Name, mf.Metadata.Name) {
+			continue
+		}
+		cmd := fmt.Sprintf("%s kubectl delete service %s", kp.kubeconfig, item.Metadata.Name)
+		out, err := kp.client.Output(cmd)
+		if err != nil {
+			log.DebugLog(log.DebugLevelMexos, "error deleting kubernetes service", "name", item.Metadata.Name, "cmd", cmd, "out", out, "err", err)
+		} else {
+			log.DebugLog(log.DebugLevelMexos, "deleted service", "name", item.Metadata.Name)
+		}
+		fqdn := cloudcommon.ServiceFQDN(item.Metadata.Name, fqdnBase)
+		for _, rec := range recs {
+			if rec.Type == "A" && rec.Name == fqdn {
+				if err := cloudflare.DeleteDNSRecord(mf.Metadata.DNSZone, rec.ID); err != nil {
+					return fmt.Errorf("cannot delete existing DNS record %v, %v", rec, err)
+				}
+				log.DebugLog(log.DebugLevelMexos, "deleted DNS record", "name", fqdn)
+			}
+		}
+	}
+	cmd = fmt.Sprintf("%s kubectl delete deploy %s", kp.kubeconfig, mf.Metadata.Name+"-deployment")
+	out, err = kp.client.Output(cmd)
+	if err != nil {
+		return fmt.Errorf("error deleting kubernetes deployment, %s, %s, %v", cmd, out, err)
+	}
+
+	return nil
+}
+func validateCommon(mf *Manifest) error {
+	if mf.Metadata.Name == "" {
+		return fmt.Errorf("missing name for the deployment")
+	}
+	if mf.Spec.Key == "" {
+		return fmt.Errorf("empty cluster name")
+	}
+	if mf.Spec.Image == "" {
+		return fmt.Errorf("empty image")
+	}
+	if mf.Spec.ProxyPath == "" {
+		return fmt.Errorf("empty proxy path")
+	}
 	if mf.Metadata.DNSZone == "" {
 		return fmt.Errorf("missing DNS zone, metadata %v", mf.Metadata)
 	}
-	if cerr := cloudflare.InitAPI(mexEnv["MEX_CF_USER"], mexEnv["MEX_CF_KEY"]); cerr != nil {
-		return fmt.Errorf("cannot init cloudflare api, %v", cerr)
-	}
-	recs, derr := cloudflare.GetDNSRecords(mf.Metadata.DNSZone)
-	if derr != nil {
-		return fmt.Errorf("error getting dns records for %s, %v", mf.Metadata.DNSZone, err)
->>>>>>> 8a46b684
+	return nil
+}
+
+func DeleteHelmAppManifest(mf *Manifest) error {
+	log.DebugLog(log.DebugLevelMexos, "delete kubernetes helm app", "mf", mf)
+	rootLB, err := getRootLB(mf.Spec.RootLB)
+	if err != nil {
+		return err
+	}
+	if rootLB == nil {
+		return fmt.Errorf("cannot delete helm app, rootLB is null")
+	}
+	if err = validateCommon(mf); err != nil {
+		return err
+	}
+	kp, err := ValidateKubernetesParameters(rootLB, mf.Spec.Key)
+	if err != nil {
+		return err
+	}
+	// remove DNS entries
+	if err = deleteDNSRecords(rootLB, mf, kp); err != nil {
+		return err
+	}
+	// remove Security rules
+	if err = deleteSecurityRules(rootLB, mf, kp); err != nil {
+		return err
+	}
+
+	cmd := fmt.Sprintf("%s helm delete %s", kp.kubeconfig, mf.Metadata.Name)
+	out, err := kp.client.Output(cmd)
+	if err != nil {
+		return fmt.Errorf("error deleting helm chart, %s, %s, %v", cmd, out, err)
+	}
+	log.DebugLog(log.DebugLevelMexos, "removed helm chart")
+	return nil
+}
+
+func CreateHelmAppManifest(mf *Manifest) error {
+	log.DebugLog(log.DebugLevelMexos, "create kubernetes helm app", "mf", mf)
+	rootLB, err := getRootLB(mf.Spec.RootLB)
+	if err != nil {
+		return err
+	}
+	if rootLB == nil {
+		return fmt.Errorf("cannot create helm app, rootLB is null")
+	}
+	if err = validateCommon(mf); err != nil {
+		return err
+	}
+	kp, err := ValidateKubernetesParameters(rootLB, mf.Spec.Key)
+	if err != nil {
+		return err
+	}
+	log.DebugLog(log.DebugLevelMexos, "will launch app into cluster", "kubeconfig", kp.kubeconfig, "ipaddr", kp.ipaddr)
+
+	cmd := fmt.Sprintf("%s helm init --wait", kp.kubeconfig)
+	out, err := kp.client.Output(cmd)
+	if err != nil {
+		return fmt.Errorf("error initializing tiller for app, %s, %s, %v", cmd, out, err)
+	}
+	log.DebugLog(log.DebugLevelMexos, "helm tiller initialized")
+
+	cmd = fmt.Sprintf("%s helm install %s --name %s", kp.kubeconfig, mf.Spec.Image, mf.Metadata.Name)
+	out, err = kp.client.Output(cmd)
+	if err != nil {
+		return fmt.Errorf("error deploying helm chart, %s, %s, %v", cmd, out, err)
+	}
+	log.DebugLog(log.DebugLevelMexos, "applied helm chart")
+	// Add security rules
+	if err = addSecurityRules(rootLB, mf, kp); err != nil {
+		log.DebugLog(log.DebugLevelMexos, "cannot create security rules", "error", err)
+		return err
+	}
+	log.DebugLog(log.DebugLevelMexos, "add spec ports", "ports", mf.Spec.Ports)
+	// Add DNS Zone
+	if err = addDNSRecords(rootLB, mf, kp); err != nil {
+		log.DebugLog(log.DebugLevelMexos, "cannot add DNS entries", "error", err)
+		return err
+	}
+	return nil
+}
+
+//CreateKubernetesAppManifest instantiates a new kubernetes deployment
+func CreateKubernetesAppManifest(mf *Manifest, kubeManifest string) error {
+	log.DebugLog(log.DebugLevelMexos, "create kubernetes app", "mf", mf)
+	rootLB, err := getRootLB(mf.Spec.RootLB)
+	if err != nil {
+		return err
+	}
+	if rootLB == nil {
+		return fmt.Errorf("cannot create kubernetes app manifest, rootLB is null")
+	}
+	if err = validateCommon(mf); err != nil {
+		return err
+	}
+	if mf.Spec.URI == "" { //XXX TODO register to the DNS registry for public IP app,controller needs to tell us which kind of app
+		return fmt.Errorf("empty app URI")
+	}
+	kp, err := ValidateKubernetesParameters(rootLB, mf.Spec.Key)
+	if err != nil {
+		return err
+	}
+	log.DebugLog(log.DebugLevelMexos, "will launch app into cluster", "kubeconfig", kp.kubeconfig, "ipaddr", kp.ipaddr)
+	var cmd string
+	if mexEnv["MEX_DOCKER_REG_PASS"] == "" {
+		return fmt.Errorf("empty docker registry password environment variable")
+	}
+	//TODO: mexosagent should cache
+	var out string
+	cmd = fmt.Sprintf("echo %s > .docker-pass", mexEnv["MEX_DOCKER_REG_PASS"])
+	out, err = kp.client.Output(cmd)
+	if err != nil {
+		return fmt.Errorf("can't store docker password, %s, %v", out, err)
+	}
+	log.DebugLog(log.DebugLevelMexos, "stored docker password")
+	cmd = fmt.Sprintf("scp -o %s -o %s -i %s .docker-pass %s:", sshOpts[0], sshOpts[1], mexEnv["MEX_SSH_KEY"], kp.ipaddr)
+	out, err = kp.client.Output(cmd)
+	if err != nil {
+		return fmt.Errorf("can't copy docker password to k8s-master, %s, %v", out, err)
+	}
+	log.DebugLog(log.DebugLevelMexos, "copied over docker password")
+	cmd = fmt.Sprintf("ssh -o %s -o %s -i %s %s 'cat .docker-pass| docker login -u mobiledgex --password-stdin %s'", sshOpts[0], sshOpts[1], mexEnv["MEX_SSH_KEY"], kp.ipaddr, mexEnv["MEX_DOCKER_REGISTRY"])
+	out, err = kp.client.Output(cmd)
+	if err != nil {
+		return fmt.Errorf("can't docker login on k8s-master to %s, %s, %v", mexEnv["MEX_DOCKER_REGISTRY"], out, err)
+	}
+	log.DebugLog(log.DebugLevelMexos, "docker login ok")
+	cmd = fmt.Sprintf("%s kubectl create secret docker-registry mexregistrysecret --docker-server=%s --docker-username=mobiledgex --docker-password=%s --docker-email=docker@mobiledgex.com", kp.kubeconfig, mexEnv["MEX_DOCKER_REGISTRY"], mexEnv["MEX_DOCKER_REG_PASS"])
+	out, err = kp.client.Output(cmd)
+	if err != nil {
+		if strings.Contains(out, "AlreadyExists") {
+			log.DebugLog(log.DebugLevelMexos, "secret already exists")
+		} else {
+			return fmt.Errorf("error creating mexregistrysecret, %s, %s, %v", cmd, out, err)
+		}
+	}
+	log.DebugLog(log.DebugLevelMexos, "created mexregistrysecret docker secret")
+	cmd = fmt.Sprintf("cat <<'EOF'> %s.yaml \n%s\nEOF", mf.Metadata.Name, kubeManifest)
+	out, err = kp.client.Output(cmd)
+	if err != nil {
+		return fmt.Errorf("error writing KubeManifest, %s, %s, %v", cmd, out, err)
+	}
+	log.DebugLog(log.DebugLevelMexos, "wrote Kube Manifest file")
+	cmd = fmt.Sprintf("%s kubectl create -f %s.yaml", kp.kubeconfig, mf.Metadata.Name)
+	out, err = kp.client.Output(cmd)
+	if err != nil {
+		return fmt.Errorf("error deploying kubernetes app, %s, %s, %v", cmd, out, err)
+	}
+	log.DebugLog(log.DebugLevelMexos, "applied kubernetes manifest")
+	// Add security rules
+	if err = addSecurityRules(rootLB, mf, kp); err != nil {
+		log.DebugLog(log.DebugLevelMexos, "cannot create security rules", "error", err)
+		return err
 	}
 	log.DebugLog(log.DebugLevelMexos, "add spec ports", "ports", mf.Spec.Ports)
 	// Add DNS Zone
