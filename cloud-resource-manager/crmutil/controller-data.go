--- conflicted
+++ resolved
@@ -988,9 +988,11 @@
 }
 
 func (cd *ControllerData) trustPolicyExceptionChanged(ctx context.Context, old *edgeproto.TrustPolicyException, new *edgeproto.TrustPolicyException) {
-<<<<<<< HEAD
 	log.SpanLog(ctx, log.DebugLevelInfra, "In trustPolicyExceptionChanged()", "new trustPolicyException", new)
-
+	if !cd.highAvailabilityManager.PlatformInstanceActive {
+		log.SpanLog(ctx, log.DebugLevelInfra, "Ignoring trust policy change because not active")
+		return
+	}
 	if old != nil {
 		if old.State == edgeproto.TrustPolicyExceptionState_TRUST_POLICY_EXCEPTION_STATE_ACTIVE &&
 			new.State == edgeproto.TrustPolicyExceptionState_TRUST_POLICY_EXCEPTION_STATE_REJECTED {
@@ -1072,16 +1074,6 @@
 				clusterInsts = append(clusterInsts, clusterInst)
 			}
 		}
-=======
-	log.SpanLog(ctx, log.DebugLevelInfra, "In trustPolicyExceptionChanged()", "trustPolicyException", new)
-	if !cd.highAvailabilityManager.PlatformInstanceActive {
-		log.SpanLog(ctx, log.DebugLevelInfra, "Ignoring trust policy change because not active")
-		return
-	}
-	if old != nil && old.State == edgeproto.TrustPolicyExceptionState_TRUST_POLICY_EXCEPTION_STATE_ACTIVE &&
-		new.State == edgeproto.TrustPolicyExceptionState_TRUST_POLICY_EXCEPTION_STATE_REJECTED {
-		cd.deleteTrustPolicyExceptionKeyWorkers.NeedsWork(ctx, new.Key)
->>>>>>> 46f5f7f2
 	}
 	log.SpanLog(ctx, log.DebugLevelInfra, "found clusterInsts", "num:", len(clusterInsts))
 
