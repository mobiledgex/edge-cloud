package crmutil

import (
	"fmt"

	"github.com/mobiledgex/edge-cloud/cloud-resource-manager/platform"
	"github.com/mobiledgex/edge-cloud/cloudcommon"
	"github.com/mobiledgex/edge-cloud/edgeproto"
	"github.com/mobiledgex/edge-cloud/log"
	"github.com/mobiledgex/edge-cloud/notify"
)

//ControllerData contains cache data for controller
type ControllerData struct {
	platform             platform.Platform
	AppCache             edgeproto.AppCache
	AppInstCache         edgeproto.AppInstCache
	CloudletCache        edgeproto.CloudletCache
	FlavorCache          edgeproto.FlavorCache
	ClusterFlavorCache   edgeproto.ClusterFlavorCache
	ClusterInstCache     edgeproto.ClusterInstCache
	AppInstInfoCache     edgeproto.AppInstInfoCache
	CloudletInfoCache    edgeproto.CloudletInfoCache
	ClusterInstInfoCache edgeproto.ClusterInstInfoCache
	NodeCache            edgeproto.NodeCache
	ExecReqHandler       *ExecReqHandler
	ExecReqSend          *notify.ExecRequestSend
}

// NewControllerData creates a new instance to track data from the controller
func NewControllerData(pf platform.Platform) *ControllerData {
	cd := &ControllerData{}
	cd.platform = pf
	edgeproto.InitAppCache(&cd.AppCache)
	edgeproto.InitAppInstCache(&cd.AppInstCache)
	edgeproto.InitCloudletCache(&cd.CloudletCache)
	edgeproto.InitAppInstInfoCache(&cd.AppInstInfoCache)
	edgeproto.InitClusterInstInfoCache(&cd.ClusterInstInfoCache)
	edgeproto.InitCloudletInfoCache(&cd.CloudletInfoCache)
	edgeproto.InitFlavorCache(&cd.FlavorCache)
	edgeproto.InitClusterFlavorCache(&cd.ClusterFlavorCache)
	edgeproto.InitClusterInstCache(&cd.ClusterInstCache)
	edgeproto.InitNodeCache(&cd.NodeCache)
	cd.ExecReqHandler = NewExecReqHandler(cd)
	cd.ExecReqSend = notify.NewExecRequestSend()
	// set callbacks to trigger changes
	cd.ClusterInstCache.SetNotifyCb(cd.clusterInstChanged)
	cd.AppInstCache.SetNotifyCb(cd.appInstChanged)
	cd.FlavorCache.SetNotifyCb(cd.flavorChanged)
	cd.ClusterFlavorCache.SetNotifyCb(cd.clusterFlavorChanged)
	return cd
}

// GatherCloudletInfo gathers all the information about the Cloudlet that
// the controller needs to be able to manage it.
func (cd *ControllerData) GatherCloudletInfo(info *edgeproto.CloudletInfo) {
	log.DebugLog(log.DebugLevelMexos, "attempting to gather cloudlet info")
	err := cd.platform.GatherCloudletInfo(info)
	if err != nil {
		str := fmt.Sprintf("get limits failed: %s", err)
		info.Errors = append(info.Errors, str)
		info.State = edgeproto.CloudletState_CloudletStateErrors
	} else {
		// Is the cloudlet ready at this point?
		info.Errors = nil
		info.State = edgeproto.CloudletState_CloudletStateReady
		log.DebugLog(log.DebugLevelMexos, "cloudlet state ready", "info", info)
	}
}

// GetInsts queries Openstack/Kubernetes to get all the cluster insts
// and app insts that have been created on the Cloudlet.
// It is called once at startup, and is used to repopulate the cache
// after CRM restart/crash. When the CRM connects to the controller,
// it will send the insts in the cache and the controller will resolve
// any discrepancies between the CRM's current state versus the
// controller's intended state.
//
// The controller does not know about all the steps that are used to
// create/delete a ClusterInst/AppInst, so if the CRM crashed in the
// middle of such a task, it is up to the CRM to clean up any unfinished
// state.
func (cd *ControllerData) GatherInsts() {
	// TODO: Implement me.
	// for _, cluster := range MexClusterShowClustInst() {
	//   key := get key from cluster
	//   cd.clusterInstInfoState(key, edgeproto.TrackedState_Ready)
	//   for _, app := range MexAppShowAppInst(cluster) {
	//      key := get key from app
	//      cd.appInstInfoState(key, edgeproto.TrackedState_Ready)
	//   }
	// }
}

// Note: these callback functions are called in the context of
// the notify receive thread. If the actions done here not quick,
// they should be done in a separate worker thread.

func (cd *ControllerData) flavorChanged(key *edgeproto.FlavorKey, old *edgeproto.Flavor) {
	flavor := edgeproto.Flavor{}
	found := cd.FlavorCache.Get(key, &flavor)
	if found {
		// create (no updates allowed)
		// CRM TODO: register flavor?
	} else {
		// CRM TODO: delete flavor?
	}
}

func (cd *ControllerData) clusterFlavorChanged(key *edgeproto.ClusterFlavorKey, old *edgeproto.ClusterFlavor) {
	flavor := edgeproto.ClusterFlavor{}
	found := cd.ClusterFlavorCache.Get(key, &flavor)
	if found {
		// create (no updates allowed)
		// CRM TODO: register cluster flavor?
	} else {
		// CRM TODO: delete cluster flavor?
	}
}

func (cd *ControllerData) clusterInstChanged(key *edgeproto.ClusterInstKey, old *edgeproto.ClusterInst) {
	log.DebugLog(log.DebugLevelMexos, "clusterInstChange", "key", key)
	clusterInst := edgeproto.ClusterInst{}
	found := cd.ClusterInstCache.Get(key, &clusterInst)
	if !found {
		return
	}
	log.DebugLog(log.DebugLevelMexos, "clusterInst state", "state", clusterInst.State)

	// If CRM crashes or reconnects to controller, controller will resend
	// current state. This is needed to:
	// -restart actions that were lost due to a crash
	// -update cache for dependent objects (AppInst looks up ClusterInst from
	// cache).
	// If it was a disconnect and not a restart, there may alread be a
	// thread in progress. To prevent multiple conflicting threads, check
	// the info state which can tell us if a thread is in progress.
	info := edgeproto.ClusterInstInfo{}
	if infoFound := cd.ClusterInstInfoCache.Get(key, &info); infoFound {
		if info.State == edgeproto.TrackedState_Creating || info.State == edgeproto.TrackedState_Updating || info.State == edgeproto.TrackedState_Deleting {
			log.DebugLog(log.DebugLevelMexos, "clusterInst conflicting state", "state", info.State)
			return
		}
	}
	// do request
	if clusterInst.State == edgeproto.TrackedState_CreateRequested {
		// create
		log.DebugLog(log.DebugLevelMexos, "cluster inst create", "clusterInst", clusterInst)
		// create or update k8s cluster on this cloudlet
		flavor := edgeproto.ClusterFlavor{}

		// XXX clusterInstCache has clusterInst but FlavorCache has clusterInst.Flavor.
		flavorFound := cd.ClusterFlavorCache.Get(&clusterInst.Flavor, &flavor)
		if !flavorFound {
			log.DebugLog(log.DebugLevelMexos, "did not find flavor", "flavor", flavor)
			//XXX returning flavor not found error to InstInfoError?
			cd.clusterInstInfoError(key, edgeproto.TrackedState_CreateError, fmt.Sprintf("Did not find flavor %s", clusterInst.Flavor.Name))
			return
		}
		log.DebugLog(log.DebugLevelMexos, "Found flavor", "flavor", flavor)
		cd.clusterInstInfoState(key, edgeproto.TrackedState_Creating)
		go func() {
			var err error
			log.DebugLog(log.DebugLevelMexos, "create cluster inst", "clusterinst", clusterInst)

			err = cd.platform.CreateCluster(&clusterInst, &flavor)
			if err != nil {
				log.DebugLog(log.DebugLevelMexos, "error cluster create fail", "error", err)
				cd.clusterInstInfoError(key, edgeproto.TrackedState_CreateError, fmt.Sprintf("Create failed: %s", err))
				//XXX seems clusterInstInfoError is overloaded with status for flavor and clustinst.
				return
			}
			log.DebugLog(log.DebugLevelMexos, "adding flavor", "flavor", flavor)
			/*
				Add Flavor never actually did anything.  TODO: implement this or decide against doing it.
				err = mexos.MEXAddFlavorClusterInst(cd.CRMRootLB, &flavor) //Flavor is inside ClusterInst even though it comes from FlavorCache
				if err != nil {
					log.DebugLog(log.DebugLevelMexos, "cannot add flavor", "flavor", flavor)
					cd.clusterInstInfoError(key, edgeproto.TrackedState_CreateError, fmt.Sprintf("Can't add flavor %s, %v", flavor.Key.Name, err))
					return
				}
			*/
			log.DebugLog(log.DebugLevelMexos, "cluster state ready", "clusterinst", clusterInst)
			cd.clusterInstInfoState(key, edgeproto.TrackedState_Ready)
		}()
	} else if clusterInst.State == edgeproto.TrackedState_UpdateRequested {
		// update (TODO)
	} else if clusterInst.State == edgeproto.TrackedState_DeleteRequested {
		log.DebugLog(log.DebugLevelMexos, "cluster inst delete", "clusterinst", clusterInst)
		// clusterInst was deleted
		cd.clusterInstInfoState(key, edgeproto.TrackedState_Deleting)
		go func() {
			var err error
			log.DebugLog(log.DebugLevelMexos, "delete cluster inst", "clusterinst", clusterInst)
			err = cd.platform.DeleteCluster(&clusterInst)
			if err != nil {
				str := fmt.Sprintf("Delete failed: %s", err)
				cd.clusterInstInfoError(key, edgeproto.TrackedState_DeleteError, str)
				return
			}
			log.DebugLog(log.DebugLevelMexos, "set cluster inst deleted", "clusterinst", clusterInst)
			// Deleting local info signals to controller that
			// delete was successful.
			info := edgeproto.ClusterInstInfo{Key: *key}
			cd.ClusterInstInfoCache.Delete(&info, 0)
		}()
	} else if clusterInst.State == edgeproto.TrackedState_Creating {
		cd.clusterInstInfoCheckState(key, edgeproto.TrackedState_Creating,
			edgeproto.TrackedState_Ready,
			edgeproto.TrackedState_CreateError)
	} else if clusterInst.State == edgeproto.TrackedState_Updating {
		cd.clusterInstInfoCheckState(key, edgeproto.TrackedState_Updating,
			edgeproto.TrackedState_Ready,
			edgeproto.TrackedState_UpdateError)
	} else if clusterInst.State == edgeproto.TrackedState_Deleting {
		cd.clusterInstInfoCheckState(key, edgeproto.TrackedState_Deleting,
			edgeproto.TrackedState_NotPresent,
			edgeproto.TrackedState_DeleteError)
	}
}

func (cd *ControllerData) appInstChanged(key *edgeproto.AppInstKey, old *edgeproto.AppInst) {
	log.DebugLog(log.DebugLevelMexos, "app inst changed", "key", key)
	appInst := edgeproto.AppInst{}
	found := cd.AppInstCache.Get(key, &appInst)
	if !found {
		return
	}
	// Check current thread state. See comment in clusterInstChanged.
	info := edgeproto.AppInstInfo{}
	if infoFound := cd.AppInstInfoCache.Get(key, &info); infoFound {
		if info.State == edgeproto.TrackedState_Creating || info.State == edgeproto.TrackedState_Updating || info.State == edgeproto.TrackedState_Deleting {
			return
		}
	}
	app := edgeproto.App{}
	found = cd.AppCache.Get(&key.AppKey, &app)
	if !found {
		log.DebugLog(log.DebugLevelMexos, "App not found for AppInst", "key", key)
		return
	}

	// do request
	log.DebugLog(log.DebugLevelMexos, "appInstChanged", "appInst", appInst)
	if appInst.State == edgeproto.TrackedState_CreateRequested {
		// create
		flavor := edgeproto.Flavor{}
		flavorFound := cd.FlavorCache.Get(&appInst.Flavor, &flavor)
		if !flavorFound {
			str := fmt.Sprintf("Flavor %s not found",
				appInst.Flavor.Name)
			cd.appInstInfoError(key, edgeproto.TrackedState_CreateError, str)
			return
		}
		clusterInst := edgeproto.ClusterInst{}
		if cloudcommon.IsClusterInstReqd(&app) {
			clusterInstFound := cd.ClusterInstCache.Get(&appInst.ClusterInstKey, &clusterInst)
			if !clusterInstFound {
				str := fmt.Sprintf("Cluster instance %s not found",
					appInst.ClusterInstKey.ClusterKey.Name)
				cd.appInstInfoError(key, edgeproto.TrackedState_CreateError, str)
				return
			}
		}

		cd.appInstInfoState(key, edgeproto.TrackedState_Creating)
		go func() {
			log.DebugLog(log.DebugLevelMexos, "update kube config", "appinst", appInst, "clusterinst", clusterInst)

<<<<<<< HEAD
			err := cd.platform.CreateAppInst(&clusterInst, &app, &appInst, &flavor)
=======
			err := cd.platform.CreateAppInst(&clusterInst, &app, &appInst)
>>>>>>> 7a06e197
			if err != nil {
				errstr := fmt.Sprintf("Create App Inst failed: %s", err)
				cd.appInstInfoError(key, edgeproto.TrackedState_CreateError, errstr)
				log.InfoLog("can't create app inst", "error", errstr, "key", key)
				log.DebugLog(log.DebugLevelMexos, "cleaning up failed appinst", "key", key)
				derr := cd.platform.DeleteAppInst(&clusterInst, &app, &appInst)
				if derr != nil {
					log.InfoLog("can't cleanup app inst", "error", errstr, "key", key)
				}
				return
			}
			log.DebugLog(log.DebugLevelMexos, "created app inst", "appisnt", appInst, "clusterinst", clusterInst)

			rt, err := cd.platform.GetAppInstRuntime(&clusterInst, &app, &appInst)
			if err != nil {
				log.InfoLog("unable to get AppInstRuntime", "key", key, "err", err)
				cd.appInstInfoState(key, edgeproto.TrackedState_Ready)
			} else {
				cd.appInstInfoRuntime(key, edgeproto.TrackedState_Ready, rt)
			}
		}()
	} else if appInst.State == edgeproto.TrackedState_UpdateRequested {
		// update (TODO)
	} else if appInst.State == edgeproto.TrackedState_DeleteRequested {
		clusterInst := edgeproto.ClusterInst{}
		if cloudcommon.IsClusterInstReqd(&app) {
			clusterInstFound := cd.ClusterInstCache.Get(&appInst.ClusterInstKey, &clusterInst)
			if !clusterInstFound {
				str := fmt.Sprintf("Cluster instance %s not found",
					appInst.ClusterInstKey.ClusterKey.Name)
				cd.appInstInfoError(key, edgeproto.TrackedState_DeleteError, str)
				return
			}
		}
		// appInst was deleted
		cd.appInstInfoState(key, edgeproto.TrackedState_Deleting)
		go func() {
			log.DebugLog(log.DebugLevelMexos, "delete app inst", "appinst", appInst, "clusterinst", clusterInst)
<<<<<<< HEAD
=======

>>>>>>> 7a06e197
			err := cd.platform.DeleteAppInst(&clusterInst, &app, &appInst)
			if err != nil {
				errstr := fmt.Sprintf("Delete App Inst failed: %s", err)
				cd.appInstInfoError(key, edgeproto.TrackedState_DeleteError, errstr)
				log.DebugLog(log.DebugLevelMexos, "can't delete app inst", "error", errstr, "key", key)
				return
			}
			log.DebugLog(log.DebugLevelMexos, "deleted app inst", "appisnt", appInst, "clusterinst", clusterInst)
			// Deleting local info signals to controller that
			// delete was successful.
			info := edgeproto.AppInstInfo{Key: *key}
			cd.AppInstInfoCache.Delete(&info, 0)
		}()
	} else if appInst.State == edgeproto.TrackedState_Creating {
		// Controller may send a CRM transitional state after a
		// disconnect or crash. Controller thinks CRM is creating
		// the appInst, and Controller is waiting for a new state from
		// the CRM. If CRM is not creating, or has not just finished
		// creating (ready), set an error state.
		cd.appInstInfoCheckState(key, edgeproto.TrackedState_Creating,
			edgeproto.TrackedState_Ready,
			edgeproto.TrackedState_CreateError)
	} else if appInst.State == edgeproto.TrackedState_Updating {
		cd.appInstInfoCheckState(key, edgeproto.TrackedState_Updating,
			edgeproto.TrackedState_Ready,
			edgeproto.TrackedState_UpdateError)
	} else if appInst.State == edgeproto.TrackedState_Deleting {
		cd.appInstInfoCheckState(key, edgeproto.TrackedState_Deleting,
			edgeproto.TrackedState_NotPresent,
			edgeproto.TrackedState_DeleteError)
	}
}

func (cd *ControllerData) clusterInstInfoError(key *edgeproto.ClusterInstKey, errState edgeproto.TrackedState, err string) {
	cd.ClusterInstInfoCache.SetError(key, errState, err)
}

func (cd *ControllerData) clusterInstInfoState(key *edgeproto.ClusterInstKey, state edgeproto.TrackedState) {
	cd.ClusterInstInfoCache.SetState(key, state)
}

func (cd *ControllerData) appInstInfoError(key *edgeproto.AppInstKey, errState edgeproto.TrackedState, err string) {
	cd.AppInstInfoCache.SetError(key, errState, err)
}

func (cd *ControllerData) appInstInfoState(key *edgeproto.AppInstKey, state edgeproto.TrackedState) {
	cd.AppInstInfoCache.SetState(key, state)
}

func (cd *ControllerData) appInstInfoRuntime(key *edgeproto.AppInstKey, state edgeproto.TrackedState, rt *edgeproto.AppInstRuntime) {
	cd.AppInstInfoCache.SetStateRuntime(key, state, rt)
}

// CheckState checks that the info is either in the transState or finalState.
// If not, it is an unexpected state, so we set it to the error state.
// This is used when the controller sends CRM a state that implies the
// controller is waiting for the CRM to send back the next state, but the
// CRM does not have any change in progress.
func (cd *ControllerData) clusterInstInfoCheckState(key *edgeproto.ClusterInstKey, transState, finalState, errState edgeproto.TrackedState) {
	cd.ClusterInstInfoCache.UpdateModFunc(key, 0, func(old *edgeproto.ClusterInstInfo) (newObj *edgeproto.ClusterInstInfo, changed bool) {
		if old == nil {
			if transState == edgeproto.TrackedState_NotPresent || finalState == edgeproto.TrackedState_NotPresent {
				return old, false
			}
			old = &edgeproto.ClusterInstInfo{Key: *key}
		}
		if old.State != transState && old.State != finalState {
			new := &edgeproto.ClusterInstInfo{}
			*new = *old
			new.State = errState
			new.Errors = append(new.Errors, "inconsistent Controller vs CRM state")
			return new, true
		}
		return old, false
	})
}

func (cd *ControllerData) appInstInfoCheckState(key *edgeproto.AppInstKey, transState, finalState, errState edgeproto.TrackedState) {
	cd.AppInstInfoCache.UpdateModFunc(key, 0, func(old *edgeproto.AppInstInfo) (newObj *edgeproto.AppInstInfo, changed bool) {
		if old == nil {
			if transState == edgeproto.TrackedState_NotPresent || finalState == edgeproto.TrackedState_NotPresent {
				return old, false
			}
			old = &edgeproto.AppInstInfo{Key: *key}
		}
		if old.State != transState && old.State != finalState {
			new := &edgeproto.AppInstInfo{}
			*new = *old
			new.State = errState
			new.Errors = append(new.Errors, "inconsistent Controller vs CRM state")
			return new, true
		}
		return old, false
	})
}<|MERGE_RESOLUTION|>--- conflicted
+++ resolved
@@ -267,11 +267,7 @@
 		go func() {
 			log.DebugLog(log.DebugLevelMexos, "update kube config", "appinst", appInst, "clusterinst", clusterInst)
 
-<<<<<<< HEAD
 			err := cd.platform.CreateAppInst(&clusterInst, &app, &appInst, &flavor)
-=======
-			err := cd.platform.CreateAppInst(&clusterInst, &app, &appInst)
->>>>>>> 7a06e197
 			if err != nil {
 				errstr := fmt.Sprintf("Create App Inst failed: %s", err)
 				cd.appInstInfoError(key, edgeproto.TrackedState_CreateError, errstr)
@@ -310,10 +306,7 @@
 		cd.appInstInfoState(key, edgeproto.TrackedState_Deleting)
 		go func() {
 			log.DebugLog(log.DebugLevelMexos, "delete app inst", "appinst", appInst, "clusterinst", clusterInst)
-<<<<<<< HEAD
-=======
-
->>>>>>> 7a06e197
+
 			err := cd.platform.DeleteAppInst(&clusterInst, &app, &appInst)
 			if err != nil {
 				errstr := fmt.Sprintf("Delete App Inst failed: %s", err)
