--- conflicted
+++ resolved
@@ -758,14 +758,10 @@
 			log.SpanLog(ctx, log.DebugLevelInfra, "CloudletInfo not found for cloudlet", "key", new.Key)
 			return
 		}
-<<<<<<< HEAD
 		if resources != nil {
 			cloudletInfo.Resources = *resources
 		}
-		cloudletInfo.State = edgeproto.CloudletState_CLOUDLET_STATE_READY
-=======
 		cloudletInfo.State = dme.CloudletState_CLOUDLET_STATE_READY
->>>>>>> 6196ba22
 		cloudletInfo.Status.StatusReset()
 		cd.CloudletInfoCache.Update(ctx, &cloudletInfo, 0)
 	} else if new.State == edgeproto.TrackedState_RESOURCE_UPDATE_REQUESTED {
@@ -782,14 +778,14 @@
 			log.SpanLog(ctx, log.DebugLevelInfra, "CloudletInfo not found for cloudlet", "key", new.Key)
 			return
 		}
-		if cloudletInfo.State == edgeproto.CloudletState_CLOUDLET_STATE_RESOURCE_UPDATE {
+		if cloudletInfo.State == dme.CloudletState_CLOUDLET_STATE_RESOURCE_UPDATE {
 			// Cloudlet is already reporting its resources
 			log.SpanLog(ctx, log.DebugLevelInfra, "Cloudlet resource update already in progress", "key", new.Key)
 			return
 		}
 		// Reset old Status
 		cloudletInfo.Status.StatusReset()
-		cloudletInfo.State = edgeproto.CloudletState_CLOUDLET_STATE_RESOURCE_UPDATE
+		cloudletInfo.State = dme.CloudletState_CLOUDLET_STATE_RESOURCE_UPDATE
 		cd.CloudletInfoCache.Update(ctx, &cloudletInfo, 0)
 
 		go func() {
@@ -800,7 +796,7 @@
 
 				cd.NodeMgr.Event(ctx, "Cloudlet infra resource update failure", new.Key.Organization, new.Key.GetTags(), err)
 				// set state as READY as this failure doesn't affect running of cloudlet
-				cloudletInfo.State = edgeproto.CloudletState_CLOUDLET_STATE_READY
+				cloudletInfo.State = dme.CloudletState_CLOUDLET_STATE_READY
 				cd.CloudletInfoCache.Update(ctx, &cloudletInfo, 0)
 				return
 			}
@@ -818,7 +814,7 @@
 				cloudletInfo.Resources = *resources
 			}
 			cloudletInfo.Status.StatusReset()
-			cloudletInfo.State = edgeproto.CloudletState_CLOUDLET_STATE_READY
+			cloudletInfo.State = dme.CloudletState_CLOUDLET_STATE_READY
 			cd.CloudletInfoCache.Update(ctx, &cloudletInfo, 0)
 		}()
 	}
