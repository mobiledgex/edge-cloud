--- conflicted
+++ resolved
@@ -92,14 +92,6 @@
 				//XXX seems clusterInstInfoError is overloaded with status for flavor and clustinst.
 			} else {
 				cd.clusterInstInfoState(key, edgeproto.ClusterState_ClusterStateReady)
-<<<<<<< HEAD
-				if guid == nil {
-					fmt.Println("Error: guid pointer nil")
-				} else {
-					fmt.Println(*guid) //XXX No way to return this or any other details
-				}
-=======
->>>>>>> 42b4ab13
 			}
 			err = MEXAddFlavorClusterInst(&flavor) //Flavor is inside ClusterInst even though it comes from FlavorCache
 			if err != nil {
