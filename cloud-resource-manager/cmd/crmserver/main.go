--- conflicted
+++ resolved
@@ -185,15 +185,9 @@
 	pc := pf.PlatformConfig{
 		CloudletKey:  &cloudlet.Key,
 		PhysicalName: physicalName,
-<<<<<<< HEAD
-		VaultAddr:    vaultAddr}
-	log.DebugLog(log.DebugLevelMexos, "init platform", "location(cloudlet.key.name)", loc, "operator", oper)
-	err := platform.Init(&pc, updateCallback)
-=======
 		VaultAddr:    vaultAddr,
 		TestMode:     *testMode}
 	log.DebugLog(log.DebugLevelMexos, "init platform", "location(cloudlet.key.name)", loc, "operator", oper, "Platform", pc)
-	err := platform.Init(&pc)
->>>>>>> f1d9ab16
+	err := platform.Init(&pc, updateCallback)
 	return err
 }