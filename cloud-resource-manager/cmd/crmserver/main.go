package main

import (
	"context"
	"flag"
	"fmt"
	"os"
	"os/signal"
	"strings"
	"syscall"
	"time"

	"github.com/mobiledgex/edge-cloud/cloud-resource-manager/crmutil"
	pf "github.com/mobiledgex/edge-cloud/cloud-resource-manager/platform"
	pfutils "github.com/mobiledgex/edge-cloud/cloud-resource-manager/platform/utils"
	"github.com/mobiledgex/edge-cloud/cloud-resource-manager/proxy"
	"github.com/mobiledgex/edge-cloud/cloudcommon"
	"github.com/mobiledgex/edge-cloud/cloudcommon/node"
	"github.com/mobiledgex/edge-cloud/edgeproto"
	"github.com/mobiledgex/edge-cloud/log"
	"github.com/mobiledgex/edge-cloud/notify"
	"github.com/mobiledgex/edge-cloud/tls"
	"github.com/mobiledgex/edge-cloud/util"
	opentracing "github.com/opentracing/opentracing-go"
)

var notifyAddrs = flag.String("notifyAddrs", "127.0.0.1:50001", "Comma separated list of controller notify listener addresses")
var notifySrvAddr = flag.String("notifySrvAddr", "127.0.0.1:51001", "Address for the CRM notify listener to run on")
var cloudletKeyStr = flag.String("cloudletKey", "", "Json or Yaml formatted cloudletKey for the cloudlet in which this CRM is instantiated; e.g. '{\"operator_key\":{\"name\":\"TMUS\"},\"name\":\"tmocloud1\"}'")
var physicalName = flag.String("physicalName", "", "Physical infrastructure cloudlet name, defaults to cloudlet name in cloudletKey")
var debugLevels = flag.String("d", "", fmt.Sprintf("Comma separated list of %v", log.DebugLevelStrings))
var hostname = flag.String("hostname", "", "Unique hostname within Cloudlet")
var platformName = flag.String("platform", "", "Platform type of Cloudlet")
var solib = flag.String("plugin", "", "plugin file")
var region = flag.String("region", "local", "region name")
var testMode = flag.Bool("testMode", false, "Run CRM in test mode")
var parentSpan = flag.String("span", "", "Use parent span for logging")
var containerVersion = flag.String("containerVersion", "", "edge-cloud container version")
var vmImageVersion = flag.String("vmImageVersion", "", "CRM VM baseimage version")
var packageVersion = flag.String("packageVersion", "", "CRM VM baseimage debian package version")
var cloudletVMImagePath = flag.String("cloudletVMImagePath", "", "Image path where CRM VM baseimages are present")
var commercialCerts = flag.Bool("commercialCerts", false, "Get TLS certs from LetsEncrypt. If false CRM will generate its own self-signed certs")
var appDNSRoot = flag.String("appDNSRoot", "mobiledgex.net", "App domain name root")
var chefServerPath = flag.String("chefServerPath", "", "Chef server path")
var deploymentTag = flag.String("deploymentTag", "", "Tag to indicate type of deployment setup. Ex: production, staging, etc")

// myCloudletInfo is the information for the cloudlet in which the CRM is instantiated.
// The key for myCloudletInfo is provided as a configuration - either command line or
// from a file. The rest of the data is extraced from Openstack.
var myCloudletInfo edgeproto.CloudletInfo //XXX this effectively makes one CRM per cloudlet
var nodeMgr node.NodeMgr

var sigChan chan os.Signal
var mainStarted chan struct{}
var controllerData *crmutil.ControllerData
var notifyClient *notify.Client
var platform pf.Platform

const ControllerTimeout = 1 * time.Minute

func main() {
	nodeMgr.InitFlags()
	flag.Parse()

	if strings.Contains(*debugLevels, "mexos") {
		log.WarnLog("mexos log level is obsolete, please use infra")
		*debugLevels = strings.ReplaceAll(*debugLevels, "mexos", "infra")
	}
	log.SetDebugLevelStrs(*debugLevels)
	log.InitTracer(nodeMgr.TlsCertFile)
	defer log.FinishTracer()

	var span opentracing.Span
	if *parentSpan != "" {
		span = log.NewSpanFromString(log.DebugLevelInfo, *parentSpan, "main")
	} else {
		span = log.StartSpan(log.DebugLevelInfo, "main")
	}
	ctx := log.ContextWithSpan(context.Background(), span)

	sigChan = make(chan os.Signal, 1)
	signal.Notify(sigChan, os.Interrupt, syscall.SIGTERM)

	standalone := false
	cloudcommon.ParseMyCloudletKey(standalone, cloudletKeyStr, &myCloudletInfo.Key)
	err := nodeMgr.Init(ctx, node.NodeTypeCRM, node.WithName(*hostname), node.WithCloudletKey(&myCloudletInfo.Key), node.WithNoUpdateMyNode(), node.WithRegion(*region))
	if err != nil {
		span.Finish()
		log.FatalLog(err.Error())
	}
	log.SetTags(span, myCloudletInfo.Key.GetTags())
	crmutil.InitDebug(&nodeMgr)

	if *platformName == "" {
		// see if env var was set
		*platformName = os.Getenv("PLATFORM")
	}
	if *platformName == "" {
		// if not specified, platform is derived from operator name
		*platformName = myCloudletInfo.Key.Organization
	}
	if *physicalName == "" {
		*physicalName = myCloudletInfo.Key.Name
	}
	log.SpanLog(ctx, log.DebugLevelInfo, "Using cloudletKey", "key", myCloudletInfo.Key, "platform", *platformName, "physicalName", physicalName)

	// Load platform implementation.
	platform, err = pfutils.GetPlatform(ctx, *platformName)
	if err != nil {
		span.Finish()
		log.FatalLog(err.Error())
	}

	controllerData = crmutil.NewControllerData(platform, &nodeMgr)

	updateCloudletStatus := func(updateType edgeproto.CacheUpdateType, value string) {
		switch updateType {
		case edgeproto.UpdateTask:
			myCloudletInfo.Status.SetTask(value)
		case edgeproto.UpdateStep:
			myCloudletInfo.Status.SetStep(value)
		}
		controllerData.CloudletInfoCache.Update(ctx, &myCloudletInfo, 0)
	}

	//ctl notify
	addrs := strings.Split(*notifyAddrs, ",")
	notifyClientTls, err := nodeMgr.InternalPki.GetClientTlsConfig(ctx,
		nodeMgr.CommonName(),
		node.CertIssuerRegionalCloudlet,
		[]node.MatchCA{node.SameRegionalMatchCA()})
	if err != nil {
		log.FatalLog(err.Error())
	}
	notifyServerTls, err := nodeMgr.InternalPki.GetServerTlsConfig(ctx,
		nodeMgr.CommonName(),
		node.CertIssuerRegionalCloudlet,
		[]node.MatchCA{node.SameRegionalCloudletMatchCA()})
	if err != nil {
		log.FatalLog(err.Error())
	}
	dialOption := tls.GetGrpcDialOption(notifyClientTls)
	notifyClient = notify.NewClient(nodeMgr.Name(), addrs, dialOption)
	notifyClient.SetFilterByCloudletKey()
	InitClientNotify(notifyClient, controllerData)
	notifyClient.Start()
	defer notifyClient.Stop()

	go func() {
		cspan := log.StartSpan(log.DebugLevelInfo, "cloudlet init thread", opentracing.ChildOf(log.SpanFromContext(ctx).Context()))
		log.SpanLog(ctx, log.DebugLevelInfo, "starting to init platform")

		cloudletContainerVersion := ""
		if *containerVersion == "" {
			cloudletContainerVersion, err = cloudcommon.GetDockerBaseImageVersion()
			if err != nil {
				log.SpanLog(ctx, log.DebugLevelInfo, "unable to fetch docker image version", "err", err)
			}
		} else {
			cloudletContainerVersion = *containerVersion
		}

		myCloudletInfo.State = edgeproto.CloudletState_CLOUDLET_STATE_INIT
		myCloudletInfo.ContainerVersion = cloudletContainerVersion
		controllerData.CloudletInfoCache.Update(ctx, &myCloudletInfo, 0)

		var cloudlet edgeproto.Cloudlet
		log.SpanLog(ctx, log.DebugLevelInfo, "wait for cloudlet cache", "key", myCloudletInfo.Key)
		// Wait for cloudlet cache from controller
		// This ensures that crm is able to communicate to controller via Notify Channel
		select {
		case <-controllerData.ControllerWait:
			if !controllerData.CloudletCache.Get(&myCloudletInfo.Key, &cloudlet) {
				log.FatalLog("failed to fetch cloudlet cache from controller")
			}
		case <-time.After(ControllerTimeout):
			log.FatalLog("Timed out waiting for cloudlet cache from controller")
		}
		log.SpanLog(ctx, log.DebugLevelInfo, "fetched cloudlet cache from controller", "cloudlet", cloudlet)

		caches := pf.Caches{
			FlavorCache:        &controllerData.FlavorCache,
			PrivacyPolicyCache: &controllerData.PrivacyPolicyCache,
			ClusterInstCache:   &controllerData.ClusterInstCache,
			AppCache:           &controllerData.AppCache,
			AppInstCache:       &controllerData.AppInstCache,
<<<<<<< HEAD
			VMPoolCache:        &controllerData.VMPoolCache,
			VMPoolInfoCache:    &controllerData.VMPoolInfoCache,
		}

		if cloudlet.PlatformType == edgeproto.PlatformType_PLATFORM_TYPE_VM_POOL {
			if cloudlet.VmPool == "" {
				log.FatalLog("Cloudlet is missing VM pool name")
			}
			vmPoolKey := edgeproto.VMPoolKey{
				Name:         cloudlet.VmPool,
				Organization: myCloudletInfo.Key.Organization,
			}
			var vmPool edgeproto.VMPool
			if !controllerData.VMPoolCache.Get(&vmPoolKey, &vmPool) {
				log.FatalLog("failed to fetch vm pool cache from controller")
			}
			controllerData.VMPool = vmPool
			caches.VMPool = &controllerData.VMPool
			caches.VMPoolMux = &controllerData.VMPoolMux
=======
			ResTagTableCache:   &controllerData.ResTagTableCache,
			CloudletCache:      &controllerData.CloudletCache,
>>>>>>> 81ef408c
		}

		updateCloudletStatus(edgeproto.UpdateTask, "Initializing platform")
		if err = initPlatform(ctx, &cloudlet, &myCloudletInfo, *physicalName, nodeMgr.VaultAddr, &caches, updateCloudletStatus); err != nil {
			myCloudletInfo.Errors = append(myCloudletInfo.Errors, fmt.Sprintf("Failed to init platform: %v", err))
			myCloudletInfo.State = edgeproto.CloudletState_CLOUDLET_STATE_ERRORS
		} else {
			log.SpanLog(ctx, log.DebugLevelInfo, "gathering cloudlet info")
			updateCloudletStatus(edgeproto.UpdateTask, "Gathering Cloudlet Info")
			err = controllerData.GatherCloudletInfo(ctx, &myCloudletInfo)
			log.SpanLog(ctx, log.DebugLevelInfra, "GatherCloudletInfo done", "state", myCloudletInfo.State)

			if err != nil {
				myCloudletInfo.Errors = append(myCloudletInfo.Errors, err.Error())
				myCloudletInfo.State = edgeproto.CloudletState_CLOUDLET_STATE_ERRORS
			} else {
				if myCloudletInfo.State == edgeproto.CloudletState_CLOUDLET_STATE_NEED_SYNC {
					log.SpanLog(ctx, log.DebugLevelInfra, "cloudlet needs sync data", "state", myCloudletInfo.State, "myCloudletInfo", myCloudletInfo)
					controllerData.ControllerSyncInProgress = true
					controllerData.CloudletInfoCache.Update(ctx, &myCloudletInfo, 0)

					// Wait for CRM to receive cluster and appinst data from notify
					select {
					case <-controllerData.ControllerSyncDone:
						if !controllerData.CloudletCache.Get(&myCloudletInfo.Key, &cloudlet) {
							log.FatalLog("failed to get sync data from controller")
						}
					case <-time.After(ControllerTimeout):
						log.FatalLog("Timed out waiting for sync data from controller")
					}
					log.SpanLog(ctx, log.DebugLevelInfra, "controller sync data received")
					myCloudletInfo.ControllerCacheReceived = true
					controllerData.CloudletInfoCache.Update(ctx, &myCloudletInfo, 0)
					err := platform.SyncControllerCache(ctx, &caches, myCloudletInfo.State)
					if err != nil {
						log.FatalLog("Platform sync fail", "err", err)
					}
				}
				myCloudletInfo.Errors = nil
				myCloudletInfo.State = edgeproto.CloudletState_CLOUDLET_STATE_READY
				log.SpanLog(ctx, log.DebugLevelInfra, "cloudlet state", "state", myCloudletInfo.State, "myCloudletInfo", myCloudletInfo)
			}
		}

		log.SpanLog(ctx, log.DebugLevelInfo, "sending cloudlet info cache update")
		// trigger send of info upstream to controller
		controllerData.CloudletInfoCache.Update(ctx, &myCloudletInfo, 0)

		nodeMgr.MyNode.ContainerVersion = cloudletContainerVersion
		nodeMgr.UpdateMyNode(ctx)
		log.SpanLog(ctx, log.DebugLevelInfo, "sent cloudletinfocache update")
		cspan.Finish()

		if err != nil {
			// die so CRM can restart and try again
			log.FatalLog("Platform init fail", "err", err)
		}

		// setup rootlb certs
		tlsSpan := log.StartSpan(log.DebugLevelInfo, "tls certs thread", opentracing.ChildOf(log.SpanFromContext(ctx).Context()))
		commonName := cloudcommon.GetRootLBFQDN(&myCloudletInfo.Key, *appDNSRoot)
		dedicatedCommonName := "*." + commonName // wildcard so dont have to generate certs every time a dedicated cluster is started
		rootlb, err := platform.GetClusterPlatformClient(
			ctx,
			&edgeproto.ClusterInst{
				IpAccess: edgeproto.IpAccess_IP_ACCESS_SHARED,
			},
			cloudcommon.ClientTypeRootLB,
		)
		if err == nil {
			proxy.GetRootLbCerts(ctx, commonName, dedicatedCommonName, nodeMgr.VaultAddr, rootlb, *commercialCerts)
		}
		tlsSpan.Finish()
	}()

	// setup crm notify listener (for shepherd)
	var notifyServer notify.ServerMgr
	initSrvNotify(&notifyServer)
	notifyServer.Start(nodeMgr.Name(), *notifySrvAddr, notifyServerTls)
	defer notifyServer.Stop()

	span.Finish()
	if mainStarted != nil {
		// for unit testing to detect when main is ready
		close(mainStarted)
	}

	<-sigChan
	os.Exit(0)
}

//initializePlatform *Must be called as a seperate goroutine.*
func initPlatform(ctx context.Context, cloudlet *edgeproto.Cloudlet, cloudletInfo *edgeproto.CloudletInfo, physicalName, vaultAddr string, caches *pf.Caches, updateCallback edgeproto.CacheUpdateCallback) error {
	loc := util.DNSSanitize(cloudletInfo.Key.Name) //XXX  key.name => loc
	oper := util.DNSSanitize(cloudletInfo.Key.Organization)

	pc := pf.PlatformConfig{
		CloudletKey:         &cloudletInfo.Key,
		PhysicalName:        physicalName,
		VaultAddr:           vaultAddr,
		Region:              *region,
		TestMode:            *testMode,
		CloudletVMImagePath: *cloudletVMImagePath,
		VMImageVersion:      *vmImageVersion,
		PackageVersion:      *packageVersion,
		EnvVars:             cloudlet.EnvVar,
		NodeMgr:             &nodeMgr,
		AppDNSRoot:          *appDNSRoot,
		ChefServerPath:      *chefServerPath,
		DeploymentTag:       *deploymentTag,
	}
	log.SpanLog(ctx, log.DebugLevelInfra, "init platform", "location(cloudlet.key.name)", loc, "operator", oper, "Platform type", platform.GetType())
	err := platform.Init(ctx, &pc, caches, updateCallback)
	return err
}<|MERGE_RESOLUTION|>--- conflicted
+++ resolved
@@ -184,7 +184,8 @@
 			ClusterInstCache:   &controllerData.ClusterInstCache,
 			AppCache:           &controllerData.AppCache,
 			AppInstCache:       &controllerData.AppInstCache,
-<<<<<<< HEAD
+			ResTagTableCache:   &controllerData.ResTagTableCache,
+			CloudletCache:      &controllerData.CloudletCache,
 			VMPoolCache:        &controllerData.VMPoolCache,
 			VMPoolInfoCache:    &controllerData.VMPoolInfoCache,
 		}
@@ -204,10 +205,6 @@
 			controllerData.VMPool = vmPool
 			caches.VMPool = &controllerData.VMPool
 			caches.VMPoolMux = &controllerData.VMPoolMux
-=======
-			ResTagTableCache:   &controllerData.ResTagTableCache,
-			CloudletCache:      &controllerData.CloudletCache,
->>>>>>> 81ef408c
 		}
 
 		updateCloudletStatus(edgeproto.UpdateTask, "Initializing platform")
