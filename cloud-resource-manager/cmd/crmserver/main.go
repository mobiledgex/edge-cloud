package main

import (
	"bufio"
	"context"
	"flag"
	"fmt"
	"os"
	"os/signal"
	"strings"
	"syscall"
	"time"

	"github.com/mobiledgex/edge-cloud/cloud-resource-manager/accessapi"
	"github.com/mobiledgex/edge-cloud/cloud-resource-manager/crmutil"
	"github.com/mobiledgex/edge-cloud/cloud-resource-manager/redundancy"
	"github.com/mobiledgex/edge-cloud/integration/process"

	pf "github.com/mobiledgex/edge-cloud/cloud-resource-manager/platform"
	pfutils "github.com/mobiledgex/edge-cloud/cloud-resource-manager/platform/utils"
	proxycerts "github.com/mobiledgex/edge-cloud/cloud-resource-manager/proxy/certs"
	"github.com/mobiledgex/edge-cloud/cloudcommon"
	"github.com/mobiledgex/edge-cloud/cloudcommon/node"
	dme "github.com/mobiledgex/edge-cloud/d-match-engine/dme-proto"
	"github.com/mobiledgex/edge-cloud/edgeproto"
	"github.com/mobiledgex/edge-cloud/log"
	"github.com/mobiledgex/edge-cloud/notify"
	"github.com/mobiledgex/edge-cloud/tls"
	"github.com/mobiledgex/edge-cloud/util"
	opentracing "github.com/opentracing/opentracing-go"
)

var notifyAddrs = flag.String("notifyAddrs", "127.0.0.1:50001", "Comma separated list of controller notify listener addresses")
var notifySrvAddr = flag.String("notifySrvAddr", "127.0.0.1:51001", "Address for the CRM notify listener to run on")
var cloudletKeyStr = flag.String("cloudletKey", "", "Json or Yaml formatted cloudletKey for the cloudlet in which this CRM is instantiated; e.g. '{\"operator_key\":{\"name\":\"TMUS\"},\"name\":\"tmocloud1\"}'")
var physicalName = flag.String("physicalName", "", "Physical infrastructure cloudlet name, defaults to cloudlet name in cloudletKey")
var debugLevels = flag.String("d", "", fmt.Sprintf("Comma separated list of %v", log.DebugLevelStrings))
var hostname = flag.String("hostname", "", "Unique hostname within Cloudlet")
var platformName = flag.String("platform", "", "Platform type of Cloudlet")
var solib = flag.String("plugin", "", "plugin file")
var region = flag.String("region", "local", "region name")
var testMode = flag.Bool("testMode", false, "Run CRM in test mode")
var parentSpan = flag.String("span", "", "Use parent span for logging")
var containerVersion = flag.String("containerVersion", "", "edge-cloud container version")
var vmImageVersion = flag.String("vmImageVersion", "", "CRM VM baseimage version")
var packageVersion = flag.String("packageVersion", "", "CRM VM baseimage debian package version")
var cloudletVMImagePath = flag.String("cloudletVMImagePath", "", "Image path where CRM VM baseimages are present")
var commercialCerts = flag.Bool("commercialCerts", false, "Get TLS certs from LetsEncrypt. If false CRM will generate its own self-signed certs")
var appDNSRoot = flag.String("appDNSRoot", "mobiledgex.net", "App domain name root")
var chefServerPath = flag.String("chefServerPath", "", "Chef server path")
var upgrade = flag.Bool("upgrade", false, "Flag to initiate upgrade run as part of crm bringup")
var cacheDir = flag.String("cacheDir", "/tmp/", "Cache used by CRM to store frequently accessed data")

// myCloudletInfo is the information for the cloudlet in which the CRM is instantiated.
// The key for myCloudletInfo is provided as a configuration - either command line or
// from a file. The rest of the data is extraced from Openstack.
var myCloudletInfo edgeproto.CloudletInfo //XXX this effectively makes one CRM per cloudlet
var nodeMgr node.NodeMgr
var highAvailabilityManager redundancy.HighAvailabilityManager

var sigChan chan os.Signal
var mainStarted chan struct{}
var controllerData *crmutil.ControllerData
var notifyClient *notify.Client
var platform pf.Platform

const ControllerTimeout = 1 * time.Minute

const (
	envMexBuild       = "MEX_BUILD"
	envMexBuildTag    = "MEX_BUILD_TAG"
	envMexBuildFlavor = "MEX_BUILD_FLAVOR"
)

func main() {
	nodeMgr.InitFlags()
	nodeMgr.AccessKeyClient.InitFlags()
	highAvailabilityManager.InitFlags()
	flag.Parse()
	log.SetDebugLevelStrs(*debugLevels)

	sigChan = make(chan os.Signal, 1)
	signal.Notify(sigChan, os.Interrupt, syscall.SIGTERM)

	standalone := false
	cloudcommon.ParseMyCloudletKey(standalone, cloudletKeyStr, &myCloudletInfo.Key)
	myCloudletInfo.CompatibilityVersion = cloudcommon.GetCRMCompatibilityVersion()
	nodeType := node.NodeTypeCRM
	nodeOps := []node.NodeOp{
		node.WithName(*hostname),
		node.WithCloudletKey(&myCloudletInfo.Key),
		node.WithNoUpdateMyNode(),
		node.WithRegion(*region),
		node.WithParentSpan(*parentSpan),
	}

	if highAvailabilityManager.HARole == string(process.HARoleSecondary) {
		nodeOps = append(nodeOps, node.WithHARole(process.HARoleSecondary))
	} else {
		nodeOps = append(nodeOps, node.WithHARole(process.HARolePrimary))
	}
	ctx, span, err := nodeMgr.Init(nodeType, node.CertIssuerRegionalCloudlet, nodeOps...)
	if err != nil {
		log.FatalLog(err.Error())
	}
	defer nodeMgr.Finish()
	log.SetTags(span, myCloudletInfo.Key.GetTags())
	crmutil.InitDebug(&nodeMgr)

	if *platformName == "" {
		// see if env var was set
		*platformName = os.Getenv("PLATFORM")
	}
	if *platformName == "" {
		// if not specified, platform is derived from operator name
		*platformName = myCloudletInfo.Key.Organization
	}
	if *physicalName == "" {
		*physicalName = myCloudletInfo.Key.Name
	}
	log.SpanLog(ctx, log.DebugLevelInfo, "Using cloudletKey", "key", myCloudletInfo.Key, "platform", *platformName, "physicalName", physicalName)

	// Load platform implementation.
	platform, err = pfutils.GetPlatform(ctx, *platformName, nodeMgr.UpdateNodeProps)
	if err != nil {
		span.Finish()
		log.FatalLog(err.Error())
	}

	if !nodeMgr.AccessKeyClient.IsEnabled() {
		span.Finish()
		log.FatalLog("access key client is not enabled")
	}
	controllerData = crmutil.NewControllerData(platform, &myCloudletInfo.Key, &nodeMgr, &highAvailabilityManager)

	updateCloudletStatus := func(updateType edgeproto.CacheUpdateType, value string) {
		switch updateType {
		case edgeproto.UpdateTask:
			myCloudletInfo.Status.SetTask(value)
		case edgeproto.UpdateStep:
			myCloudletInfo.Status.SetStep(value)
		}
		controllerData.UpdateCloudletInfo(ctx, &myCloudletInfo)
	}

	//ctl notify
	addrs := strings.Split(*notifyAddrs, ",")
	notifyClientTls, err := nodeMgr.InternalPki.GetClientTlsConfig(ctx,
		nodeMgr.CommonName(),
		node.CertIssuerRegionalCloudlet,
		[]node.MatchCA{node.SameRegionalMatchCA()})
	if err != nil {
		log.FatalLog(err.Error())
	}
	notifyServerTls, err := nodeMgr.InternalPki.GetServerTlsConfig(ctx,
		nodeMgr.CommonName(),
		node.CertIssuerRegionalCloudlet,
		[]node.MatchCA{node.SameRegionalCloudletMatchCA()})
	if err != nil {
		log.FatalLog(err.Error())
	}
	dialOption := tls.GetGrpcDialOption(notifyClientTls)
	notifyClient = notify.NewClient(nodeMgr.Name(), addrs, dialOption,
		notify.ClientUnaryInterceptors(nodeMgr.AccessKeyClient.UnaryAddAccessKey),
		notify.ClientStreamInterceptors(nodeMgr.AccessKeyClient.StreamAddAccessKey),
	)
	notifyClient.SetFilterByCloudletKey()
	crmutil.InitClientNotify(notifyClient, &nodeMgr, controllerData)
	notifyClient.Start()
	defer notifyClient.Stop()

	haKey := fmt.Sprintf("nodeType: %s cloudlet: %s", "CRM", nodeMgr.MyNode.Key.CloudletKey.String())
	haEnabled, err := controllerData.InitHAManager(ctx, &highAvailabilityManager, haKey, platform)
	if err != nil {
		log.FatalLog(err.Error())
	}
	if haEnabled {
		log.SpanLog(ctx, log.DebugLevelInfra, "HA enabled", "role", highAvailabilityManager.HARole)
		if highAvailabilityManager.PlatformInstanceActive {
			log.SpanLog(ctx, log.DebugLevelInfra, "HA instance is active", "role", highAvailabilityManager.HARole)
			myCloudletInfo.ActiveCrmInstance = highAvailabilityManager.HARole
		} else {
			log.SpanLog(ctx, log.DebugLevelInfra, "HA instance is not active", "role", highAvailabilityManager.HARole)
		}
		controllerData.StartHAManagerActiveCheck(ctx, &highAvailabilityManager)
	}
	go func() {
		cspan := log.StartSpan(log.DebugLevelInfo, "cloudlet init thread", opentracing.ChildOf(log.SpanFromContext(ctx).Context()))
		log.SpanLog(ctx, log.DebugLevelInfo, "starting to init platform")
		cloudletContainerVersion := ""
		if *containerVersion == "" {
			cloudletContainerVersion, err = cloudcommon.GetDockerBaseImageVersion()
			if err != nil {
				log.SpanLog(ctx, log.DebugLevelInfo, "unable to fetch docker image version", "err", err)
			}
		} else {
			cloudletContainerVersion = *containerVersion
		}
		nodeMgr.MyNode.ContainerVersion = cloudletContainerVersion
		getMexReleaseInfo(ctx)
		nodeMgr.UpdateMyNode(ctx)

		myCloudletInfo.State = dme.CloudletState_CLOUDLET_STATE_INIT
		myCloudletInfo.ContainerVersion = cloudletContainerVersion
		controllerData.UpdateCloudletInfo(ctx, &myCloudletInfo)

		var cloudlet edgeproto.Cloudlet
		log.SpanLog(ctx, log.DebugLevelInfo, "wait for cloudlet cache", "key", myCloudletInfo.Key)
		// Wait for cloudlet cache from controller
		// This ensures that crm is able to communicate to controller via Notify Channel
		select {
		case <-controllerData.ControllerWait:
			if !controllerData.CloudletCache.Get(&myCloudletInfo.Key, &cloudlet) {
				log.FatalLog("failed to fetch cloudlet cache from controller")
			}
		case <-time.After(ControllerTimeout):
			log.FatalLog("Timed out waiting for cloudlet cache from controller")
		}
		log.SpanLog(ctx, log.DebugLevelInfo, "fetched cloudlet cache from controller", "cloudlet", cloudlet)

		caches := pf.Caches{
			FlavorCache:               &controllerData.FlavorCache,
			TrustPolicyCache:          &controllerData.TrustPolicyCache,
			TrustPolicyExceptionCache: &controllerData.TrustPolicyExceptionCache,
			CloudletPoolCache:         controllerData.CloudletPoolCache,
			ClusterInstCache:          &controllerData.ClusterInstCache,
			ClusterInstInfoCache:      &controllerData.ClusterInstInfoCache,
			AppCache:                  &controllerData.AppCache,
			AppInstCache:              &controllerData.AppInstCache,
			AppInstInfoCache:          &controllerData.AppInstInfoCache,
			ResTagTableCache:          &controllerData.ResTagTableCache,
			CloudletCache:             controllerData.CloudletCache,
			CloudletInternalCache:     &controllerData.CloudletInternalCache,
			VMPoolCache:               &controllerData.VMPoolCache,
			VMPoolInfoCache:           &controllerData.VMPoolInfoCache,
			GPUDriverCache:            &controllerData.GPUDriverCache,
			NetworkCache:              &controllerData.NetworkCache,
			CloudletInfoCache:         &controllerData.CloudletInfoCache,
		}

		features := platform.GetFeatures()
		if features.IsVMPool {
			if cloudlet.VmPool == "" {
				log.FatalLog("Cloudlet is missing VM pool name")
			}
			vmPoolKey := edgeproto.VMPoolKey{
				Name:         cloudlet.VmPool,
				Organization: myCloudletInfo.Key.Organization,
			}
			var vmPool edgeproto.VMPool
			if !controllerData.VMPoolCache.Get(&vmPoolKey, &vmPool) {
				log.FatalLog("failed to fetch vm pool cache from controller")
			}
			controllerData.VMPool = vmPool
			caches.VMPool = &controllerData.VMPool
			caches.VMPoolMux = &controllerData.VMPoolMux
			// Update VMPool Info, this is to notify shepherd about VMPool
			controllerData.UpdateVMPoolInfo(ctx, edgeproto.TrackedState_READY, "")
		}

		updateCloudletStatus(edgeproto.UpdateTask, "Initializing platform")

		accessApi := accessapi.NewControllerClient(nodeMgr.AccessApiClient)
		pc := pf.PlatformConfig{
			CloudletKey:         &myCloudletInfo.Key,
			PhysicalName:        *physicalName,
			Region:              *region,
			TestMode:            *testMode,
			CloudletVMImagePath: *cloudletVMImagePath,
			VMImageVersion:      *vmImageVersion,
			PackageVersion:      *packageVersion,
			EnvVars:             cloudlet.EnvVar,
			NodeMgr:             &nodeMgr,
			AppDNSRoot:          *appDNSRoot,
			RootLBFQDN:          cloudlet.RootLbFqdn,
			DeploymentTag:       nodeMgr.DeploymentTag,
			Upgrade:             *upgrade,
			AccessApi:           accessApi,
			TrustPolicy:         cloudlet.TrustPolicy,
			CacheDir:            *cacheDir,
		}
		// Perform init steps that are common for both active and standby
		if err = initPlatformActiveStandbyCommon(ctx, &cloudlet, &myCloudletInfo, *physicalName, &pc, &caches, nodeMgr.AccessApiClient, &highAvailabilityManager, updateCloudletStatus); err == nil {
			log.SpanLog(ctx, log.DebugLevelInfo, "common init functions done, wait for active", "PlatformInstanceActive", highAvailabilityManager.PlatformInstanceActive)
			controllerData.PlatformCommonInitDone = true

			// wait for activity to be gained, This happens can happen on startup or on switchover
			<-controllerData.WaitPlatformActive

			// see if the cloudlet is ready, which can be the case on switchover
			if !controllerData.CloudletInfoCache.Get(&myCloudletInfo.Key, &myCloudletInfo) {
				log.FatalLog("failed to get cloudletInfo from controller after becoming active")
			}
			log.SpanLog(ctx, log.DebugLevelInfo, "platform became active", "state", myCloudletInfo.State.String())
			if myCloudletInfo.State == dme.CloudletState_CLOUDLET_STATE_READY {
				log.SpanLog(ctx, log.DebugLevelInfo, "platform already is ready state due to switchover")
			} else {
				// need to perfom init steps for active
				err = initPlatformActive(ctx, &cloudlet, &myCloudletInfo, *physicalName, &pc, &caches, nodeMgr.AccessApiClient, &highAvailabilityManager, updateCloudletStatus)
				if err == nil {
					myCloudletInfo.State = dme.CloudletState_CLOUDLET_STATE_NEED_SYNC
					log.SpanLog(ctx, log.DebugLevelInfra, "cloudlet needs sync data", "state", myCloudletInfo.State, "myCloudletInfo", myCloudletInfo)
					controllerData.ControllerSyncInProgress = true
					controllerData.UpdateCloudletInfo(ctx, &myCloudletInfo)

					// Wait for CRM to receive cluster and appinst data from notify
					select {
					case <-controllerData.ControllerSyncDone:
						if !controllerData.CloudletCache.Get(&myCloudletInfo.Key, &cloudlet) {
							log.FatalLog("failed to get sync data from controller")
						}
					case <-time.After(ControllerTimeout):
						log.FatalLog("Timed out waiting for sync data from controller")
					}
<<<<<<< HEAD
					log.SpanLog(ctx, log.DebugLevelInfra, "controller sync data received")
					myCloudletInfo.ControllerCacheReceived = true
					controllerData.UpdateCloudletInfo(ctx, &myCloudletInfo)
					err := platform.SyncControllerCache(ctx, &caches, myCloudletInfo.State)
					if err != nil {
						log.FatalLog("Platform sync fail", "err", err)
=======
					quotaProps, err := platform.GetCloudletResourceQuotaProps(ctx)
					if err != nil {
						log.SpanLog(ctx, log.DebugLevelInfra, "Failed to get cloudlet specific resource quota", "cloudlet", cloudlet.Key, "err", err)
					} else {
						err = cloudcommon.ValidateCloudletResourceQuotas(ctx, quotaProps, resMap, cloudlet.ResourceQuotas)
						if err != nil {
							log.SpanLog(ctx, log.DebugLevelInfra, "Failed to validate cloudlet resource quota", "cloudlet", cloudlet.Key, "err", err)
							err = nil
						}
>>>>>>> 34d39634
					}

					// Update AppInst runtime info in case it has changed
					controllerData.RefreshAppInstRuntime(ctx)

					resources := controllerData.CaptureResourcesSnapshot(ctx, &cloudlet.Key)
					if resources != nil {
						resMap := make(map[string]edgeproto.InfraResource)
						for _, resInfo := range resources.Info {
							resMap[resInfo.Name] = resInfo
						}
						err = cloudcommon.ValidateCloudletResourceQuotas(ctx, resMap, cloudlet.ResourceQuotas)
						if err != nil {
							log.SpanLog(ctx, log.DebugLevelInfra, "Failed to validate cloudlet resource quota", "cloudlet", cloudlet.Key, "err", err)
							err = nil
						}
						myCloudletInfo.ResourcesSnapshot = *resources
					}
					myCloudletInfo.Errors = nil
					myCloudletInfo.State = dme.CloudletState_CLOUDLET_STATE_READY
					if cloudlet.TrustPolicy == "" {
						myCloudletInfo.TrustPolicyState = edgeproto.TrackedState_NOT_PRESENT
					} else {
						myCloudletInfo.TrustPolicyState = edgeproto.TrackedState_READY
					}
				}
			}
		}

		if err != nil {
			myCloudletInfo.Errors = append(myCloudletInfo.Errors, err.Error())
			myCloudletInfo.State = dme.CloudletState_CLOUDLET_STATE_ERRORS
		}
		controllerData.UpdateCloudletInfo(ctx, &myCloudletInfo)
		log.SpanLog(ctx, log.DebugLevelInfo, "sent cloudletinfocache update")
		cspan.Finish()

		if err != nil {
			// die so CRM can restart and try again
			log.FatalLog("Platform init fail", "err", err)
		}

		// setup rootlb certs
		tlsSpan := log.StartSpan(log.DebugLevelInfo, "tls certs thread", opentracing.ChildOf(log.SpanFromContext(ctx).Context()))
		wildcardName := cloudcommon.GetRootLBFQDNWildcard(&cloudlet)
		rootlb, err := platform.GetClusterPlatformClient(
			ctx,
			&edgeproto.ClusterInst{
				IpAccess: edgeproto.IpAccess_IP_ACCESS_SHARED,
			},
			cloudcommon.ClientTypeRootLB,
		)
		if err == nil {
			log.SpanLog(ctx, log.DebugLevelInfra, "Get rootLB certs", "key", myCloudletInfo.Key)
			proxycerts.Init(ctx, platform, accessapi.NewControllerClient(nodeMgr.AccessApiClient))
			pfType := pf.GetType(cloudlet.PlatformType.String())
			proxycerts.GetRootLbCerts(ctx, &myCloudletInfo.Key, wildcardName, &nodeMgr, pfType, rootlb, *commercialCerts, &highAvailabilityManager)
			// setup debug func to trigger refresh of rootlb certs
			nodeMgr.Debug.AddDebugFunc(crmutil.RefreshRootLBCerts, func(ctx context.Context, req *edgeproto.DebugRequest) string {
				proxycerts.TriggerRootLBCertsRefresh()
				return "triggered refresh of rootlb certs"
			})
		}
		tlsSpan.Finish()
	}()

	// setup crm notify listener (for shepherd)
	var notifyServer notify.ServerMgr
	crmutil.InitSrvNotify(&notifyServer, &nodeMgr, controllerData)
	notifyServer.Start(nodeMgr.Name(), *notifySrvAddr, notifyServerTls)
	defer notifyServer.Stop()

	log.SpanLog(ctx, log.DebugLevelInfra, "Starting Cloudlet resource refresh thread", "cloudlet", myCloudletInfo.Key)
	controllerData.StartInfraResourceRefreshThread(&myCloudletInfo)
	defer controllerData.FinishInfraResourceRefreshThread()

	if haEnabled {
		controllerData.StartUpdateCloudletInfoHAThread(ctx)
		defer controllerData.FinishUpdateCloudletInfoHAThread()
	}

	span.Finish()
	if mainStarted != nil {
		// for unit testing to detect when main is ready
		close(mainStarted)
	}

	sig := <-sigChan
	fmt.Println(sig)
}

//initPlatformActiveStandbyCommon does common init functions whether active or standby
func initPlatformActiveStandbyCommon(ctx context.Context, cloudlet *edgeproto.Cloudlet, cloudletInfo *edgeproto.CloudletInfo, physicalName string, platformConfig *pf.PlatformConfig, caches *pf.Caches, accessClient edgeproto.CloudletAccessApiClient, haMgr *redundancy.HighAvailabilityManager, updateCallback edgeproto.CacheUpdateCallback) error {
	loc := util.DNSSanitize(cloudletInfo.Key.Name) //XXX  key.name => loc
	oper := util.DNSSanitize(cloudletInfo.Key.Organization)

	if cloudlet.GpuConfig.Driver.Name != "" {
		platformConfig.GPUConfig = &cloudlet.GpuConfig
	}
	pfType := pf.GetType(cloudlet.PlatformType.String())

	log.SpanLog(ctx, log.DebugLevelInfra, "init platform", "location(cloudlet.key.name)", loc, "operator", oper, "Platform type", pfType)
	err := platform.InitActiveOrStandbyCommon(ctx, platformConfig, caches, haMgr, updateCallback)
	return err
}

//initPlatformActiveCommon does init functions only for the active
func initPlatformActive(ctx context.Context, cloudlet *edgeproto.Cloudlet, cloudletInfo *edgeproto.CloudletInfo, physicalName string, platformConfig *pf.PlatformConfig, caches *pf.Caches, accessClient edgeproto.CloudletAccessApiClient, haMgr *redundancy.HighAvailabilityManager, updateCallback edgeproto.CacheUpdateCallback) error {
	log.SpanLog(ctx, log.DebugLevelInfo, "init steps for active")

	log.SpanLog(ctx, log.DebugLevelInfo, "gathering cloudlet info")
	updateCallback(edgeproto.UpdateTask, "Gathering Cloudlet Info")
	err := controllerData.GatherCloudletInfo(ctx, &myCloudletInfo)
	if err != nil {
		return err
	}
	log.SpanLog(ctx, log.DebugLevelInfra, "GatherCloudletInfo done", "state", myCloudletInfo.State)
	err = platform.InitActive(ctx, platformConfig, updateCallback)
	if err != nil {
		log.FatalLog("Platform InitActive fail", "err", err)
	}
	// Update AppInst runtime info in case it has changed
	err = platform.SyncControllerCache(ctx, caches, myCloudletInfo.State)
	if err != nil {
		log.FatalLog("Platform sync fail", "err", err)
	}
	controllerData.RefreshAppInstRuntime(ctx)
	resources := controllerData.CaptureResourcesSnapshot(ctx, &cloudlet.Key)
	if resources != nil {
		resMap := make(map[string]edgeproto.InfraResource)
		for _, resInfo := range resources.Info {
			resMap[resInfo.Name] = resInfo
		}
		err = cloudcommon.ValidateCloudletResourceQuotas(ctx, resMap, cloudlet.ResourceQuotas)
		if err != nil {
			log.SpanLog(ctx, log.DebugLevelInfra, "Failed to validate cloudlet resource quota", "cloudlet", cloudlet.Key, "err", err)
			err = nil
		}
		myCloudletInfo.ResourcesSnapshot = *resources
	}

	myCloudletInfo.Errors = nil
	myCloudletInfo.State = dme.CloudletState_CLOUDLET_STATE_READY
	if cloudlet.TrustPolicy == "" {
		myCloudletInfo.TrustPolicyState = edgeproto.TrackedState_NOT_PRESENT
	} else {
		myCloudletInfo.TrustPolicyState = edgeproto.TrackedState_READY
	}

	log.SpanLog(ctx, log.DebugLevelInfra, "initPlatformActive done", "cloudlet state", myCloudletInfo.State, "myCloudletInfo", myCloudletInfo)
	return err
}

// Read file "/etc/mex-release" from original base vm image and parse certain env variables.
func readMexReleaseFileVars(ctx context.Context) (map[string]string, error) {
	filePath := "/etc/mex-release"
	m := make(map[string]string)

	file, err := os.Open(filePath)
	if err != nil {
		log.SpanLog(ctx, log.DebugLevelInfo, "Opening file /etc/mex-release failed", "err", err)
		return m, err
	}
	defer file.Close()

	scanner := bufio.NewScanner(file)
	for scanner.Scan() {
		env := scanner.Text()
		envPair := strings.SplitN(env, "=", 2)
		if len(envPair) != 2 {
			continue
		}
		key := envPair[0]
		value := envPair[1]
		if key == envMexBuild || key == envMexBuildTag || key == envMexBuildFlavor {
			m[key] = value
		}
	}

	if err := scanner.Err(); err != nil {
		log.SpanLog(ctx, log.DebugLevelInfo, "Scanner failed on file /etc/mex-release", "err", err)
	}
	return m, nil
}

func getMexReleaseInfo(ctx context.Context) {
	m, err := readMexReleaseFileVars(ctx)
	if err != nil {
		return
	}
	k := envMexBuild
	v, ok := m[k]
	if ok {
		nodeMgr.MyNode.Properties[k] = v
	}
	k = envMexBuildTag
	v, ok = m[k]
	if ok {
		nodeMgr.MyNode.Properties[k] = v
	}
	k = envMexBuildFlavor
	v, ok = m[k]
	if ok {
		nodeMgr.MyNode.Properties[k] = v
	}
}<|MERGE_RESOLUTION|>--- conflicted
+++ resolved
@@ -297,71 +297,20 @@
 			} else {
 				// need to perfom init steps for active
 				err = initPlatformActive(ctx, &cloudlet, &myCloudletInfo, *physicalName, &pc, &caches, nodeMgr.AccessApiClient, &highAvailabilityManager, updateCloudletStatus)
-				if err == nil {
-					myCloudletInfo.State = dme.CloudletState_CLOUDLET_STATE_NEED_SYNC
-					log.SpanLog(ctx, log.DebugLevelInfra, "cloudlet needs sync data", "state", myCloudletInfo.State, "myCloudletInfo", myCloudletInfo)
-					controllerData.ControllerSyncInProgress = true
-					controllerData.UpdateCloudletInfo(ctx, &myCloudletInfo)
-
-					// Wait for CRM to receive cluster and appinst data from notify
-					select {
-					case <-controllerData.ControllerSyncDone:
-						if !controllerData.CloudletCache.Get(&myCloudletInfo.Key, &cloudlet) {
-							log.FatalLog("failed to get sync data from controller")
-						}
-					case <-time.After(ControllerTimeout):
-						log.FatalLog("Timed out waiting for sync data from controller")
-					}
-<<<<<<< HEAD
-					log.SpanLog(ctx, log.DebugLevelInfra, "controller sync data received")
-					myCloudletInfo.ControllerCacheReceived = true
-					controllerData.UpdateCloudletInfo(ctx, &myCloudletInfo)
-					err := platform.SyncControllerCache(ctx, &caches, myCloudletInfo.State)
-					if err != nil {
-						log.FatalLog("Platform sync fail", "err", err)
-=======
-					quotaProps, err := platform.GetCloudletResourceQuotaProps(ctx)
-					if err != nil {
-						log.SpanLog(ctx, log.DebugLevelInfra, "Failed to get cloudlet specific resource quota", "cloudlet", cloudlet.Key, "err", err)
-					} else {
-						err = cloudcommon.ValidateCloudletResourceQuotas(ctx, quotaProps, resMap, cloudlet.ResourceQuotas)
-						if err != nil {
-							log.SpanLog(ctx, log.DebugLevelInfra, "Failed to validate cloudlet resource quota", "cloudlet", cloudlet.Key, "err", err)
-							err = nil
-						}
->>>>>>> 34d39634
-					}
-
-					// Update AppInst runtime info in case it has changed
-					controllerData.RefreshAppInstRuntime(ctx)
-
-					resources := controllerData.CaptureResourcesSnapshot(ctx, &cloudlet.Key)
-					if resources != nil {
-						resMap := make(map[string]edgeproto.InfraResource)
-						for _, resInfo := range resources.Info {
-							resMap[resInfo.Name] = resInfo
-						}
-						err = cloudcommon.ValidateCloudletResourceQuotas(ctx, resMap, cloudlet.ResourceQuotas)
-						if err != nil {
-							log.SpanLog(ctx, log.DebugLevelInfra, "Failed to validate cloudlet resource quota", "cloudlet", cloudlet.Key, "err", err)
-							err = nil
-						}
-						myCloudletInfo.ResourcesSnapshot = *resources
-					}
-					myCloudletInfo.Errors = nil
-					myCloudletInfo.State = dme.CloudletState_CLOUDLET_STATE_READY
-					if cloudlet.TrustPolicy == "" {
-						myCloudletInfo.TrustPolicyState = edgeproto.TrackedState_NOT_PRESENT
-					} else {
-						myCloudletInfo.TrustPolicyState = edgeproto.TrackedState_READY
-					}
-				}
 			}
 		}
 
 		if err != nil {
 			myCloudletInfo.Errors = append(myCloudletInfo.Errors, err.Error())
 			myCloudletInfo.State = dme.CloudletState_CLOUDLET_STATE_ERRORS
+		} else {
+			myCloudletInfo.Errors = nil
+			myCloudletInfo.State = dme.CloudletState_CLOUDLET_STATE_READY
+			if cloudlet.TrustPolicy == "" {
+				myCloudletInfo.TrustPolicyState = edgeproto.TrackedState_NOT_PRESENT
+			} else {
+				myCloudletInfo.TrustPolicyState = edgeproto.TrackedState_READY
+			}
 		}
 		controllerData.UpdateCloudletInfo(ctx, &myCloudletInfo)
 		log.SpanLog(ctx, log.DebugLevelInfo, "sent cloudletinfocache update")
@@ -440,45 +389,62 @@
 func initPlatformActive(ctx context.Context, cloudlet *edgeproto.Cloudlet, cloudletInfo *edgeproto.CloudletInfo, physicalName string, platformConfig *pf.PlatformConfig, caches *pf.Caches, accessClient edgeproto.CloudletAccessApiClient, haMgr *redundancy.HighAvailabilityManager, updateCallback edgeproto.CacheUpdateCallback) error {
 	log.SpanLog(ctx, log.DebugLevelInfo, "init steps for active")
 
+	err := platform.InitActive(ctx, platformConfig, updateCallback)
+	if err != nil {
+		log.FatalLog("Platform InitActive fail", "err", err)
+	}
 	log.SpanLog(ctx, log.DebugLevelInfo, "gathering cloudlet info")
 	updateCallback(edgeproto.UpdateTask, "Gathering Cloudlet Info")
-	err := controllerData.GatherCloudletInfo(ctx, &myCloudletInfo)
-	if err != nil {
-		return err
-	}
+	err = controllerData.GatherCloudletInfo(ctx, &myCloudletInfo)
 	log.SpanLog(ctx, log.DebugLevelInfra, "GatherCloudletInfo done", "state", myCloudletInfo.State)
-	err = platform.InitActive(ctx, platformConfig, updateCallback)
-	if err != nil {
-		log.FatalLog("Platform InitActive fail", "err", err)
-	}
-	// Update AppInst runtime info in case it has changed
-	err = platform.SyncControllerCache(ctx, caches, myCloudletInfo.State)
-	if err != nil {
-		log.FatalLog("Platform sync fail", "err", err)
-	}
-	controllerData.RefreshAppInstRuntime(ctx)
-	resources := controllerData.CaptureResourcesSnapshot(ctx, &cloudlet.Key)
-	if resources != nil {
-		resMap := make(map[string]edgeproto.InfraResource)
-		for _, resInfo := range resources.Info {
-			resMap[resInfo.Name] = resInfo
-		}
-		err = cloudcommon.ValidateCloudletResourceQuotas(ctx, resMap, cloudlet.ResourceQuotas)
+
+	if err != nil {
+		myCloudletInfo.Errors = append(myCloudletInfo.Errors, err.Error())
+		myCloudletInfo.State = dme.CloudletState_CLOUDLET_STATE_ERRORS
+	} else {
+		myCloudletInfo.State = dme.CloudletState_CLOUDLET_STATE_NEED_SYNC
+		log.SpanLog(ctx, log.DebugLevelInfra, "cloudlet needs sync data", "state", myCloudletInfo.State, "myCloudletInfo", myCloudletInfo)
+		controllerData.ControllerSyncInProgress = true
+		controllerData.UpdateCloudletInfo(ctx, &myCloudletInfo)
+
+		// Wait for CRM to receive cluster and appinst data from notify
+		select {
+		case <-controllerData.ControllerSyncDone:
+			if !controllerData.CloudletCache.Get(&myCloudletInfo.Key, cloudlet) {
+				log.FatalLog("failed to get sync data from controller")
+			}
+		case <-time.After(ControllerTimeout):
+			log.FatalLog("Timed out waiting for sync data from controller")
+		}
+		log.SpanLog(ctx, log.DebugLevelInfra, "controller sync data received")
+		myCloudletInfo.ControllerCacheReceived = true
+		controllerData.UpdateCloudletInfo(ctx, &myCloudletInfo)
+		err := platform.SyncControllerCache(ctx, caches, myCloudletInfo.State)
 		if err != nil {
-			log.SpanLog(ctx, log.DebugLevelInfra, "Failed to validate cloudlet resource quota", "cloudlet", cloudlet.Key, "err", err)
-			err = nil
-		}
-		myCloudletInfo.ResourcesSnapshot = *resources
-	}
-
-	myCloudletInfo.Errors = nil
-	myCloudletInfo.State = dme.CloudletState_CLOUDLET_STATE_READY
-	if cloudlet.TrustPolicy == "" {
-		myCloudletInfo.TrustPolicyState = edgeproto.TrackedState_NOT_PRESENT
-	} else {
-		myCloudletInfo.TrustPolicyState = edgeproto.TrackedState_READY
-	}
-
+			log.FatalLog("Platform sync fail", "err", err)
+		}
+
+		// Update AppInst runtime info in case it has changed
+		controllerData.RefreshAppInstRuntime(ctx)
+		resources := controllerData.CaptureResourcesSnapshot(ctx, &cloudlet.Key)
+		if resources != nil {
+			resMap := make(map[string]edgeproto.InfraResource)
+			for _, resInfo := range resources.Info {
+				resMap[resInfo.Name] = resInfo
+			}
+			quotaProps, err := platform.GetCloudletResourceQuotaProps(ctx)
+			if err != nil {
+				log.SpanLog(ctx, log.DebugLevelInfra, "Failed to get cloudlet specific resource quota", "cloudlet", cloudlet.Key, "err", err)
+			} else {
+				err = cloudcommon.ValidateCloudletResourceQuotas(ctx, quotaProps, resMap, cloudlet.ResourceQuotas)
+				if err != nil {
+					log.SpanLog(ctx, log.DebugLevelInfra, "Failed to validate cloudlet resource quota", "cloudlet", cloudlet.Key, "err", err)
+					err = nil
+				}
+			}
+			myCloudletInfo.ResourcesSnapshot = *resources
+		}
+	}
 	log.SpanLog(ctx, log.DebugLevelInfra, "initPlatformActive done", "cloudlet state", myCloudletInfo.State, "myCloudletInfo", myCloudletInfo)
 	return err
 }
