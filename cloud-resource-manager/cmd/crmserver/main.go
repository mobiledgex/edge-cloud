--- conflicted
+++ resolved
@@ -109,8 +109,6 @@
 	defer notifyClient.Stop()
 	reflection.Register(grpcServer)
 
-<<<<<<< HEAD
-=======
 	//setup crm notify listener (for shepherd)
 	var notifyServer notify.ServerMgr
 	notifyServer.Init()
@@ -118,15 +116,6 @@
 	notifyServer.Start(*notifySrvAddr, *tlsCertFile)
 	defer notifyServer.Stop()
 
-	go func() {
-		if err = grpcServer.Serve(listener); err != nil {
-			log.FatalLog("Failed to serve grpc", "err", err)
-		}
-	}()
-	defer grpcServer.Stop()
-
-	log.InfoLog("Server started", "addr", *bindAddress)
->>>>>>> 16cde67f
 	dialOption, err := tls.GetTLSClientDialOption(*controllerAddress, *tlsCertFile)
 	if err != nil {
 		log.FatalLog("Failed get TLS options", "error", err)
