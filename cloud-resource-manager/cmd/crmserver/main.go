package main

import (
	"flag"
	"fmt"
	"net"
	"os"
	"os/signal"
	"plugin"
	"strings"
	"syscall"

	"github.com/mobiledgex/edge-cloud/cloud-resource-manager/crmutil"
	pf "github.com/mobiledgex/edge-cloud/cloud-resource-manager/platform"
	"github.com/mobiledgex/edge-cloud/cloud-resource-manager/platform/dind"
	"github.com/mobiledgex/edge-cloud/cloud-resource-manager/platform/fake"
	"github.com/mobiledgex/edge-cloud/cloudcommon"
	"github.com/mobiledgex/edge-cloud/edgeproto"
	"github.com/mobiledgex/edge-cloud/log"
	"github.com/mobiledgex/edge-cloud/notify"
	"github.com/mobiledgex/edge-cloud/tls"
	"github.com/mobiledgex/edge-cloud/util"
	"google.golang.org/grpc"
	"google.golang.org/grpc/reflection"
)

var bindAddress = flag.String("apiAddr", "0.0.0.0:55099", "Address to bind")
var controllerAddress = flag.String("controller", "127.0.0.1:55001", "Address of controller API")
var notifyAddrs = flag.String("notifyAddrs", "127.0.0.1:50001", "Comma separated list of controller notify listener addresses")
var vaultAddr = flag.String("vaultAddr", "", "Address to vault")
var cloudletKeyStr = flag.String("cloudletKey", "", "Json or Yaml formatted cloudletKey for the cloudlet in which this CRM is instantiated; e.g. '{\"operator_key\":{\"name\":\"TMUS\"},\"name\":\"tmocloud1\"}'")
var physicalName = flag.String("physicalName", "", "Physical infrastructure cloudlet name, defaults to cloudlet name in cloudletKey")
var debugLevels = flag.String("d", "", fmt.Sprintf("Comma separated list of %v", log.DebugLevelStrings))
var tlsCertFile = flag.String("tls", "", "server tls cert file.  Keyfile and CA file mex-ca.crt must be in same directory")
var hostname = flag.String("hostname", "", "Unique hostname within Cloudlet")
var platformName = flag.String("platform", "", "Platform type of Cloudlet")
var solib = flag.String("plugin", "", "plugin file")

// myCloudlet is the information for the cloudlet in which the CRM is instantiated.
// The key for myCloudlet is provided as a configuration - either command line or
// from a file. The rest of the data is extraced from Openstack.
var myCloudlet edgeproto.CloudletInfo //XXX this effectively makes one CRM per cloudlet
var myNode edgeproto.Node

var sigChan chan os.Signal
var mainStarted chan struct{}
var controllerData *crmutil.ControllerData
var notifyClient *notify.Client
var platform pf.Platform

func main() {
	flag.Parse()
	log.SetDebugLevelStrs(*debugLevels)

	sigChan = make(chan os.Signal, 1)
	signal.Notify(sigChan, os.Interrupt, syscall.SIGTERM)

	standalone := false
	cloudcommon.ParseMyCloudletKey(standalone, cloudletKeyStr, &myCloudlet.Key)
	cloudcommon.SetNodeKey(hostname, edgeproto.NodeType_NODE_CRM, &myCloudlet.Key, &myNode.Key)
	if *platformName == "" {
		// see if env var was set
		*platformName = os.Getenv("PLATFORM")
	}
	if *platformName == "" {
		// if not specified, platform is derived from operator name
		*platformName = myCloudlet.Key.OperatorKey.Name
	}
	if *physicalName == "" {
		*physicalName = myCloudlet.Key.Name
	}
	log.DebugLog(log.DebugLevelMexos, "Using cloudletKey", "key", myCloudlet.Key, "platform", *platformName)

	// Load platform implementation.
	var err error
	platform, err = getPlatform(*platformName)
	if err != nil {
		log.FatalLog("Failed to get platform %s, %s", *platformName, err.Error())
	}

	// Start Communictions.
	listener, err := net.Listen("tcp", *bindAddress)
	if err != nil {
		log.FatalLog("Failed to bind", "addr", *bindAddress, "err", err)
	}
	controllerData = crmutil.NewControllerData(platform)

	creds, err := tls.GetTLSServerCreds(*tlsCertFile)
	if err != nil {
		log.FatalLog("get TLS Credentials", "error", err)
	}
	grpcServer := grpc.NewServer(grpc.Creds(creds))

	go func() {
		log.DebugLog(log.DebugLevelMexos, "starting to init platform")
<<<<<<< HEAD
		if err := initPlatform(&myCloudlet, &controllerData.ClusterInstInfoCache); err != nil {
=======
		if err := initPlatform(&myCloudlet, *physicalName, *vaultAddr); err != nil {
>>>>>>> 6f5e7ac6
			log.FatalLog("failed to init platform", "err", err)
		}

		log.DebugLog(log.DebugLevelMexos, "gathering cloudlet info")
		controllerData.GatherCloudletInfo(&myCloudlet)

		log.DebugLog(log.DebugLevelMexos, "sending cloudlet info cache update")
		// trigger send of info upstream to controller
		controllerData.CloudletInfoCache.Update(&myCloudlet, 0)
		controllerData.NodeCache.Update(&myNode, 0)
		log.DebugLog(log.DebugLevelMexos, "sent cloudletinfocache update")
	}()

	addrs := strings.Split(*notifyAddrs, ",")
	notifyClient = notify.NewClient(addrs, *tlsCertFile)
	notifyClient.SetFilterByCloudletKey()
	InitNotify(notifyClient, controllerData)
	notifyClient.Start()
	defer notifyClient.Stop()
	reflection.Register(grpcServer)

	go func() {
		if err = grpcServer.Serve(listener); err != nil {
			log.FatalLog("Failed to serve grpc", "err", err)
		}
	}()
	defer grpcServer.Stop()

	log.InfoLog("Server started", "addr", *bindAddress)
	dialOption, err := tls.GetTLSClientDialOption(*controllerAddress, *tlsCertFile)
	if err != nil {
		log.FatalLog("Failed get TLS options", "error", err)
		os.Exit(1)
	}
	conn, err := grpc.Dial(*controllerAddress, dialOption)
	if err != nil {
		log.FatalLog("Failed to connect to controller",
			"addr", *controllerAddress, "err", err)
		os.Exit(1)
	}
	defer func() {
		err := conn.Close()
		if err != nil {
			log.FatalLog("Failed to close connection", "error", err)
			os.Exit(1)
		}
	}()

	if mainStarted != nil {
		// for unit testing to detect when main is ready
		close(mainStarted)
	}

	<-sigChan
	os.Exit(0)
}

func getPlatform(plat string) (pf.Platform, error) {
	// Building plugins is slow, so directly importable
	// platforms are not built as plugins.
	if plat == "dind" {
		return &dind.Platform{}, nil
	} else if plat == "fakecloudlet" {
		return &fake.Platform{}, nil
	}

	// Load platform from plugin
	if *solib == "" {
		*solib = os.Getenv("GOPATH") + "/plugins/platforms.so"
	}
	log.DebugLog(log.DebugLevelMexos, "Loading plugin", "plugin", *solib)
	plug, err := plugin.Open(*solib)
	if err != nil {
		log.FatalLog("failed to load plugin", "plugin", *solib, "error", err)
	}
	sym, err := plug.Lookup("GetPlatform")
	if err != nil {
		log.FatalLog("plugin does not have GetPlatform symbol", "plugin", *solib)
	}
	getPlatFunc, ok := sym.(func(plat string) (pf.Platform, error))
	if !ok {
		log.FatalLog("plugin GetPlatform symbol does not implement func(plat string) (platform.Platform, error)", "plugin", *solib)
	}
	log.DebugLog(log.DebugLevelMexos, "Creating platform")
	return getPlatFunc(*platformName)
}

//initializePlatform *Must be called as a seperate goroutine.*
<<<<<<< HEAD
func initPlatform(cloudlet *edgeproto.CloudletInfo, clusterInstCache *edgeproto.ClusterInstInfoCache) error {
=======
func initPlatform(cloudlet *edgeproto.CloudletInfo, physicalName, vaultAddr string) error {
>>>>>>> 6f5e7ac6
	loc := util.DNSSanitize(cloudlet.Key.Name) //XXX  key.name => loc
	oper := util.DNSSanitize(cloudlet.Key.OperatorKey.Name)
	//if err := mexos.FillManifestValues(mf, "platform"); err != nil {
	//	return err
	//}
	log.DebugLog(log.DebugLevelMexos, "init platform", "location(cloudlet.key.name)", loc, "operator", oper)
<<<<<<< HEAD
	err := platform.Init(&cloudlet.Key, clusterInstCache)
=======
	err := platform.Init(&cloudlet.Key, physicalName, vaultAddr)
>>>>>>> 6f5e7ac6
	return err
}<|MERGE_RESOLUTION|>--- conflicted
+++ resolved
@@ -93,11 +93,7 @@
 
 	go func() {
 		log.DebugLog(log.DebugLevelMexos, "starting to init platform")
-<<<<<<< HEAD
-		if err := initPlatform(&myCloudlet, &controllerData.ClusterInstInfoCache); err != nil {
-=======
-		if err := initPlatform(&myCloudlet, *physicalName, *vaultAddr); err != nil {
->>>>>>> 6f5e7ac6
+		if err := initPlatform(&myCloudlet, *physicalName, *vaultAddr, &controllerData.ClusterInstInfoCache); err != nil {
 			log.FatalLog("failed to init platform", "err", err)
 		}
 
@@ -186,21 +182,13 @@
 }
 
 //initializePlatform *Must be called as a seperate goroutine.*
-<<<<<<< HEAD
-func initPlatform(cloudlet *edgeproto.CloudletInfo, clusterInstCache *edgeproto.ClusterInstInfoCache) error {
-=======
-func initPlatform(cloudlet *edgeproto.CloudletInfo, physicalName, vaultAddr string) error {
->>>>>>> 6f5e7ac6
+func initPlatform(cloudlet *edgeproto.CloudletInfo, physicalName, vaultAddr string, clusterInstCache *edgeproto.ClusterInstInfoCache) error {
 	loc := util.DNSSanitize(cloudlet.Key.Name) //XXX  key.name => loc
 	oper := util.DNSSanitize(cloudlet.Key.OperatorKey.Name)
 	//if err := mexos.FillManifestValues(mf, "platform"); err != nil {
 	//	return err
 	//}
 	log.DebugLog(log.DebugLevelMexos, "init platform", "location(cloudlet.key.name)", loc, "operator", oper)
-<<<<<<< HEAD
-	err := platform.Init(&cloudlet.Key, clusterInstCache)
-=======
-	err := platform.Init(&cloudlet.Key, physicalName, vaultAddr)
->>>>>>> 6f5e7ac6
+	err := platform.Init(&cloudlet.Key, physicalName, vaultAddr, clusterInstCache)
 	return err
 }