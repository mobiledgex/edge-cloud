--- conflicted
+++ resolved
@@ -10,11 +10,7 @@
 	// GetType Returns the Cloudlet's stack type, i.e. Openstack, Azure, etc.
 	GetType() string
 	// Init is called once during CRM startup.
-<<<<<<< HEAD
-	Init(key *edgeproto.CloudletKey, infoCache *edgeproto.ClusterInstInfoCache) error
-=======
-	Init(key *edgeproto.CloudletKey, physicalName, vaultAddr string) error
->>>>>>> 6f5e7ac6
+	Init(key *edgeproto.CloudletKey, physicalName, vaultAddr string, infoCache *edgeproto.ClusterInstInfoCache) error
 	// Gather information about the cloudlet platform.
 	// This includes available resources, flavors, etc.
 	GatherCloudletInfo(info *edgeproto.CloudletInfo) error
