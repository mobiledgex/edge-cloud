--- conflicted
+++ resolved
@@ -61,7 +61,6 @@
 
 // Features that the platform supports or enables
 type Features struct {
-<<<<<<< HEAD
 	SupportsMultiTenantCluster       bool
 	SupportsSharedVolume             bool
 	SupportsTrustPolicy              bool
@@ -73,22 +72,9 @@
 	IsVMPool                         bool // cloudlet is just a pool of pre-existing VMs
 	IsFake                           bool // Just for unit-testing/e2e-testing
 	SupportsAdditionalNetworks       bool // Additional networks can be added
-	SupportsPlatformHighAvailability bool // Platform H/A
-=======
-	SupportsMultiTenantCluster    bool
-	SupportsSharedVolume          bool
-	SupportsTrustPolicy           bool
-	SupportsKubernetesOnly        bool // does not support docker/VM
-	KubernetesRequiresWorkerNodes bool // k8s cluster cannot be master only
-	CloudletServicesLocal         bool // cloudlet services running locally to controller
-	IPAllocatedPerService         bool // Every k8s service gets a public IP (GCP/etc)
-	SupportsImageTypeOVF          bool // Supports OVF images for VM deployments
-	IsVMPool                      bool // cloudlet is just a pool of pre-existing VMs
-	IsFake                        bool // Just for unit-testing/e2e-testing
-	SupportsAdditionalNetworks    bool // Additional networks can be added
-	IsSingleKubernetesCluster     bool // Entire platform is just a single K8S cluster
-	SupportsAppInstDedicatedIP    bool // Supports per AppInst dedicated IPs
->>>>>>> a7a890fa
+	IsSingleKubernetesCluster        bool // Entire platform is just a single K8S cluster
+	SupportsAppInstDedicatedIP       bool // Supports per AppInst dedicated IPs
+	SupportsPlatformHighAvailability bool // Supports High Availablity with 2 CRMs
 }
 
 // Platform abstracts the underlying cloudlet platform.
