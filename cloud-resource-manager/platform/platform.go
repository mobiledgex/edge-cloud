--- conflicted
+++ resolved
@@ -33,17 +33,14 @@
 	ClusterInstCache   *edgeproto.ClusterInstCache
 	AppInstCache       *edgeproto.AppInstCache
 	AppCache           *edgeproto.AppCache
-<<<<<<< HEAD
+	ResTagTableCache   *edgeproto.ResTagTableCache
+	CloudletCache      *edgeproto.CloudletCache
 	VMPoolCache        *edgeproto.VMPoolCache
 	VMPoolInfoCache    *edgeproto.VMPoolInfoCache
 
 	// VMPool object managed by CRM
 	VMPool    *edgeproto.VMPool
 	VMPoolMux *sync.Mutex
-=======
-	ResTagTableCache   *edgeproto.ResTagTableCache
-	CloudletCache      *edgeproto.CloudletCache
->>>>>>> 81ef408c
 }
 
 // Platform abstracts the underlying cloudlet platform.
