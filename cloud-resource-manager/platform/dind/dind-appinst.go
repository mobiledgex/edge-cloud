--- conflicted
+++ resolved
@@ -21,7 +21,7 @@
 	appDeploymentType := app.Deployment
 	// Support for local docker appInst
 	if appDeploymentType == cloudcommon.AppDeploymentTypeDocker {
-		log.DebugLog(log.DebugLevelMexos, "run docker create app for dind")
+		log.SpanLog(ctx, log.DebugLevelMexos, "run docker create app for dind")
 		err = dockermgmt.CreateAppInstLocal(client, app, appInst)
 		if err != nil {
 			return fmt.Errorf("CreateAppInstLocal error for docker %v", err)
@@ -29,7 +29,7 @@
 		return nil
 	}
 	// Now for helm and k8s apps
-	log.DebugLog(log.DebugLevelMexos, "run kubectl create app for dind")
+	log.SpanLog(ctx, log.DebugLevelMexos, "run kubectl create app for dind")
 	names, err := k8smgmt.GetKubeNames(clusterInst, app, appInst)
 	if err != nil {
 		return err
@@ -72,19 +72,13 @@
 	return nil
 }
 
-<<<<<<< HEAD
 func (s *Platform) DeleteAppInst(ctx context.Context, clusterInst *edgeproto.ClusterInst, app *edgeproto.App, appInst *edgeproto.AppInst) error {
-	log.SpanLog(ctx, log.DebugLevelMexos, "run kubectl delete app for dind")
-
-=======
-func (s *Platform) DeleteAppInst(clusterInst *edgeproto.ClusterInst, app *edgeproto.App, appInst *edgeproto.AppInst) error {
->>>>>>> 98e8b048
 	var err error
 	client := &pc.LocalClient{}
 	appDeploymentType := app.Deployment
 	// Support for local docker appInst
 	if appDeploymentType == cloudcommon.AppDeploymentTypeDocker {
-		log.DebugLog(log.DebugLevelMexos, "run docker delete app for dind")
+		log.SpanLog(ctx, log.DebugLevelMexos, "run docker delete app for dind")
 		err = dockermgmt.DeleteAppInst(client, app, appInst)
 		if err != nil {
 			return fmt.Errorf("DeleteAppInst error for docker %v", err)
@@ -92,7 +86,7 @@
 		return nil
 	}
 	// Now for helm and k8s apps
-	log.DebugLog(log.DebugLevelMexos, "run kubectl delete app for dind")
+	log.SpanLog(ctx, log.DebugLevelMexos, "run kubectl delete app for dind")
 	names, err := k8smgmt.GetKubeNames(clusterInst, app, appInst)
 	if err != nil {
 		return err
