package fake

import (
	"context"
	"errors"
	"fmt"
	"net/http"
	"net/http/httptest"
	"os"
	"strconv"
	"sync"
	"time"

	"github.com/mobiledgex/edge-cloud/cloud-resource-manager/crmutil"
	"github.com/mobiledgex/edge-cloud/cloud-resource-manager/k8smgmt"
	"github.com/mobiledgex/edge-cloud/cloud-resource-manager/platform"
	"github.com/mobiledgex/edge-cloud/cloud-resource-manager/platform/pc"
	"github.com/mobiledgex/edge-cloud/cloudcommon"
	dme "github.com/mobiledgex/edge-cloud/d-match-engine/dme-proto"
	"github.com/mobiledgex/edge-cloud/edgeproto"
	"github.com/mobiledgex/edge-cloud/integration/process"
	"github.com/mobiledgex/edge-cloud/log"
	"github.com/mobiledgex/edge-cloud/vault"
	ssh "github.com/mobiledgex/golang-ssh"
)

type Platform struct {
	consoleServer *httptest.Server
	caches        *platform.Caches
<<<<<<< HEAD
	clusterTPEs   map[cloudcommon.TrustPolicyExceptionKeyClusterInstKey]struct{}
	mux           sync.Mutex
=======
	cloudletKey   *edgeproto.CloudletKey
>>>>>>> 46f5f7f2
}

var (
	ResourceAdd    = true
	ResourceRemove = false

	FakeRamUsed         = uint64(0)
	FakeVcpusUsed       = uint64(0)
	FakeDiskUsed        = uint64(0)
	FakeExternalIpsUsed = uint64(0)
	FakeInstancesUsed   = uint64(0)

	FakeRamMax         = uint64(40960)
	FakeVcpusMax       = uint64(50)
	FakeDiskMax        = uint64(5000)
	FakeExternalIpsMax = uint64(30)
)

var FakeAppDNSRoot = "fake.net"

var FakeClusterVMs = map[edgeproto.ClusterInstKey][]edgeproto.VmInfo{}

var FakeFlavorList = []*edgeproto.FlavorInfo{
	&edgeproto.FlavorInfo{
		Name:  "x1.tiny",
		Vcpus: uint64(1),
		Ram:   uint64(1024),
		Disk:  uint64(20),
	},
	&edgeproto.FlavorInfo{
		Name:  "x1.small",
		Vcpus: uint64(2),
		Ram:   uint64(4096),
		Disk:  uint64(40),
	},
}

var RootLBFlavor = edgeproto.Flavor{
	Key:   edgeproto.FlavorKey{Name: "rootlb-flavor"},
	Vcpus: uint64(2),
	Ram:   uint64(4096),
	Disk:  uint64(40),
}

var fakeProps = map[string]*edgeproto.PropertyInfo{
	// Property: Default-Value
	"PROP_1": &edgeproto.PropertyInfo{
		Name:        "Property 1",
		Description: "First Property",
		Secret:      true,
		Mandatory:   true,
	},
	"PROP_2": &edgeproto.PropertyInfo{
		Name:        "Property 2",
		Description: "Second Property",
		Mandatory:   true,
	},
}

var maxPrimaryCrmStartupWait = 10 * time.Second

func UpdateResourcesMax() error {
	// Make fake resource limits configurable for QA testing
	ramMax := os.Getenv("FAKE_RAM_MAX")
	if ramMax != "" {
		ram, err := strconv.Atoi(ramMax)
		if err != nil {
			return err
		}
		if ram > 0 {
			FakeRamMax = uint64(ram)
		}
	}
	vcpusMax := os.Getenv("FAKE_VCPUS_MAX")
	if vcpusMax != "" {
		vcpus, err := strconv.Atoi(vcpusMax)
		if err != nil {
			return err
		}
		if vcpus > 0 {
			FakeVcpusMax = uint64(vcpus)
		}
	}
	diskMax := os.Getenv("FAKE_DISK_MAX")
	if diskMax != "" {
		disk, err := strconv.Atoi(diskMax)
		if err != nil {
			return err
		}
		if disk > 0 {
			FakeDiskMax = uint64(disk)
		}
	}
	return nil
}

func (s *Platform) Init(ctx context.Context, platformConfig *platform.PlatformConfig, caches *platform.Caches, platformActive bool, updateCallback edgeproto.CacheUpdateCallback) error {
	log.SpanLog(ctx, log.DebugLevelInfra, "running in fake cloudlet mode")
	platformConfig.NodeMgr.Debug.AddDebugFunc("fakecmd", s.runDebug)

	s.caches = caches
	s.cloudletKey = platformConfig.CloudletKey
	updateCallback(edgeproto.UpdateTask, "Done initializing fake platform")
	s.consoleServer = httptest.NewTLSServer(http.HandlerFunc(func(w http.ResponseWriter, r *http.Request) {
		fmt.Fprintln(w, "Console Content")
	}))
	// Update resource info for platformVM and RootLBVM
	FakeRamUsed += 4096 + 4096
	FakeVcpusUsed += 2 + 2
	FakeDiskUsed += 40 + 40
	FakeExternalIpsUsed += 1
	FakeInstancesUsed += 2

	err := UpdateResourcesMax()
	if err != nil {
		return err
	}
	s.clusterTPEs = make(map[cloudcommon.TrustPolicyExceptionKeyClusterInstKey]struct{})

	return nil
}

func (s *Platform) GetFeatures() *platform.Features {
	return &platform.Features{
		SupportsMultiTenantCluster:       true,
		SupportsSharedVolume:             true,
		SupportsTrustPolicy:              true,
		CloudletServicesLocal:            true,
		IsFake:                           true,
		SupportsAdditionalNetworks:       true,
		SupportsPlatformHighAvailability: true,
	}
}

func (s *Platform) GatherCloudletInfo(ctx context.Context, info *edgeproto.CloudletInfo) error {
	info.OsMaxRam = FakeRamMax
	info.OsMaxVcores = FakeVcpusMax
	info.OsMaxVolGb = FakeDiskMax
	info.Flavors = FakeFlavorList
	return nil
}

func UpdateCommonResourcesUsed(flavor string, add bool) {
	if flavor == "x1.tiny" {
		if add {
			FakeRamUsed += FakeFlavorList[0].Ram
			FakeVcpusUsed += FakeFlavorList[0].Vcpus
			FakeDiskUsed += FakeFlavorList[0].Disk
		} else {
			FakeRamUsed -= FakeFlavorList[0].Ram
			FakeVcpusUsed -= FakeFlavorList[0].Vcpus
			FakeDiskUsed -= FakeFlavorList[0].Disk
		}
	} else {
		if add {
			FakeRamUsed += FakeFlavorList[1].Ram
			FakeVcpusUsed += FakeFlavorList[1].Vcpus
			FakeDiskUsed += FakeFlavorList[1].Disk
		} else {
			FakeRamUsed -= FakeFlavorList[1].Ram
			FakeVcpusUsed -= FakeFlavorList[1].Vcpus
			FakeDiskUsed -= FakeFlavorList[1].Disk
		}
	}
	if add {
		FakeInstancesUsed += 1
	} else {
		FakeInstancesUsed -= 1
	}
}

func (s *Platform) UpdateClusterInst(ctx context.Context, clusterInst *edgeproto.ClusterInst, updateCallback edgeproto.CacheUpdateCallback) error {
	updateCallback(edgeproto.UpdateTask, "Updating Cluster Inst")
	vmNameSuffix := k8smgmt.GetCloudletClusterName(&clusterInst.Key)
	fakeNodes := make(map[string]struct{})
	for ii := uint32(0); ii < clusterInst.NumNodes; ii++ {
		nodeName := fmt.Sprintf("fake-node-%d-%s", ii+1, vmNameSuffix)
		fakeNodes[nodeName] = struct{}{}
	}
	fakeMasters := make(map[string]struct{})
	for ii := uint32(0); ii < clusterInst.NumMasters; ii++ {
		masterName := fmt.Sprintf("fake-master-%d-%s", ii+1, vmNameSuffix)
		fakeMasters[masterName] = struct{}{}
	}
	cVMs, ok := FakeClusterVMs[clusterInst.Key]
	if !ok {
		return fmt.Errorf("missing cluster vms for %v", clusterInst.Key)
	}
	for _, vmInfo := range cVMs {
		if vmInfo.Type == cloudcommon.VMTypeClusterK8sNode {
			if _, ok := fakeNodes[vmInfo.Name]; ok {
				delete(fakeNodes, vmInfo.Name)
			}
		} else if vmInfo.Type == cloudcommon.VMTypeClusterMaster {
			if _, ok := fakeMasters[vmInfo.Name]; ok {
				delete(fakeMasters, vmInfo.Name)
			}
		}
	}
	for vmName, _ := range fakeNodes {
		FakeClusterVMs[clusterInst.Key] = append(FakeClusterVMs[clusterInst.Key], edgeproto.VmInfo{
			Name:        vmName,
			Type:        cloudcommon.VMTypeClusterK8sNode,
			InfraFlavor: clusterInst.NodeFlavor,
			Status:      "ACTIVE",
		})
		UpdateCommonResourcesUsed(clusterInst.NodeFlavor, ResourceAdd)
	}
	for vmName, _ := range fakeMasters {
		FakeClusterVMs[clusterInst.Key] = append(FakeClusterVMs[clusterInst.Key], edgeproto.VmInfo{
			Name:        vmName,
			Type:        cloudcommon.VMTypeClusterMaster,
			InfraFlavor: clusterInst.MasterNodeFlavor,
			Status:      "ACTIVE",
		})
		UpdateCommonResourcesUsed(clusterInst.MasterNodeFlavor, ResourceAdd)
	}
	return nil
}

func updateClusterResCount(clusterInst *edgeproto.ClusterInst) {
	vmNameSuffix := k8smgmt.GetCloudletClusterName(&clusterInst.Key)
	if len(FakeClusterVMs) == 0 {
		FakeClusterVMs = make(map[edgeproto.ClusterInstKey][]edgeproto.VmInfo)
	}
	if _, ok := FakeClusterVMs[clusterInst.Key]; !ok {
		FakeClusterVMs[clusterInst.Key] = []edgeproto.VmInfo{}
	}
	for ii := uint32(0); ii < clusterInst.NumMasters; ii++ {
		FakeClusterVMs[clusterInst.Key] = append(FakeClusterVMs[clusterInst.Key], edgeproto.VmInfo{
			Name:        fmt.Sprintf("fake-master-%d-%s", ii+1, vmNameSuffix),
			Type:        cloudcommon.VMTypeClusterMaster,
			InfraFlavor: clusterInst.MasterNodeFlavor,
			Status:      "ACTIVE",
		})
		UpdateCommonResourcesUsed(clusterInst.MasterNodeFlavor, ResourceAdd)
	}
	for ii := uint32(0); ii < clusterInst.NumNodes; ii++ {
		FakeClusterVMs[clusterInst.Key] = append(FakeClusterVMs[clusterInst.Key], edgeproto.VmInfo{
			Name:        fmt.Sprintf("fake-node-%d-%s", ii+1, vmNameSuffix),
			Type:        cloudcommon.VMTypeClusterK8sNode,
			InfraFlavor: clusterInst.NodeFlavor,
			Status:      "ACTIVE",
		})
		UpdateCommonResourcesUsed(clusterInst.NodeFlavor, ResourceAdd)
	}
	if clusterInst.IpAccess == edgeproto.IpAccess_IP_ACCESS_DEDICATED {
		rootLBFQDN := cloudcommon.GetDedicatedLBFQDN(&clusterInst.Key.CloudletKey, &clusterInst.Key.ClusterKey, FakeAppDNSRoot)
		FakeClusterVMs[clusterInst.Key] = append(FakeClusterVMs[clusterInst.Key], edgeproto.VmInfo{
			Name:        rootLBFQDN,
			Type:        cloudcommon.VMTypeRootLB,
			InfraFlavor: "x1.small",
			Status:      "ACTIVE",
		})
		UpdateCommonResourcesUsed("x1.small", ResourceAdd)
		FakeExternalIpsUsed += 1
	}
}

func updateVmAppResCount(ctx context.Context, clusterInst *edgeproto.ClusterInst, app *edgeproto.App, appInst *edgeproto.AppInst) {
	if app.Deployment == cloudcommon.DeploymentTypeVM {
		appFQN := cloudcommon.GetAppFQN(&app.Key)
		clusterInst.Key.ClusterKey.Name = appFQN + "-" + appInst.Key.ClusterInstKey.ClusterKey.Name
		if len(FakeClusterVMs) == 0 {
			FakeClusterVMs = make(map[edgeproto.ClusterInstKey][]edgeproto.VmInfo)
		}
		if _, ok := FakeClusterVMs[clusterInst.Key]; !ok {
			FakeClusterVMs[clusterInst.Key] = []edgeproto.VmInfo{}
		}
		FakeClusterVMs[clusterInst.Key] = append(FakeClusterVMs[clusterInst.Key], edgeproto.VmInfo{
			Name:        appFQN,
			Type:        cloudcommon.VMTypeAppVM,
			InfraFlavor: appInst.VmFlavor,
			Status:      "ACTIVE",
		})
		UpdateCommonResourcesUsed(appInst.VmFlavor, ResourceAdd)
		FakeExternalIpsUsed += 1 // VMApp create a dedicated LB that consumes one IP
	}
}

func (s *Platform) CreateClusterInst(ctx context.Context, clusterInst *edgeproto.ClusterInst, updateCallback edgeproto.CacheUpdateCallback, timeout time.Duration) error {
	log.SpanLog(ctx, log.DebugLevelInfra, "fake CreateClusterInst", "clusterInst", clusterInst)
	updateCallback(edgeproto.UpdateTask, "First Create Task")
	updateCallback(edgeproto.UpdateTask, "Second Create Task")
	updateClusterResCount(clusterInst)

	// verify we can find any provisioned networks
	if len(clusterInst.Networks) > 0 {
		networks, err := crmutil.GetNetworksForClusterInst(ctx, clusterInst, s.caches.NetworkCache)
		if err != nil {
			return fmt.Errorf("Error getting cluster networks - %v", err)
		}
		log.SpanLog(ctx, log.DebugLevelInfra, "found networks from cache", "networks", networks)
	}
	log.SpanLog(ctx, log.DebugLevelInfra, "fake ClusterInst ready")
	return nil
}

func (s *Platform) DeleteClusterInst(ctx context.Context, clusterInst *edgeproto.ClusterInst, updateCallback edgeproto.CacheUpdateCallback) error {
	updateCallback(edgeproto.UpdateTask, "First Delete Task")
	updateCallback(edgeproto.UpdateTask, "Second Delete Task")
	rootLBFQDN := cloudcommon.GetDedicatedLBFQDN(&clusterInst.Key.CloudletKey, &clusterInst.Key.ClusterKey, FakeAppDNSRoot)
	vms := make(map[string]string)
	vms[rootLBFQDN] = "x1.small"
	vmNameSuffix := k8smgmt.GetCloudletClusterName(&clusterInst.Key)
	for ii := uint32(0); ii < clusterInst.NumMasters; ii++ {
		vmName := fmt.Sprintf("fake-master-%d-%s", ii+1, vmNameSuffix)
		vms[vmName] = clusterInst.MasterNodeFlavor
	}
	for ii := uint32(0); ii < clusterInst.NumNodes; ii++ {
		vmName := fmt.Sprintf("fake-node-%d-%s", ii+1, vmNameSuffix)
		vms[vmName] = clusterInst.NodeFlavor
	}
	if clusterVMs, ok := FakeClusterVMs[clusterInst.Key]; ok {
		for _, vm := range clusterVMs {
			if vmFlavor, ok := vms[vm.Name]; ok {
				UpdateCommonResourcesUsed(vmFlavor, ResourceRemove)
				if vm.Name == rootLBFQDN {
					FakeExternalIpsUsed -= 1
				}
				continue
			}
		}
		delete(FakeClusterVMs, clusterInst.Key)
	}

	log.SpanLog(ctx, log.DebugLevelInfra, "fake ClusterInst deleted")
	return nil
}

func (s *Platform) GetCloudletInfraResources(ctx context.Context) (*edgeproto.InfraResourcesSnapshot, error) {
	var resources edgeproto.InfraResourcesSnapshot
	platvm := edgeproto.VmInfo{
		Name:        "fake-platform-vm",
		Type:        "platform",
		InfraFlavor: "x1.small",
		Status:      "ACTIVE",
		Ipaddresses: []edgeproto.IpAddr{
			{ExternalIp: "10.101.100.10"},
		},
	}
	resources.PlatformVms = append(resources.PlatformVms, platvm)
	rlbvm := edgeproto.VmInfo{
		Name:        "fake-rootlb-vm",
		Type:        "rootlb",
		InfraFlavor: "x1.small",
		Status:      "ACTIVE",
		Ipaddresses: []edgeproto.IpAddr{
			{ExternalIp: "10.101.100.11"},
		},
	}
	resources.PlatformVms = append(resources.PlatformVms, rlbvm)

	resources.Info = []edgeproto.InfraResource{
		edgeproto.InfraResource{
			Name:          cloudcommon.ResourceRamMb,
			Value:         FakeRamUsed,
			InfraMaxValue: FakeRamMax,
			Units:         cloudcommon.ResourceRamUnits,
		},
		edgeproto.InfraResource{
			Name:          cloudcommon.ResourceVcpus,
			Value:         FakeVcpusUsed,
			InfraMaxValue: FakeVcpusMax,
		},
		edgeproto.InfraResource{
			Name:          cloudcommon.ResourceExternalIPs,
			Value:         FakeExternalIpsUsed,
			InfraMaxValue: FakeExternalIpsMax,
		},
		edgeproto.InfraResource{
			Name:  cloudcommon.ResourceInstances,
			Value: FakeInstancesUsed,
		},
	}

	return &resources, nil
}

// called by controller, make sure it doesn't make any calls to infra API
func (s *Platform) GetClusterAdditionalResources(ctx context.Context, cloudlet *edgeproto.Cloudlet, vmResources []edgeproto.VMResource, infraResMap map[string]edgeproto.InfraResource) map[string]edgeproto.InfraResource {
	// resource name -> resource units
	cloudletRes := map[string]string{
		cloudcommon.ResourceInstances: "",
	}
	resInfo := make(map[string]edgeproto.InfraResource)
	for resName, resUnits := range cloudletRes {
		resMax := uint64(0)
		if infraRes, ok := infraResMap[resName]; ok {
			resMax = infraRes.InfraMaxValue
		}
		resInfo[resName] = edgeproto.InfraResource{
			Name:          resName,
			InfraMaxValue: resMax,
			Units:         resUnits,
		}
	}

	out, ok := resInfo[cloudcommon.ResourceInstances]
	if ok {
		out.Value += uint64(len(vmResources))
		resInfo[cloudcommon.ResourceInstances] = out
	}
	return resInfo
}

func (s *Platform) GetCloudletResourceQuotaProps(ctx context.Context) (*edgeproto.CloudletResourceQuotaProps, error) {
	return &edgeproto.CloudletResourceQuotaProps{
		Properties: []edgeproto.InfraResource{
			edgeproto.InfraResource{
				Name:        cloudcommon.ResourceInstances,
				Description: cloudcommon.ResourceQuotaDesc[cloudcommon.ResourceInstances],
			},
		},
	}, nil
}

func (s *Platform) GetClusterAdditionalResourceMetric(ctx context.Context, cloudlet *edgeproto.Cloudlet, resMetric *edgeproto.Metric, resources []edgeproto.VMResource) error {
	instancesUsed := uint64(len(resources))
	resMetric.AddIntVal(cloudcommon.ResourceMetricInstances, instancesUsed)
	return nil
}

func (s *Platform) GetClusterInfraResources(ctx context.Context, clusterKey *edgeproto.ClusterInstKey) (*edgeproto.InfraResources, error) {
	var resources edgeproto.InfraResources
	if vms, ok := FakeClusterVMs[*clusterKey]; ok {
		resources.Vms = append(resources.Vms, vms...)
	}
	return &resources, nil
}

func (s *Platform) CreateAppInst(ctx context.Context, clusterInst *edgeproto.ClusterInst, app *edgeproto.App, appInst *edgeproto.AppInst, flavor *edgeproto.Flavor, updateCallback edgeproto.CacheUpdateCallback) error {
	clusterSvcAppInstFail := os.Getenv("FAKE_PLATFORM_APPINST_CREATE_FAIL")
	if clusterSvcAppInstFail != "" {
		return errors.New("FAKE_PLATFORM_APPINST_CREATE_FAIL")
	}
	updateCallback(edgeproto.UpdateTask, "Creating App Inst")
	log.SpanLog(ctx, log.DebugLevelInfra, "fake AppInst ready")
	updateVmAppResCount(ctx, clusterInst, app, appInst)
	return nil
}

func (s *Platform) DeleteAppInst(ctx context.Context, clusterInst *edgeproto.ClusterInst, app *edgeproto.App, appInst *edgeproto.AppInst, updateCallback edgeproto.CacheUpdateCallback) error {
	updateCallback(edgeproto.UpdateTask, "First Delete Task")
	updateCallback(edgeproto.UpdateTask, "Second Delete Task")
	log.SpanLog(ctx, log.DebugLevelInfra, "fake AppInst deleted")
	if app.Deployment == cloudcommon.DeploymentTypeVM {
		appFQN := cloudcommon.GetAppFQN(&app.Key)
		clusterInst.Key.ClusterKey.Name = appFQN + "-" + appInst.Key.ClusterInstKey.ClusterKey.Name
		UpdateCommonResourcesUsed(appInst.VmFlavor, ResourceRemove)
		if app.AccessType == edgeproto.AccessType_ACCESS_TYPE_DIRECT {
			FakeExternalIpsUsed -= 1
		}
		delete(FakeClusterVMs, clusterInst.Key)
	}
	return nil
}

func (s *Platform) UpdateAppInst(ctx context.Context, clusterInst *edgeproto.ClusterInst, app *edgeproto.App, appInst *edgeproto.AppInst, flavor *edgeproto.Flavor, updateCallback edgeproto.CacheUpdateCallback) error {
	updateCallback(edgeproto.UpdateTask, "fake appInst updated")
	return nil
}

func (s *Platform) GetAppInstRuntime(ctx context.Context, clusterInst *edgeproto.ClusterInst, app *edgeproto.App, appInst *edgeproto.AppInst) (*edgeproto.AppInstRuntime, error) {
	if app.Deployment == cloudcommon.DeploymentTypeKubernetes {
		rt := &edgeproto.AppInstRuntime{}
		for ii := uint32(0); ii < clusterInst.NumNodes; ii++ {
			rt.ContainerIds = append(rt.ContainerIds, fmt.Sprintf("appOnClusterNode%d", ii))
		}
		return rt, nil
	}
	return &edgeproto.AppInstRuntime{}, nil
}

func (s *Platform) GetClusterPlatformClient(ctx context.Context, clusterInst *edgeproto.ClusterInst, clientType string) (ssh.Client, error) {
	return &pc.LocalClient{}, nil
}

func (s *Platform) GetNodePlatformClient(ctx context.Context, node *edgeproto.CloudletMgmtNode, ops ...pc.SSHClientOp) (ssh.Client, error) {
	return &pc.LocalClient{}, nil
}

func (s *Platform) ListCloudletMgmtNodes(ctx context.Context, clusterInsts []edgeproto.ClusterInst, vmAppInsts []edgeproto.AppInst) ([]edgeproto.CloudletMgmtNode, error) {
	return []edgeproto.CloudletMgmtNode{
		edgeproto.CloudletMgmtNode{
			Type: "platformvm",
			Name: "platformvmname",
		},
	}, nil
}

func (s *Platform) GetContainerCommand(ctx context.Context, clusterInst *edgeproto.ClusterInst, app *edgeproto.App, appInst *edgeproto.AppInst, req *edgeproto.ExecRequest) (string, error) {
	if req.Cmd != nil {
		return req.Cmd.Command, nil
	}
	if req.Log != nil {
		return "echo \"here's some logs\"", nil
	}
	return "", fmt.Errorf("no cmd or log specified in exec request")
}

func (s *Platform) GetConsoleUrl(ctx context.Context, app *edgeproto.App, appInst *edgeproto.AppInst) (string, error) {
	if s.consoleServer != nil {
		return s.consoleServer.URL + "?token=xyz", nil
	}
	return "", fmt.Errorf("no console server to fetch URL from")
}

func (s *Platform) CreateCloudlet(ctx context.Context, cloudlet *edgeproto.Cloudlet, pfConfig *edgeproto.PlatformConfig, flavor *edgeproto.Flavor, caches *platform.Caches, accessApi platform.AccessApi, updateCallback edgeproto.CacheUpdateCallback) (bool, error) {
	log.SpanLog(ctx, log.DebugLevelInfra, "create fake cloudlet", "key", cloudlet.Key)
	if cloudlet.InfraApiAccess == edgeproto.InfraApiAccess_RESTRICTED_ACCESS {
		return true, nil
	}
	updateCallback(edgeproto.UpdateTask, "Creating Cloudlet")
	updateCallback(edgeproto.UpdateTask, "Starting CRMServer")
	redisAddr := ""
	if cloudlet.PlatformHighAvailability {
		redisAddr = process.LocalRedisAddr
	}
	err := cloudcommon.StartCRMService(ctx, cloudlet, pfConfig, process.HARolePrimary, redisAddr)
	if err != nil {
		log.SpanLog(ctx, log.DebugLevelInfra, "fake cloudlet create failed to start CRM", "err", err)
		return true, err
	}
	if cloudlet.PlatformHighAvailability {
		log.SpanLog(ctx, log.DebugLevelInfra, "creating 2 instances for H/A", "key", cloudlet.Key)
		// Pause before starting the secondary to let the primary become active first for the sake of
		// e2e tests that need consistent ordering. Secondary will be started up in a separate thread after
		// cloudletInfo shows up from the primary
		go func() {
			start := time.Now()
			var err error
			var cloudletInfo edgeproto.CloudletInfo
			for {
				time.Sleep(time.Millisecond * 200)
				elapsed := time.Since(start)
				if elapsed >= (maxPrimaryCrmStartupWait) {
					log.SpanLog(ctx, log.DebugLevelInfra, "timed out waiting for primary CRM to report cloudlet info")
					err = fmt.Errorf("timed out waiting for primary CRM to report cloudlet info")
					break
				}
				if !caches.CloudletInfoCache.Get(&cloudlet.Key, &cloudletInfo) {
					log.SpanLog(ctx, log.DebugLevelInfra, "failed to get cloudlet info after starting primary CRM, will retry", "cloudletKey", s.cloudletKey)
				} else {
					log.SpanLog(ctx, log.DebugLevelInfra, "got cloudlet info from primary CRM, will start secondary", "cloudletKey", cloudlet.Key, "active", cloudletInfo.ActiveCrmInstance, "ci", cloudletInfo)
					err = cloudcommon.StartCRMService(ctx, cloudlet, pfConfig, process.HARoleSecondary, redisAddr)
					if err != nil {
						log.SpanLog(ctx, log.DebugLevelInfra, "fake cloudlet create failed to start secondary CRM", "err", err)
					}
					break
				}
			}
			if err != nil {
				cloudletInfo.Key = cloudlet.Key
				cloudletInfo.Errors = append(cloudletInfo.Errors, "fake cloudlet create failed to start secondary CRM: "+err.Error())
				cloudletInfo.State = dme.CloudletState_CLOUDLET_STATE_ERRORS
				caches.CloudletInfoCache.Update(ctx, &cloudletInfo, 0)
			}
		}()
	}
	return true, nil
}

func (s *Platform) UpdateCloudlet(ctx context.Context, cloudlet *edgeproto.Cloudlet, updateCallback edgeproto.CacheUpdateCallback) error {
	log.DebugLog(log.DebugLevelInfra, "update fake Cloudlet", "cloudlet", cloudlet)
	for key, val := range cloudlet.EnvVar {
		updateCallback(edgeproto.UpdateTask, fmt.Sprintf("Updating envvar, %s=%s", key, val))
	}
	return nil
}

func (s *Platform) UpdateTrustPolicy(ctx context.Context, TrustPolicy *edgeproto.TrustPolicy) error {
	log.DebugLog(log.DebugLevelInfra, "fake UpdateTrustPolicy begin", "policy", TrustPolicy)
	return nil
}

func (s *Platform) UpdateTrustPolicyException(ctx context.Context, tpe *edgeproto.TrustPolicyException, clusterInstKey *edgeproto.ClusterInstKey) error {
	s.mux.Lock()
	defer s.mux.Unlock()
	key := cloudcommon.TrustPolicyExceptionKeyClusterInstKey{
		TpeKey:         tpe.Key,
		ClusterInstKey: *clusterInstKey,
	}
	s.clusterTPEs[key] = struct{}{}
	log.SpanLog(ctx, log.DebugLevelInfra, "fake UpdateTrustPolicyException", "ADD_TPE policyKey", key)
	return nil
}

func (s *Platform) DeleteTrustPolicyException(ctx context.Context, tpeKey *edgeproto.TrustPolicyExceptionKey, clusterInstKey *edgeproto.ClusterInstKey) error {
	s.mux.Lock()
	defer s.mux.Unlock()
	key := cloudcommon.TrustPolicyExceptionKeyClusterInstKey{
		TpeKey:         *tpeKey,
		ClusterInstKey: *clusterInstKey,
	}
	delete(s.clusterTPEs, key)
	log.SpanLog(ctx, log.DebugLevelInfra, "fake DeleteTrustPolicyException", "DELETE_TPE policyKey", key)
	return nil
}

func (s *Platform) HasTrustPolicyException(ctx context.Context, tpeKey *edgeproto.TrustPolicyExceptionKey, clusterInst *edgeproto.ClusterInst) bool {
	s.mux.Lock()
	defer s.mux.Unlock()
	key := cloudcommon.TrustPolicyExceptionKeyClusterInstKey{
		TpeKey:         *tpeKey,
		ClusterInstKey: clusterInst.Key,
	}
	_, found := s.clusterTPEs[key]
	log.SpanLog(ctx, log.DebugLevelInfra, "fake HasTrustPolicyException", "policyKey", tpeKey, "found", found)

	return found
}

func (s *Platform) TrustPolicyExceptionCount(ctx context.Context) int {
	s.mux.Lock()
	defer s.mux.Unlock()
	count := len(s.clusterTPEs)
	log.SpanLog(ctx, log.DebugLevelInfra, "fake TrustPolicyExceptionCount", "count", count)
	return count
}

func (s *Platform) DeleteCloudlet(ctx context.Context, cloudlet *edgeproto.Cloudlet, pfConfig *edgeproto.PlatformConfig, caches *platform.Caches, accessApi platform.AccessApi, updateCallback edgeproto.CacheUpdateCallback) error {
	log.DebugLog(log.DebugLevelInfra, "delete fake Cloudlet", "key", cloudlet.Key)
	updateCallback(edgeproto.UpdateTask, "Deleting Cloudlet")
	updateCallback(edgeproto.UpdateTask, "Stopping CRMServer")
	err := cloudcommon.StopCRMService(ctx, cloudlet, process.HARoleAll)
	if err != nil {
		log.SpanLog(ctx, log.DebugLevelInfra, "fake cloudlet delete failed", "err", err)
		return err
	}

	return nil
}

func (s *Platform) SaveCloudletAccessVars(ctx context.Context, cloudlet *edgeproto.Cloudlet, accessVarsIn map[string]string, pfConfig *edgeproto.PlatformConfig, vaultConfig *vault.Config, updateCallback edgeproto.CacheUpdateCallback) error {
	log.SpanLog(ctx, log.DebugLevelInfra, "Saving cloudlet access vars", "cloudletName", cloudlet.Key.Name)
	return nil
}

func (s *Platform) GetCloudletAccessVars(ctx context.Context, cloudlet *edgeproto.Cloudlet, pfConfig *edgeproto.PlatformConfig, vaultConfig *vault.Config) (map[string]string, error) {
	log.SpanLog(ctx, log.DebugLevelInfra, "Get cloudlet access vars", "cloudletName", cloudlet.Key.Name)
	return map[string]string{}, nil
}

func (s *Platform) DeleteCloudletAccessVars(ctx context.Context, cloudlet *edgeproto.Cloudlet, pfConfig *edgeproto.PlatformConfig, vaultConfig *vault.Config, updateCallback edgeproto.CacheUpdateCallback) error {
	log.SpanLog(ctx, log.DebugLevelInfra, "Deleting cloudlet access vars", "cloudletName", cloudlet.Key.Name)
	return nil
}

func (s *Platform) SetPowerState(ctx context.Context, app *edgeproto.App, appInst *edgeproto.AppInst, updateCallback edgeproto.CacheUpdateCallback) error {
	log.SpanLog(ctx, log.DebugLevelInfra, "Setting power state", "state", appInst.PowerState)
	return nil
}

func (s *Platform) runDebug(ctx context.Context, req *edgeproto.DebugRequest) string {
	return "ran some debug"
}

func (s *Platform) SyncControllerCache(ctx context.Context, caches *platform.Caches, cloudletState dme.CloudletState) error {
	log.SpanLog(ctx, log.DebugLevelInfra, "SyncControllerCache", "state", cloudletState)
	if caches == nil {
		return fmt.Errorf("caches is nil")
	}
	// Because the fake cloudlet doesn't have it's own internal database of
	// allocated objects like Openstack/VMWare, we just fake it by copying
	// what the Controller says is supposed to be here. This handles the CRM
	// restart case.
	clusterInstKeys := []edgeproto.ClusterInstKey{}
	caches.ClusterInstCache.GetAllKeys(ctx, func(k *edgeproto.ClusterInstKey, modRev int64) {
		clusterInstKeys = append(clusterInstKeys, *k)
	})
	for _, k := range clusterInstKeys {
		var clusterInst edgeproto.ClusterInst
		if caches.ClusterInstCache.Get(&k, &clusterInst) {
			updateClusterResCount(&clusterInst)
		}
	}

	appInstKeys := []edgeproto.AppInstKey{}
	caches.AppInstCache.GetAllKeys(ctx, func(k *edgeproto.AppInstKey, modRev int64) {
		appInstKeys = append(appInstKeys, *k)
	})
	for _, k := range appInstKeys {
		var appInst edgeproto.AppInst
		if caches.AppInstCache.Get(&k, &appInst) {
			var app edgeproto.App
			if caches.AppCache.Get(&k.AppKey, &app) {
				if app.Deployment == cloudcommon.DeploymentTypeVM {
					var clusterInst = edgeproto.ClusterInst{
						Key: *appInst.ClusterInstKey(),
					}
					updateVmAppResCount(ctx, &clusterInst, &app, &appInst)
				}
			}
		}
	}
	return nil
}

func (s *Platform) GetCloudletManifest(ctx context.Context, cloudlet *edgeproto.Cloudlet, pfConfig *edgeproto.PlatformConfig, accessApi platform.AccessApi, flavor *edgeproto.Flavor, caches *platform.Caches) (*edgeproto.CloudletManifest, error) {
	log.SpanLog(ctx, log.DebugLevelInfra, "Get cloudlet manifest", "cloudletName", cloudlet.Key.Name)
	return &edgeproto.CloudletManifest{Manifest: "fake manifest\n" + pfConfig.CrmAccessPrivateKey}, nil
}

func (s *Platform) VerifyVMs(ctx context.Context, vms []edgeproto.VM) error {
	for _, vm := range vms {
		// For unit testing
		if vm.Name == "vmFailVerification" {
			return fmt.Errorf("failed to verify VM")
		}
	}
	return nil
}

func (s *Platform) GetCloudletProps(ctx context.Context) (*edgeproto.CloudletProps, error) {
	return &edgeproto.CloudletProps{Properties: fakeProps}, nil
}

func (s *Platform) GetAccessData(ctx context.Context, cloudlet *edgeproto.Cloudlet, region string, vaultConfig *vault.Config, dataType string, arg []byte) (map[string]string, error) {
	return nil, nil
}

func (s *Platform) GetRestrictedCloudletStatus(ctx context.Context, cloudlet *edgeproto.Cloudlet, pfConfig *edgeproto.PlatformConfig, accessApi platform.AccessApi, updateCallback edgeproto.CacheUpdateCallback) error {
	updateCallback(edgeproto.UpdateTask, "Setting up cloudlet")
	return nil
}

func (s *Platform) GetRootLBClients(ctx context.Context) (map[string]ssh.Client, error) {
	return nil, nil
}

func (s *Platform) GetVersionProperties() map[string]string {
	return map[string]string{}
}

func (s *Platform) GetRootLBFlavor(ctx context.Context) (*edgeproto.Flavor, error) {
	return &RootLBFlavor, nil
}

func (s *Platform) ActiveChanged(ctx context.Context, platformActive bool) {
	log.SpanLog(ctx, log.DebugLevelInfra, "ActiveChanged", "platformActive", platformActive)
}<|MERGE_RESOLUTION|>--- conflicted
+++ resolved
@@ -27,12 +27,9 @@
 type Platform struct {
 	consoleServer *httptest.Server
 	caches        *platform.Caches
-<<<<<<< HEAD
 	clusterTPEs   map[cloudcommon.TrustPolicyExceptionKeyClusterInstKey]struct{}
 	mux           sync.Mutex
-=======
 	cloudletKey   *edgeproto.CloudletKey
->>>>>>> 46f5f7f2
 }
 
 var (
