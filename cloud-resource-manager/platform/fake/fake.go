--- conflicted
+++ resolved
@@ -536,11 +536,10 @@
 	return nil, nil
 }
 
-<<<<<<< HEAD
 func (s *Platform) GetVersionProperties() map[string]string {
 	return map[string]string{}
-=======
+}
+
 func (s *Platform) GetRootLBFlavor(ctx context.Context) (*edgeproto.Flavor, error) {
 	return &RootLBFlavor, nil
->>>>>>> 92c1372b
 }