--- conflicted
+++ resolved
@@ -15,11 +15,7 @@
 	return "fake"
 }
 
-<<<<<<< HEAD
-func (s *Platform) Init(key *edgeproto.CloudletKey, infoCache *edgeproto.ClusterInstInfoCache) error {
-=======
-func (s *Platform) Init(key *edgeproto.CloudletKey, physicalName, vaultAddr string) error {
->>>>>>> 6f5e7ac6
+func (s *Platform) Init(key *edgeproto.CloudletKey, physicalName, vaultAddr string, infoCache *edgeproto.ClusterInstInfoCache) error {
 	log.DebugLog(log.DebugLevelMexos, "running in fake cloudlet mode")
 	s.infoCache = infoCache
 	return nil
