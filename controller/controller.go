// Main process

package main

import (
	"context"
	ctls "crypto/tls"
	"errors"
	"flag"
	"fmt"
	"io/ioutil"
	baselog "log"
	"net"
	"net/http"
	"os"
	"os/signal"
	"strings"
	"time"

	gwruntime "github.com/grpc-ecosystem/grpc-gateway/runtime"
	"github.com/mobiledgex/edge-cloud/cloudcommon"
	influxq "github.com/mobiledgex/edge-cloud/controller/influxq_client"
	"github.com/mobiledgex/edge-cloud/edgeproto"
	"github.com/mobiledgex/edge-cloud/log"
	"github.com/mobiledgex/edge-cloud/notify"
	"github.com/mobiledgex/edge-cloud/objstore"
	"github.com/mobiledgex/edge-cloud/tls"
	"google.golang.org/grpc"
)

// Command line options
var rootDir = flag.String("r", "", "root directory; set for testing")
var localEtcd = flag.Bool("localEtcd", false, "set to start local etcd for testing")
var region = flag.Uint("region", 1, "Region")
var etcdUrls = flag.String("etcdUrls", "http://127.0.0.1:2380", "etcd client listener URLs")
var apiAddr = flag.String("apiAddr", "127.0.0.1:55001", "API listener address")

// external API Addr is registered with etcd so other controllers can connect
// directly to this controller.
var externalApiAddr = flag.String("externalApiAddr", "", "External API listener address if behind proxy/LB. Defaults to apiAddr")
var httpAddr = flag.String("httpAddr", "127.0.0.1:8091", "HTTP listener address")
var notifyAddr = flag.String("notifyAddr", "127.0.0.1:50001", "Notify listener address")
var debugLevels = flag.String("d", "", fmt.Sprintf("comma separated list of %v", log.DebugLevelStrings))
var tlsCertFile = flag.String("tls", "", "server tls cert file.  Keyfile and CA file mex-ca.crt must be in same directory")
var shortTimeouts = flag.Bool("shortTimeouts", false, "set CRM timeouts short for simulated cloudlet testing")
var influxAddr = flag.String("influxAddr", "127.0.0.1:8086", "InfluxDB listener address")
var skipVersionCheck = flag.Bool("skipVersionCheck", false, "Skip etcd version hash verification")
var autoUpgrade = flag.Bool("autoUpgrade", false, "Automatically upgrade etcd database to the current version")
var ControllerId = ""
var InfluxDBName = "metrics"

func GetRootDir() string {
	return *rootDir
}

var ErrCtrlAlreadyInProgress = errors.New("Change already in progress")
var ErrCtrlUpgradeRequired = errors.New("data mode upgrade required")

var sigChan chan os.Signal

// testing hook
var mainStarted chan struct{}

func main() {
	flag.Parse()
	log.SetDebugLevelStrs(*debugLevels)

	if *externalApiAddr == "" {
		*externalApiAddr = *apiAddr
	}

	log.InfoLog("Start up", "rootDir", *rootDir, "apiAddr", *apiAddr, "externalApiAddr", *externalApiAddr)
	objstore.InitRegion(uint32(*region))

	if *localEtcd {
		etcdServer, err := StartLocalEtcdServer()
		if err != nil {
			log.FatalLog("No clientIP and clientPort specified, starting local etcd server failed: %s", err)
		}
		etcdUrls = &etcdServer.Config.ClientUrls
		defer etcdServer.Stop()
	}
	objStore, err := GetEtcdClientBasic(*etcdUrls)
	if err != nil {
		log.FatalLog("Failed to initialize Object Store", "err", err)
	}
	err = objStore.CheckConnected(50, 20*time.Millisecond)
	if err != nil {
		log.FatalLog("Failed to connect to etcd servers", "err", err)
	}

	// We might need to upgrade the stored objects
	if !*skipVersionCheck {
		// First off - check version of the objectStore we are running
<<<<<<< HEAD
		version, err := checkVersion(objStore)
		if err != nil && strings.Contains(err.Error(), ErrCtrlUpgradeRequired.Error()) && *autoUpgrade {
			err = edgeproto.UpgradeToLatest(version, objStore)
			if err != nil {
				log.FatalLog("Failed to ugprade data model: %v\n", err)
			}
		} else if err != nil {
			log.FatalLog("Running version doesn't match the version of etcd: %v\n", err)
=======
		if err = checkVersion(objStore); err != nil {
			log.FatalLog("Running version doesn't match the version of etcd", "err", err)
>>>>>>> 7256d6bf
		}
	}
	lis, err := net.Listen("tcp", *apiAddr)
	if err != nil {
		log.FatalLog("Failed to listen on address", "address", *apiAddr,
			"error", err)
	}

	sync := InitSync(objStore)
	InitApis(sync)
	sync.Start()
	defer sync.Done()

	// register controller must be called before starting Notify protocol
	// to set up controllerAliveLease.
	err = controllerApi.registerController()
	if err != nil {
		log.FatalLog("Failed to register controller", "err", err)
	}

	influxQ := influxq.NewInfluxQ(InfluxDBName)
	err = influxQ.Start(*influxAddr)
	if err != nil {
		log.FatalLog("Failed to start influx queue",
			"address", *influxAddr, "err", err)
	}
	defer influxQ.Stop()

	InitNotify(influxQ)
	notify.ServerMgrOne.Start(*notifyAddr, *tlsCertFile)
	defer notify.ServerMgrOne.Stop()

	creds, err := tls.GetTLSServerCreds(*tlsCertFile)
	if err != nil {
		log.FatalLog("get TLS Credentials", "error", err)
	}
	server := grpc.NewServer(grpc.Creds(creds),
		grpc.UnaryInterceptor(AuditUnaryInterceptor),
		grpc.StreamInterceptor(AuditStreamInterceptor))
	edgeproto.RegisterDeveloperApiServer(server, &developerApi)
	edgeproto.RegisterAppApiServer(server, &appApi)
	edgeproto.RegisterOperatorApiServer(server, &operatorApi)
	edgeproto.RegisterFlavorApiServer(server, &flavorApi)
	edgeproto.RegisterClusterApiServer(server, &clusterApi)
	edgeproto.RegisterClusterInstApiServer(server, &clusterInstApi)
	edgeproto.RegisterCloudletApiServer(server, &cloudletApi)
	edgeproto.RegisterAppInstApiServer(server, &appInstApi)
	edgeproto.RegisterCloudletInfoApiServer(server, &cloudletInfoApi)
	edgeproto.RegisterCloudletRefsApiServer(server, &cloudletRefsApi)
	edgeproto.RegisterControllerApiServer(server, &controllerApi)
	edgeproto.RegisterNodeApiServer(server, &nodeApi)
	edgeproto.RegisterExecApiServer(server, &execApi)
	log.RegisterDebugApiServer(server, &log.Api{})

	go func() {
		// Serve will block until interrupted and Stop is called
		if err := server.Serve(lis); err != nil {
			log.FatalLog("Failed to serve", "error", err)
		}
	}()
	defer server.Stop()

	// REST gateway
	mux := http.NewServeMux()
	gwcfg := &cloudcommon.GrpcGWConfig{
		ApiAddr:     *apiAddr,
		TlsCertFile: *tlsCertFile,
		ApiHandles: []func(context.Context, *gwruntime.ServeMux, *grpc.ClientConn) error{
			edgeproto.RegisterDeveloperApiHandler,
			edgeproto.RegisterAppApiHandler,
			edgeproto.RegisterAppInstApiHandler,
			edgeproto.RegisterOperatorApiHandler,
			edgeproto.RegisterCloudletApiHandler,
			edgeproto.RegisterCloudletInfoApiHandler,
			edgeproto.RegisterFlavorApiHandler,
			edgeproto.RegisterClusterApiHandler,
			edgeproto.RegisterClusterInstApiHandler,
			edgeproto.RegisterControllerApiHandler,
			edgeproto.RegisterNodeApiHandler,
		},
	}
	gw, err := cloudcommon.GrpcGateway(gwcfg)
	if err != nil {
		log.FatalLog("Failed to create grpc gateway", "error", err)
	}
	mux.Handle("/", gw)
	tlscfg := &ctls.Config{
		MinVersion:               ctls.VersionTLS12,
		CurvePreferences:         []ctls.CurveID{ctls.CurveP521, ctls.CurveP384, ctls.CurveP256},
		PreferServerCipherSuites: true,
		CipherSuites: []uint16{
			ctls.TLS_ECDHE_RSA_WITH_AES_128_GCM_SHA256,
			ctls.TLS_ECDHE_RSA_WITH_AES_256_GCM_SHA384,
			ctls.TLS_ECDHE_RSA_WITH_AES_256_CBC_SHA,
			ctls.TLS_RSA_WITH_AES_256_GCM_SHA384,
			ctls.TLS_RSA_WITH_AES_256_CBC_SHA,
		},
	}

	// Suppress contant stream of TLS error logs due to LB health check. There is discussion in the community
	//to get rid of some of these logs, but as of now this a the way around it.   We could miss other logs here but
	// the excessive error logs are drowning out everthing else.
	var nullLogger baselog.Logger
	nullLogger.SetOutput(ioutil.Discard)

	httpServer := &http.Server{
		Addr:      *httpAddr,
		Handler:   mux,
		TLSConfig: tlscfg,
		ErrorLog:  &nullLogger,
	}
	go cloudcommon.GrpcGatewayServe(gwcfg, httpServer)
	defer httpServer.Shutdown(context.Background())

	sigChan = make(chan os.Signal, 1)
	signal.Notify(sigChan, os.Interrupt)

	if mainStarted != nil {
		close(mainStarted)
	}
	log.InfoLog("Ready")

	// wait until process in killed/interrupted
	sig := <-sigChan
	fmt.Println(sig)
}

// Helper function to verify the compatibility of etcd version and
// current data model version
func checkVersion(objStore objstore.KVStore) (string, error) {
	key := objstore.DbKeyPrefixString("Version")
	val, _, _, err := objStore.Get(key)
	if err != nil {
		if !strings.Contains(err.Error(), objstore.ErrKVStoreKeyNotFound.Error()) {
			return "", err
		}
	}
	verHash := string(val)
	// If this is the first upgrade, just write the latest hash into etcd
	if verHash == "" {
		log.InfoLog("Could not find a previous version", "curr hash", edgeproto.GetDataModelVersion())
		key := objstore.DbKeyPrefixString("Version")
		_, err = objStore.Put(key, edgeproto.GetDataModelVersion())
		if err != nil {
			return "", err
		}
		return edgeproto.GetDataModelVersion(), nil
	}
	if edgeproto.GetDataModelVersion() != verHash {
		return verHash, ErrCtrlUpgradeRequired
	}
	return verHash, nil
}

func InitApis(sync *Sync) {
	InitDeveloperApi(sync)
	InitAppApi(sync)
	InitOperatorApi(sync)
	InitCloudletApi(sync)
	InitAppInstApi(sync)
	InitFlavorApi(sync)
	InitClusterApi(sync)
	InitClusterInstApi(sync)
	InitCloudletInfoApi(sync)
	InitAppInstInfoApi(sync)
	InitClusterInstInfoApi(sync)
	InitCloudletRefsApi(sync)
	InitControllerApi(sync)
	InitNodeApi(sync)
	InitExecApi()
	hostname, err := os.Hostname()
	if err != nil {
		hostname = "nohostname"
	}
	ControllerId = hostname + "@" + *externalApiAddr
}

func InitNotify(influxQ *influxq.InfluxQ) {
	notify.ServerMgrOne.RegisterSendFlavorCache(&flavorApi.cache)
	notify.ServerMgrOne.RegisterSendCloudletCache(&cloudletApi.cache)
	notify.ServerMgrOne.RegisterSendClusterCache(&clusterApi.cache)
	notify.ServerMgrOne.RegisterSendClusterInstCache(&clusterInstApi.cache)
	notify.ServerMgrOne.RegisterSendAppCache(&appApi.cache)
	notify.ServerMgrOne.RegisterSendAppInstCache(&appInstApi.cache)
	notify.ServerMgrOne.RegisterSend(execRequestSendMany)

	notify.ServerMgrOne.RegisterRecv(notify.NewCloudletInfoRecvMany(&cloudletInfoApi))
	notify.ServerMgrOne.RegisterRecv(notify.NewAppInstInfoRecvMany(&appInstInfoApi))
	notify.ServerMgrOne.RegisterRecv(notify.NewClusterInstInfoRecvMany(&clusterInstInfoApi))
	notify.ServerMgrOne.RegisterRecv(notify.NewMetricRecvMany(influxQ))
	notify.ServerMgrOne.RegisterRecv(notify.NewNodeRecvMany(&nodeApi))
	notify.ServerMgrOne.RegisterRecv(notify.NewExecRequestRecvMany(&execApi))
}<|MERGE_RESOLUTION|>--- conflicted
+++ resolved
@@ -92,7 +92,6 @@
 	// We might need to upgrade the stored objects
 	if !*skipVersionCheck {
 		// First off - check version of the objectStore we are running
-<<<<<<< HEAD
 		version, err := checkVersion(objStore)
 		if err != nil && strings.Contains(err.Error(), ErrCtrlUpgradeRequired.Error()) && *autoUpgrade {
 			err = edgeproto.UpgradeToLatest(version, objStore)
@@ -100,11 +99,7 @@
 				log.FatalLog("Failed to ugprade data model: %v\n", err)
 			}
 		} else if err != nil {
-			log.FatalLog("Running version doesn't match the version of etcd: %v\n", err)
-=======
-		if err = checkVersion(objStore); err != nil {
 			log.FatalLog("Running version doesn't match the version of etcd", "err", err)
->>>>>>> 7256d6bf
 		}
 	}
 	lis, err := net.Listen("tcp", *apiAddr)
