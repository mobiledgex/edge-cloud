--- conflicted
+++ resolved
@@ -122,19 +122,14 @@
 	// We might need to upgrade the stored objects
 	if !*skipVersionCheck {
 		// First off - check version of the objectStore we are running
-<<<<<<< HEAD
 		version, err := checkVersion(objStore)
 		if err != nil && strings.Contains(err.Error(), ErrCtrlUpgradeRequired.Error()) && *autoUpgrade {
 			err = edgeproto.UpgradeToLatest(version, objStore)
 			if err != nil {
-				log.FatalLog("Failed to ugprade data model: %v\n", err)
+				return fmt.Errorf("Failed to ugprade data model: %v", err)
 			}
 		} else if err != nil {
-			log.FatalLog("Running version doesn't match the version of etcd", "err", err)
-=======
-		if err = checkVersion(objStore); err != nil {
 			return fmt.Errorf("Running version doesn't match the version of etcd, %v", err)
->>>>>>> eed7a9f3
 		}
 	}
 	lis, err := net.Listen("tcp", *apiAddr)
