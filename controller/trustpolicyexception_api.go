package main

import (
	"context"
	"fmt"
	"strings"

	"github.com/coreos/etcd/clientv3/concurrency"
	"github.com/mobiledgex/edge-cloud/edgeproto"
	"github.com/mobiledgex/edge-cloud/log"
)

type TrustPolicyExceptionApi struct {
	all   *AllApis
	sync  *Sync
	store edgeproto.TrustPolicyExceptionStore
	cache edgeproto.TrustPolicyExceptionCache
}

func NewTrustPolicyExceptionApi(sync *Sync, all *AllApis) *TrustPolicyExceptionApi {
	trustPolicyExceptionApi := TrustPolicyExceptionApi{}
	trustPolicyExceptionApi.all = all
	trustPolicyExceptionApi.sync = sync
	trustPolicyExceptionApi.store = edgeproto.NewTrustPolicyExceptionStore(sync.store)
	edgeproto.InitTrustPolicyExceptionCache(&trustPolicyExceptionApi.cache)
	sync.RegisterCache(&trustPolicyExceptionApi.cache)
	return &trustPolicyExceptionApi
}

func (s *TrustPolicyExceptionApi) fixupPortRangeMax(ctx context.Context, in *edgeproto.TrustPolicyException) {
	// port range max is optional, set it to min if min is present but not max
	for i, o := range in.OutboundSecurityRules {
		if o.PortRangeMax == 0 {
			log.SpanLog(ctx, log.DebugLevelApi, "Setting PortRangeMax equal to min", "PortRangeMin", o.PortRangeMin)
			in.OutboundSecurityRules[i].PortRangeMax = o.PortRangeMin
		}
	}
}

func (s *TrustPolicyExceptionApi) CreateTrustPolicyException(ctx context.Context, in *edgeproto.TrustPolicyException) (*edgeproto.Result, error) {

	log.SpanLog(ctx, log.DebugLevelApi, "CreateTrustPolicyException", "policy", in)
	if len(in.OutboundSecurityRules) == 0 {
		return nil, fmt.Errorf("Security rules must be specified")
	}
	s.fixupPortRangeMax(ctx, in)
	if err := in.Validate(nil); err != nil {
		return nil, err
	}
	in.State = edgeproto.TrustPolicyExceptionState_TRUST_POLICY_EXCEPTION_STATE_APPROVAL_REQUESTED
	log.SpanLog(ctx, log.DebugLevelApi, "Setting TrustPolicyExceptionState", "state", in.State)

	err := s.sync.ApplySTMWait(ctx, func(stm concurrency.STM) error {
		if s.store.STMGet(stm, &in.Key, nil) {
			return in.Key.ExistsError()
		}
		app := edgeproto.App{}
		if !s.all.appApi.store.STMGet(stm, &in.Key.AppKey, &app) {
			return in.Key.AppKey.NotFoundError()
		}
		if app.DeletePrepare {
			return in.Key.AppKey.BeingDeletedError()
		}
		if !app.Trusted {
			return fmt.Errorf("Non trusted app: %s not compatible with trust policy: %s", strings.TrimSpace(app.Key.String()), in.Key.String())
		}
		cloudletPool := edgeproto.CloudletPool{}
		if !s.all.cloudletPoolApi.store.STMGet(stm, &in.Key.CloudletPoolKey, &cloudletPool) {
			return in.Key.CloudletPoolKey.NotFoundError()
		}
		if cloudletPool.DeletePrepare {
			return in.Key.CloudletPoolKey.BeingDeletedError()
		}
		s.store.STMPut(stm, in)
		return nil
	})
	return &edgeproto.Result{}, err
}

func (s *TrustPolicyExceptionApi) UpdateTrustPolicyException(ctx context.Context, in *edgeproto.TrustPolicyException) (*edgeproto.Result, error) {

	log.SpanLog(ctx, log.DebugLevelApi, "UpdateTrustPolicyException", "policy", in)

	cur := edgeproto.TrustPolicyException{}

	fields := edgeproto.MakeFieldMap(in.Fields)

	rulesSpecified := false
	// Check individual subfields of TrustPolicyExceptionFieldOutboundSecurityRules
	// This is because with outboundsecurityrules:empty=true subfields are not present
	// We do not want to allow to empty OutboundSecurityRules in Update
	if _, found := fields[edgeproto.TrustPolicyExceptionFieldOutboundSecurityRulesProtocol]; found {
		rulesSpecified = true
	}
	if _, found := fields[edgeproto.TrustPolicyExceptionFieldOutboundSecurityRulesPortRangeMin]; found {
		rulesSpecified = true
	}
	if _, found := fields[edgeproto.TrustPolicyExceptionFieldOutboundSecurityRulesPortRangeMax]; found {
		rulesSpecified = true
	}
	if _, found := fields[edgeproto.TrustPolicyExceptionFieldOutboundSecurityRulesRemoteCidr]; found {
		rulesSpecified = true
	}

	err := s.sync.ApplySTMWait(ctx, func(stm concurrency.STM) error {
		if !s.store.STMGet(stm, &in.Key, &cur) {
			return in.Key.NotFoundError()
		}
		log.SpanLog(ctx, log.DebugLevelApi, "UpdateTrustPolicyException", "in state", in.State.String(), "cur state", cur.State.String())

<<<<<<< HEAD
		_, stateSpecified := fields[edgeproto.TrustPolicyExceptionFieldState]
		if stateSpecified {
=======
		_, found := fields[edgeproto.TrustPolicyExceptionFieldState]
		if found {
>>>>>>> 8a995a1b
			// caller specified state change, for an update, an operator can only specify state
			if in.State != edgeproto.TrustPolicyExceptionState_TRUST_POLICY_EXCEPTION_STATE_ACTIVE &&
				in.State != edgeproto.TrustPolicyExceptionState_TRUST_POLICY_EXCEPTION_STATE_REJECTED {
				return fmt.Errorf("New state must be either Active or Rejected")
			}
		} else if !rulesSpecified {
			// For an update, a developer can only specify security rules
			// caller (developer) must provide at least one security rule
			return fmt.Errorf("Security rules must be specified")
		}
		if rulesSpecified && cur.State != edgeproto.TrustPolicyExceptionState_TRUST_POLICY_EXCEPTION_STATE_APPROVAL_REQUESTED {
			return fmt.Errorf("Can update security rules only when trust policy exception is still in approval requested state")
		}

		if !stateSpecified && !rulesSpecified {
			log.SpanLog(ctx, log.DebugLevelApi, "UpdateTrustPolicyException rule/state not changed", "state", cur.State.String())
			return nil
		}
		// Copy in user specified fields only
		changed := cur.CopyInFields(in)
		if changed == 0 {
			log.SpanLog(ctx, log.DebugLevelApi, "UpdateTrustPolicyException no changes", "state", cur.State.String())
			return nil // no changes
		}
		s.fixupPortRangeMax(ctx, &cur)
		if err := cur.Validate(nil); err != nil {
			return err
		}
		log.SpanLog(ctx, log.DebugLevelApi, "UpdateTrustPolicyException", "state", cur.State.String())
		s.store.STMPut(stm, &cur)
		return nil
	})

	if err != nil {
		return nil, err
	}

	return &edgeproto.Result{}, nil
}

func (s *TrustPolicyExceptionApi) DeleteTrustPolicyException(ctx context.Context, in *edgeproto.TrustPolicyException) (*edgeproto.Result, error) {
	if !s.cache.HasKey(&in.Key) {
		return nil, in.Key.NotFoundError()
	}
	_, err := s.store.Delete(ctx, in, s.sync.syncWait)
	return &edgeproto.Result{}, err
}

func (s *TrustPolicyExceptionApi) ShowTrustPolicyException(in *edgeproto.TrustPolicyException, cb edgeproto.TrustPolicyExceptionApi_ShowTrustPolicyExceptionServer) error {
	err := s.cache.Show(in, func(obj *edgeproto.TrustPolicyException) error {
		err := cb.Send(obj)
		return err
	})
	return err
}

func (s *TrustPolicyExceptionApi) GetTrustPolicyExceptionRules(ckey *edgeproto.CloudletPoolKey, appKey *edgeproto.AppKey) []*edgeproto.SecurityRule {
	var rules []*edgeproto.SecurityRule

	filter := edgeproto.TrustPolicyException{
		Key: edgeproto.TrustPolicyExceptionKey{
			CloudletPoolKey: *ckey,
			AppKey:          *appKey,
		},
	}

	s.cache.Show(&filter, func(pol *edgeproto.TrustPolicyException) error {
		for _, r := range pol.OutboundSecurityRules {
			rule := edgeproto.SecurityRule{}
			rule.DeepCopyIn(&r)
			rules = append(rules, &rule)
		}
		return nil
	})

	return rules
}

func (s *TrustPolicyExceptionApi) GetTrustPolicyExceptionForCloudletPoolKey(cKey *edgeproto.CloudletPoolKey) *edgeproto.TrustPolicyException {

	var TrustPolicyException *edgeproto.TrustPolicyException

	filter := edgeproto.TrustPolicyException{
		Key: edgeproto.TrustPolicyExceptionKey{
			CloudletPoolKey: *cKey,
		},
	}

	s.cache.Show(&filter, func(tpe *edgeproto.TrustPolicyException) error {
		TrustPolicyException = tpe
		return nil
	})

	return TrustPolicyException
}

func (s *TrustPolicyExceptionApi) TrustPolicyExceptionForCloudletPoolKeyExists(cKey *edgeproto.CloudletPoolKey) *edgeproto.TrustPolicyExceptionKey {
	tpe := s.GetTrustPolicyExceptionForCloudletPoolKey(cKey)
	if tpe != nil {
		return &tpe.Key
	}
	return nil
}

func (s *TrustPolicyExceptionApi) GetTrustPolicyExceptionForAppKey(appKey *edgeproto.AppKey) *edgeproto.TrustPolicyException {

	var TrustPolicyException *edgeproto.TrustPolicyException

	filter := edgeproto.TrustPolicyException{
		Key: edgeproto.TrustPolicyExceptionKey{
			AppKey: *appKey,
		},
	}

	s.cache.Show(&filter, func(tpe *edgeproto.TrustPolicyException) error {
		TrustPolicyException = tpe
		return nil
	})

	return TrustPolicyException
}

func (s *TrustPolicyExceptionApi) TrustPolicyExceptionForAppKeyExists(appKey *edgeproto.AppKey) *edgeproto.TrustPolicyExceptionKey {
	tp := s.GetTrustPolicyExceptionForAppKey(appKey)
	if tp != nil {
		return &tp.Key
	}
	return nil
}<|MERGE_RESOLUTION|>--- conflicted
+++ resolved
@@ -108,13 +108,8 @@
 		}
 		log.SpanLog(ctx, log.DebugLevelApi, "UpdateTrustPolicyException", "in state", in.State.String(), "cur state", cur.State.String())
 
-<<<<<<< HEAD
 		_, stateSpecified := fields[edgeproto.TrustPolicyExceptionFieldState]
 		if stateSpecified {
-=======
-		_, found := fields[edgeproto.TrustPolicyExceptionFieldState]
-		if found {
->>>>>>> 8a995a1b
 			// caller specified state change, for an update, an operator can only specify state
 			if in.State != edgeproto.TrustPolicyExceptionState_TRUST_POLICY_EXCEPTION_STATE_ACTIVE &&
 				in.State != edgeproto.TrustPolicyExceptionState_TRUST_POLICY_EXCEPTION_STATE_REJECTED {
