package main

import (
	"context"
	"errors"
	"fmt"
	"strings"
	"time"

	"github.com/coreos/etcd/clientv3/concurrency"
	"github.com/gogo/protobuf/types"
	"github.com/mobiledgex/edge-cloud/cloudcommon"
	"github.com/mobiledgex/edge-cloud/edgeproto"
	"github.com/mobiledgex/edge-cloud/log"
	"github.com/mobiledgex/edge-cloud/vmspec"
)

type ClusterInstApi struct {
	sync  *Sync
	store edgeproto.ClusterInstStore
	cache edgeproto.ClusterInstCache
}

var clusterInstApi = ClusterInstApi{}

const ClusterAutoPrefix = "autocluster"

var ClusterAutoPrefixErr = fmt.Sprintf("Cluster name prefix \"%s\" is reserved",
	ClusterAutoPrefix)

// Transition states indicate states in which the CRM is still busy.
var CreateClusterInstTransitions = map[edgeproto.TrackedState]struct{}{
	edgeproto.TrackedState_CREATING: struct{}{},
}
var UpdateClusterInstTransitions = map[edgeproto.TrackedState]struct{}{
	edgeproto.TrackedState_UPDATING: struct{}{},
}
var DeleteClusterInstTransitions = map[edgeproto.TrackedState]struct{}{
	edgeproto.TrackedState_DELETING: struct{}{},
}

func InitClusterInstApi(sync *Sync) {
	clusterInstApi.sync = sync
	clusterInstApi.store = edgeproto.NewClusterInstStore(sync.store)
	edgeproto.InitClusterInstCache(&clusterInstApi.cache)
	sync.RegisterCache(&clusterInstApi.cache)
}

func (s *ClusterInstApi) HasKey(key *edgeproto.ClusterInstKey) bool {
	return s.cache.HasKey(key)
}

func (s *ClusterInstApi) Get(key *edgeproto.ClusterInstKey, buf *edgeproto.ClusterInst) bool {
	return s.cache.Get(key, buf)
}

func (s *ClusterInstApi) UsesFlavor(key *edgeproto.FlavorKey) bool {
	s.cache.Mux.Lock()
	defer s.cache.Mux.Unlock()
	for _, cluster := range s.cache.Objs {
		if cluster.Flavor.Matches(key) {
			return true
		}
	}
	return false
}

func (s *ClusterInstApi) UsesAutoScalePolicy(key *edgeproto.PolicyKey) bool {
	s.cache.Mux.Lock()
	defer s.cache.Mux.Unlock()
	for _, cluster := range s.cache.Objs {
		if cluster.AutoScalePolicy == key.Name {
			return true
		}
	}
	return false
}

func (s *ClusterInstApi) UsesPrivacyPolicy(key *edgeproto.PolicyKey) bool {
	s.cache.Mux.Lock()
	defer s.cache.Mux.Unlock()
	for _, cluster := range s.cache.Objs {
		if cluster.PrivacyPolicy == key.Name && cluster.Key.Developer == key.Developer {
			return true
		}
	}
	return false
}

func (s *ClusterInstApi) UsesCloudlet(in *edgeproto.CloudletKey, dynInsts map[edgeproto.ClusterInstKey]struct{}) bool {
	s.cache.Mux.Lock()
	defer s.cache.Mux.Unlock()
	static := false
	for key, val := range s.cache.Objs {
		if key.CloudletKey.Matches(in) {
			if val.Liveness == edgeproto.Liveness_LIVENESS_STATIC {
				static = true
			} else if val.Liveness == edgeproto.Liveness_LIVENESS_DYNAMIC {
				dynInsts[key] = struct{}{}
			}
		}
	}
	return static
}

// Checks if there is some action in progress by ClusterInst on the cloudlet
func (s *ClusterInstApi) UsingCloudlet(in *edgeproto.CloudletKey) bool {
	s.cache.Mux.Lock()
	defer s.cache.Mux.Unlock()
	for key, val := range s.cache.Objs {
		if key.CloudletKey.Matches(in) {
			if edgeproto.IsTransientState(val.State) {
				return true
			}
		}
	}
	return false
}

func (s *ClusterInstApi) UsesCluster(key *edgeproto.ClusterKey) bool {
	s.cache.Mux.Lock()
	defer s.cache.Mux.Unlock()
	for _, val := range s.cache.Objs {
		if val.Key.ClusterKey.Matches(key) {
			return true
		}
	}
	return false
}

// validateAndDefaultIPAccess checks that the IP access type is valid if it is set.  If it is not set
// it returns the new value based on the other parameters
func validateAndDefaultIPAccess(clusterInst *edgeproto.ClusterInst, platformType edgeproto.PlatformType, cb edgeproto.ClusterInstApi_CreateClusterInstServer) (edgeproto.IpAccess, error) {

	platName := edgeproto.PlatformType_name[int32(platformType)]

	// Operators such as GCP and Azure must be dedicated as they allocate a new IP per service
	if isIPAllocatedPerService(clusterInst.Key.CloudletKey.OperatorKey.Name) {
		if clusterInst.IpAccess == edgeproto.IpAccess_IP_ACCESS_UNKNOWN {
			cb.Send(&edgeproto.Result{Message: "Defaulting IpAccess to IpAccessDedicated for operator: " + clusterInst.Key.CloudletKey.OperatorKey.Name})
			return edgeproto.IpAccess_IP_ACCESS_DEDICATED, nil
		}
		if clusterInst.IpAccess == edgeproto.IpAccess_IP_ACCESS_SHARED {
			return clusterInst.IpAccess, fmt.Errorf("IpAccessShared not supported for operator: %s", clusterInst.Key.CloudletKey.OperatorKey.Name)
		}
		return clusterInst.IpAccess, nil
	}
	if platformType == edgeproto.PlatformType_PLATFORM_TYPE_DIND || platformType == edgeproto.PlatformType_PLATFORM_TYPE_EDGEBOX {
		if clusterInst.IpAccess == edgeproto.IpAccess_IP_ACCESS_UNKNOWN {
			cb.Send(&edgeproto.Result{Message: "Defaulting IpAccess to IpAccessShared for platform " + platName})
			return edgeproto.IpAccess_IP_ACCESS_SHARED, nil
		}
		if clusterInst.IpAccess == edgeproto.IpAccess_IP_ACCESS_DEDICATED {
			return clusterInst.IpAccess, fmt.Errorf("IpAccessDedicated not supported platform: %s", platformType)
		}
	}
	// Privacy Policy required dedicated
	if clusterInst.PrivacyPolicy != "" {
		if clusterInst.IpAccess == edgeproto.IpAccess_IP_ACCESS_UNKNOWN {
			cb.Send(&edgeproto.Result{Message: "Defaulting IpAccess to IpAccessDedicated for privacy policy enabled cluster "})
			return edgeproto.IpAccess_IP_ACCESS_DEDICATED, nil
		}
		if clusterInst.IpAccess == edgeproto.IpAccess_IP_ACCESS_SHARED {
			return clusterInst.IpAccess, fmt.Errorf("IpAccessShared not supported for privacy policy enabled cluster")
		}
		return clusterInst.IpAccess, nil
	}
	switch clusterInst.Deployment {
	case cloudcommon.AppDeploymentTypeKubernetes:
		fallthrough
	case cloudcommon.AppDeploymentTypeHelm:
		if clusterInst.IpAccess == edgeproto.IpAccess_IP_ACCESS_UNKNOWN {
			cb.Send(&edgeproto.Result{Message: "Defaulting IpAccess to IpAccessShared for deployment " + clusterInst.Deployment})
			return edgeproto.IpAccess_IP_ACCESS_SHARED, nil
		}
		return clusterInst.IpAccess, nil
	case cloudcommon.AppDeploymentTypeDocker:
		if clusterInst.IpAccess == edgeproto.IpAccess_IP_ACCESS_UNKNOWN {
			cb.Send(&edgeproto.Result{Message: "Defaulting IpAccess to IpAccessDedicated for deployment " + clusterInst.Deployment})
			return edgeproto.IpAccess_IP_ACCESS_DEDICATED, nil
		}
	}
	return clusterInst.IpAccess, nil
}

func (s *ClusterInstApi) CreateClusterInst(in *edgeproto.ClusterInst, cb edgeproto.ClusterInstApi_CreateClusterInstServer) error {
	in.Liveness = edgeproto.Liveness_LIVENESS_STATIC
	in.Auto = false
	return s.createClusterInstInternal(DefCallContext(), in, cb)
}

// createClusterInstInternal is used to create dynamic cluster insts internally,
// bypassing static assignment. It is also used to create auto-cluster insts.
func (s *ClusterInstApi) createClusterInstInternal(cctx *CallContext, in *edgeproto.ClusterInst, cb edgeproto.ClusterInstApi_CreateClusterInstServer) (reterr error) {
	cctx.SetOverride(&in.CrmOverride)
	if err := in.Key.ValidateKey(); err != nil {
		return err
	}
	if !ignoreCRM(cctx) {
		if err := cloudletInfoApi.checkCloudletReady(&in.Key.CloudletKey); err != nil {
			return err
		}
	}

	defer func() {
		if reterr == nil {
			RecordClusterInstEvent(cb.Context(), &in.Key, cloudcommon.CREATED, cloudcommon.InstanceUp)
		}
	}()

	ctx := cb.Context()
	if in.Key.Developer == "" {
		return fmt.Errorf("Developer cannot be empty")
	}
	if in.Key.CloudletKey.Name == "" {
		return fmt.Errorf("Cloudlet name cannot be empty")
	}
	if in.Key.CloudletKey.OperatorKey.Name == "" {
		return fmt.Errorf("Operator name cannot be empty")
	}
	if in.Key.ClusterKey.Name == "" {
		return fmt.Errorf("Cluster name cannot be empty")
	}
	if in.Reservable && in.Key.Developer != cloudcommon.DeveloperMobiledgeX {
		return fmt.Errorf("Only %s ClusterInsts may be reservable", cloudcommon.DeveloperMobiledgeX)
	}

	// validate deployment
	if in.Deployment == "" {
		// assume kubernetes, because that's what we've been doing
		in.Deployment = cloudcommon.AppDeploymentTypeKubernetes
	}
	if in.Deployment == cloudcommon.AppDeploymentTypeHelm {
		// helm runs on kubernetes
		in.Deployment = cloudcommon.AppDeploymentTypeKubernetes
	}
	if in.Deployment == cloudcommon.AppDeploymentTypeVM {
		// friendly error message if they try to specify VM
		return fmt.Errorf("ClusterInst is not needed for deployment type %s, just create an AppInst directly", cloudcommon.AppDeploymentTypeVM)
	}

	// validate other parameters based on deployment type
	if in.Deployment == cloudcommon.AppDeploymentTypeKubernetes {
		// must have at least one master, but currently don't support
		// more than one.
		if in.NumMasters == 0 {
			// just set it to 1
			in.NumMasters = 1
		}
		if in.NumMasters > 1 {
			return fmt.Errorf("NumMasters cannot be greater than 1")
		}
	} else if in.Deployment == cloudcommon.AppDeploymentTypeDocker {
		if in.NumMasters != 0 || in.NumNodes != 0 {
			return fmt.Errorf("NumMasters and NumNodes not applicable for deployment type %s", cloudcommon.AppDeploymentTypeDocker)
		}
		if in.SharedVolumeSize != 0 {
			return fmt.Errorf("SharedVolumeSize not supported for deployment type %s", cloudcommon.AppDeploymentTypeDocker)

		}
	} else {
		return fmt.Errorf("Invalid deployment type %s for ClusterInst", in.Deployment)
	}

	// dedicatedOrShared(2) is removed
	if in.IpAccess == 2 {
		in.IpAccess = edgeproto.IpAccess_IP_ACCESS_UNKNOWN
	}

	err := s.sync.ApplySTMWait(ctx, func(stm concurrency.STM) error {
		if clusterInstApi.store.STMGet(stm, &in.Key, in) {
			if !cctx.Undo && in.State != edgeproto.TrackedState_DELETE_ERROR && !ignoreTransient(cctx, in.State) {
				if in.State == edgeproto.TrackedState_CREATE_ERROR {
					cb.Send(&edgeproto.Result{Message: fmt.Sprintf("Previous create failed, %v", in.Errors)})
					cb.Send(&edgeproto.Result{Message: "Use DeleteClusterInst to remove and try again"})
				}
				return in.Key.ExistsError()
			}
			in.Errors = nil
		} else {
			err := in.Validate(edgeproto.ClusterInstAllFieldsMap)
			if err != nil {
				return err
			}
			if !in.Auto && strings.HasPrefix(in.Key.ClusterKey.Name, ClusterAutoPrefix) {
				return errors.New(ClusterAutoPrefixErr)
			}
		}
		if in.Liveness == edgeproto.Liveness_LIVENESS_UNKNOWN {
			in.Liveness = edgeproto.Liveness_LIVENESS_DYNAMIC
		}
		cloudlet := edgeproto.Cloudlet{}
		if !cloudletApi.store.STMGet(stm, &in.Key.CloudletKey, &cloudlet) {
			return errors.New("Specified Cloudlet not found")
		}
		var err error
		in.IpAccess, err = validateAndDefaultIPAccess(in, cloudlet.PlatformType, cb)
		if err != nil {
			return err
		}
		platName := edgeproto.PlatformType_name[int32(cloudlet.PlatformType)]
		if cloudlet.PlatformType != edgeproto.PlatformType_PLATFORM_TYPE_OPENSTACK && cloudlet.PlatformType != edgeproto.PlatformType_PLATFORM_TYPE_FAKE && in.SharedVolumeSize != 0 {
			return fmt.Errorf("Shared volumes not supported on %s", platName)
		}
		if in.PrivacyPolicy != "" {
			if cloudlet.PlatformType != edgeproto.PlatformType_PLATFORM_TYPE_OPENSTACK && cloudlet.PlatformType != edgeproto.PlatformType_PLATFORM_TYPE_FAKE {
				return fmt.Errorf("Privacy Policy not supported on %s", platName)
			}
		}
		if cloudlet.PlatformType == edgeproto.PlatformType_PLATFORM_TYPE_AZURE || cloudlet.PlatformType == edgeproto.PlatformType_PLATFORM_TYPE_GCP {
			if in.Deployment != cloudcommon.AppDeploymentTypeKubernetes {
				return errors.New("Only kubernetes clusters can be deployed in Azure or GCP")
			}
			if in.NumNodes == 0 {
				return errors.New("NumNodes cannot be 0 for Azure or GCP")
			}
			if len(in.Key.ClusterKey.Name) > cloudcommon.MaxClusterNameLength {
				return fmt.Errorf("Cluster name limited to %d characters for GCP and Azure", cloudcommon.MaxClusterNameLength)
			}
		}
		if in.AutoScalePolicy != "" {
			policy := edgeproto.AutoScalePolicy{}
			if err := autoScalePolicyApi.STMFind(stm, in.AutoScalePolicy, in.Key.Developer, &policy); err != nil {
				return err
			}
			if in.NumNodes < policy.MinNodes {
				in.NumNodes = policy.MinNodes
			}
			if in.NumNodes > policy.MaxNodes {
				in.NumNodes = policy.MaxNodes
			}
		}
		if in.PrivacyPolicy != "" {
			policy := edgeproto.PrivacyPolicy{}
			if err := privacyPolicyApi.STMFind(stm, in.PrivacyPolicy, in.Key.Developer, &policy); err != nil {
				return err
			}
		}
		info := edgeproto.CloudletInfo{}
		if !cloudletInfoApi.store.STMGet(stm, &in.Key.CloudletKey, &info) {
			return fmt.Errorf("No resource information found for Cloudlet %s", in.Key.CloudletKey)
		}
		refs := edgeproto.CloudletRefs{}
		if !cloudletRefsApi.store.STMGet(stm, &in.Key.CloudletKey, &refs) {
			initCloudletRefs(&refs, &in.Key.CloudletKey)
		}

		if in.Flavor.Name == "" {
			return errors.New("No Flavor specified")
		}

		nodeFlavor := edgeproto.Flavor{}
		if !flavorApi.store.STMGet(stm, &in.Flavor, &nodeFlavor) {
			return fmt.Errorf("flavor %s not found", in.Flavor.Name)
		}
<<<<<<< HEAD
		vmspec, err := resTagTableApi.GetVMSpec(ctx, stm, nodeFlavor, cloudlet, info)
=======

		var err error
		var vmspec *vmspec.VMCreationSpec
		vmspec, err = resTagTableApi.GetVMSpec(ctx, stm, nodeFlavor, cloudlet, info)
>>>>>>> 9b973158
		if err != nil {
			return err
		}
		in.NodeFlavor = vmspec.FlavorName
		in.AvailabilityZone = vmspec.AvailabilityZone
		in.ExternalVolumeSize = vmspec.ExternalVolumeSize
		log.SpanLog(ctx, log.DebugLevelApi, "Selected Cloudlet Node Flavor", "vmspec", vmspec, "master flavor", in.MasterNodeFlavor)

		// check if MasterNodeFlavor required
		if in.Deployment == cloudcommon.AppDeploymentTypeKubernetes && in.NumNodes > 0 {
			masterFlavor := edgeproto.Flavor{}
			masterFlavorKey := edgeproto.FlavorKey{}
			settings := settingsApi.Get()
			masterFlavorKey.Name = settings.MasterNodeFlavor

			if flavorApi.store.STMGet(stm, &masterFlavorKey, &masterFlavor) {
				log.SpanLog(ctx, log.DebugLevelApi, "MasterNodeFlavor found ", "MasterNodeFlavor", settings.MasterNodeFlavor)
				vmspec, err := resTagTableApi.GetVMSpec(ctx, stm, masterFlavor, cloudlet, info)
				if err != nil {
					// Unlikely with reasonably modest settings.MasterNodeFlavor sized flavor
					log.SpanLog(ctx, log.DebugLevelApi, "Error K8s Master Node Flavor matches no eixsting OS flavor", "nodeFlavor", in.NodeFlavor)
					return err
				} else {
					in.MasterNodeFlavor = vmspec.FlavorName
					log.SpanLog(ctx, log.DebugLevelApi, "Selected Cloudlet Master Node Flavor", "vmspec", vmspec, "master flavor", in.MasterNodeFlavor)
				}
			} else {
				// should never be non empty and not found due to validation in update
				// revert to using NodeFlavor (pre EC-1767) and log warning
				in.MasterNodeFlavor = in.NodeFlavor
				log.SpanLog(ctx, log.DebugLevelApi, "Warning : Master Node Flavor does not exist using", "master flavor", in.MasterNodeFlavor)
			}
		}
		// Do we allocate resources based on max nodes (no over-provisioning)?
		refs.UsedRam += nodeFlavor.Ram * uint64(in.NumNodes+in.NumMasters)
		refs.UsedVcores += nodeFlavor.Vcpus * uint64(in.NumNodes+in.NumMasters)
		refs.UsedDisk += (nodeFlavor.Disk + vmspec.ExternalVolumeSize) * uint64(in.NumNodes+in.NumMasters)
		// XXX For now just track, don't enforce.
		if false {
			// XXX what is static overhead?
			var ramOverhead uint64 = 200
			var vcoresOverhead uint64 = 2
			var diskOverhead uint64 = 200
			// check resources
			if refs.UsedRam+ramOverhead > info.OsMaxRam {
				return errors.New("Not enough RAM available")
			}
			if refs.UsedVcores+vcoresOverhead > info.OsMaxVcores {
				return errors.New("Not enough Vcores available")
			}
			if refs.UsedDisk+diskOverhead > info.OsMaxVolGb {
				return errors.New("Not enough Disk available")
			}
		}
		// allocateIP also sets in.IpAccess to either Dedicated or Shared
		err = allocateIP(in, &cloudlet, &refs)
		if err != nil {
			return err
		}
		refs.Clusters = append(refs.Clusters, in.Key.ClusterKey)
		cloudletRefsApi.store.STMPut(stm, &refs)

		if ignoreCRM(cctx) {
			in.State = edgeproto.TrackedState_READY
		} else {
			in.State = edgeproto.TrackedState_CREATE_REQUESTED
		}
		s.store.STMPut(stm, in)
		return nil
	})
	if err != nil {
		return err
	}
	if ignoreCRM(cctx) {
		return nil
	}
	err = clusterInstApi.cache.WaitForState(ctx, &in.Key, edgeproto.TrackedState_READY, CreateClusterInstTransitions, edgeproto.TrackedState_CREATE_ERROR, settingsApi.Get().CreateClusterInstTimeout.TimeDuration(), "Created ClusterInst successfully", cb.Send)
	if err != nil && cctx.Override == edgeproto.CRMOverride_IGNORE_CRM_ERRORS {
		cb.Send(&edgeproto.Result{Message: fmt.Sprintf("Create ClusterInst ignoring CRM failure: %s", err.Error())})
		s.ReplaceErrorState(ctx, in, edgeproto.TrackedState_READY)
		cb.Send(&edgeproto.Result{Message: "Created ClusterInst successfully"})
		err = nil
	}
	if err != nil {
		// XXX should probably track mod revision ID and only undo
		// if no other changes were made to appInst in the meantime.
		// crm failed or some other err, undo
		cb.Send(&edgeproto.Result{Message: "DELETING ClusterInst due to failures"})
		undoErr := s.deleteClusterInstInternal(cctx.WithUndo(), in, cb)
		if undoErr != nil {
			cb.Send(&edgeproto.Result{Message: fmt.Sprintf("Failed to undo ClusterInst creation: %v", undoErr)})
			log.InfoLog("Undo create ClusterInst", "undoErr", undoErr)
		}
	}
	return err
}

func (s *ClusterInstApi) DeleteClusterInst(in *edgeproto.ClusterInst, cb edgeproto.ClusterInstApi_DeleteClusterInstServer) error {
	return s.deleteClusterInstInternal(DefCallContext(), in, cb)
}

func (s *ClusterInstApi) UpdateClusterInst(in *edgeproto.ClusterInst, cb edgeproto.ClusterInstApi_UpdateClusterInstServer) error {
	return s.updateClusterInstInternal(DefCallContext(), in, cb)
}

func (s *ClusterInstApi) updateClusterInstInternal(cctx *CallContext, in *edgeproto.ClusterInst, cb edgeproto.ClusterInstApi_DeleteClusterInstServer) (reterr error) {
	ctx := cb.Context()
	log.SpanLog(ctx, log.DebugLevelApi, "updateClusterInstInternal")
	if err := in.Key.ValidateKey(); err != nil {
		return err
	}

	if in.Fields == nil {
		return fmt.Errorf("nothing specified to update")
	}
	allowedFields := []string{}
	badFields := []string{}
	for _, field := range in.Fields {
		if field == edgeproto.ClusterInstFieldCrmOverride ||
			field == edgeproto.ClusterInstFieldKey ||
			in.IsKeyField(field) {
			continue
		} else if field == edgeproto.ClusterInstFieldNumNodes || field == edgeproto.ClusterInstFieldAutoScalePolicy {
			allowedFields = append(allowedFields, field)
		} else {
			badFields = append(badFields, field)
		}
	}
	if len(badFields) > 0 {
		// cat all the bad field names and return error
		badstrs := []string{}
		for _, bad := range badFields {
			badstrs = append(badstrs, edgeproto.ClusterInstAllFieldsStringMap[bad])
		}
		return fmt.Errorf("specified field(s) %s cannot be modified", strings.Join(badstrs, ","))
	}
	in.Fields = allowedFields
	if len(allowedFields) == 0 {
		return fmt.Errorf("Nothing specified to modify")
	}

	cctx.SetOverride(&in.CrmOverride)
	if !ignoreCRM(cctx) {
		if err := cloudletInfoApi.checkCloudletReady(&in.Key.CloudletKey); err != nil {
			return err
		}
	}

	var inbuf edgeproto.ClusterInst
	var changeCount int
	err := s.sync.ApplySTMWait(ctx, func(stm concurrency.STM) error {
		changeCount = 0
		if !s.store.STMGet(stm, &in.Key, &inbuf) {
			return in.Key.NotFoundError()
		}
		if inbuf.NumMasters == 0 {
			return fmt.Errorf("cannot modify single node clusters")
		}

		if !cctx.Undo && inbuf.State != edgeproto.TrackedState_READY && !ignoreTransient(cctx, inbuf.State) {
			if inbuf.State == edgeproto.TrackedState_UPDATE_ERROR {
				cb.Send(&edgeproto.Result{Message: fmt.Sprintf("previous update failed, %v, trying again", inbuf.Errors)})
			} else {
				return errors.New("ClusterInst busy, cannot update")
			}
		}
		changeCount = inbuf.CopyInFields(in)
		if changeCount == 0 {
			// nothing changed
			return nil
		}
		if !ignoreCRM(cctx) {
			inbuf.State = edgeproto.TrackedState_UPDATE_REQUESTED
		}
		s.store.STMPut(stm, &inbuf)
		return nil
	})
	if err != nil {
		return err
	}
	if changeCount == 0 {
		return nil
	}

	RecordClusterInstEvent(ctx, &in.Key, cloudcommon.UPDATE_START, cloudcommon.InstanceDown)
	defer func() {
		if reterr == nil {
			RecordClusterInstEvent(ctx, &in.Key, cloudcommon.UPDATE_COMPLETE, cloudcommon.InstanceUp)
		} else {
			RecordClusterInstEvent(ctx, &in.Key, cloudcommon.UPDATE_ERROR, cloudcommon.InstanceDown)
		}
	}()

	if ignoreCRM(cctx) {
		return nil
	}
	err = clusterInstApi.cache.WaitForState(ctx, &in.Key, edgeproto.TrackedState_READY, UpdateClusterInstTransitions, edgeproto.TrackedState_UPDATE_ERROR, settingsApi.Get().UpdateClusterInstTimeout.TimeDuration(), "Updated ClusterInst successfully", cb.Send)
	return err
}

func (s *ClusterInstApi) deleteClusterInstInternal(cctx *CallContext, in *edgeproto.ClusterInst, cb edgeproto.ClusterInstApi_DeleteClusterInstServer) (reterr error) {
	if err := in.Key.ValidateKey(); err != nil {
		return err
	}
	// If it is autoClusterInst and creation had failed, then deletion should proceed
	// even though clusterinst is in use by Application Instance
	//if !(cctx.Undo && strings.HasPrefix(in.Key.ClusterKey.Name, ClusterAutoPrefix)) {
	if appInstApi.UsesClusterInst(&in.Key) {
		return errors.New("ClusterInst in use by Application Instance")
	}
	//}
	cctx.SetOverride(&in.CrmOverride)
	if !ignoreCRM(cctx) {
		if err := cloudletInfoApi.checkCloudletReady(&in.Key.CloudletKey); err != nil {
			return err
		}
	}
	ctx := cb.Context()

	var prevState edgeproto.TrackedState
	// Set state to prevent other apps from being created on ClusterInst
	err := s.sync.ApplySTMWait(ctx, func(stm concurrency.STM) error {
		if !s.store.STMGet(stm, &in.Key, in) {
			return in.Key.NotFoundError()
		}
		if !cctx.Undo && in.State != edgeproto.TrackedState_READY && in.State != edgeproto.TrackedState_CREATE_ERROR && in.State != edgeproto.TrackedState_DELETE_PREPARE && in.State != edgeproto.TrackedState_UPDATE_ERROR && !ignoreTransient(cctx, in.State) {
			if in.State == edgeproto.TrackedState_DELETE_ERROR {
				cb.Send(&edgeproto.Result{Message: fmt.Sprintf("Previous delete failed, %v", in.Errors)})
				cb.Send(&edgeproto.Result{Message: "Use CreateClusterInst to rebuild, and try again"})
			}
			return errors.New("ClusterInst busy, cannot delete")
		}
		prevState = in.State
		in.State = edgeproto.TrackedState_DELETE_PREPARE
		s.store.STMPut(stm, in)
		return nil
	})
	if err != nil {
		return err
	}

	defer func() {
		if reterr == nil {
			RecordClusterInstEvent(context.WithValue(ctx, in.Key, *in), &in.Key, cloudcommon.DELETED, cloudcommon.InstanceDown)
		}
	}()

	// Delete appInsts that are set for autodelete
	if err := appInstApi.AutoDeleteAppInsts(&in.Key, cctx.Override, cb); err != nil {
		// restore previous state since we failed pre-delete actions
		in.State = prevState
		s.store.Update(ctx, in, s.sync.syncWait)
		return fmt.Errorf("Failed to auto-delete applications from ClusterInst %s, %s",
			in.Key.ClusterKey.Name, err.Error())
	}

	err = s.sync.ApplySTMWait(ctx, func(stm concurrency.STM) error {
		if !s.store.STMGet(stm, &in.Key, in) {
			return in.Key.NotFoundError()
		}
		if in.State != edgeproto.TrackedState_DELETE_PREPARE {
			return errors.New("ClusterInst expected state DELETE_PREPARE")
		}

		nodeFlavor := edgeproto.Flavor{}
		if !flavorApi.store.STMGet(stm, &in.Flavor, &nodeFlavor) {
			log.WarnLog("Delete ClusterInst: flavor not found",
				"flavor", in.Flavor.Name)
		}
		cloudlet := edgeproto.Cloudlet{}
		if !cloudletApi.store.STMGet(stm, &in.Key.CloudletKey, &cloudlet) {
			log.WarnLog("Delete ClusterInst: cloudlet not found",
				"cloudlet", in.Key.CloudletKey)
		}
		refs := edgeproto.CloudletRefs{}
		if cloudletRefsApi.store.STMGet(stm, &in.Key.CloudletKey, &refs) {
			ii := 0
			for ; ii < len(refs.Clusters); ii++ {
				if refs.Clusters[ii].Matches(&in.Key.ClusterKey) {
					break
				}
			}
			if ii < len(refs.Clusters) {
				// explicity zero out deleted item to
				// prevent memory leak
				a := refs.Clusters
				copy(a[ii:], a[ii+1:])
				a[len(a)-1] = edgeproto.ClusterKey{}
				refs.Clusters = a[:len(a)-1]
			}
			// remove used resources
			refs.UsedRam -= nodeFlavor.Ram * uint64(in.NumNodes+in.NumMasters)
			refs.UsedVcores -= nodeFlavor.Vcpus * uint64(in.NumNodes+in.NumMasters)
			refs.UsedDisk -= nodeFlavor.Disk * uint64(in.NumNodes+in.NumMasters)
			freeIP(in, &cloudlet, &refs)

			cloudletRefsApi.store.STMPut(stm, &refs)
		}
		if ignoreCRM(cctx) {
			// CRM state should be the same as before the
			// operation failed, so just need to clean up
			// controller state.
			s.store.STMDel(stm, &in.Key)
		} else {
			in.State = edgeproto.TrackedState_DELETE_REQUESTED
			s.store.STMPut(stm, in)
		}
		return nil
	})
	if err != nil {
		return err
	}
	if ignoreCRM(cctx) {
		return nil
	}
	err = clusterInstApi.cache.WaitForState(ctx, &in.Key, edgeproto.TrackedState_NOT_PRESENT, DeleteClusterInstTransitions, edgeproto.TrackedState_DELETE_ERROR, settingsApi.Get().DeleteClusterInstTimeout.TimeDuration(), "Deleted ClusterInst successfully", cb.Send)
	if err != nil && cctx.Override == edgeproto.CRMOverride_IGNORE_CRM_ERRORS {
		cb.Send(&edgeproto.Result{Message: fmt.Sprintf("Delete ClusterInst ignoring CRM failure: %s", err.Error())})
		s.ReplaceErrorState(ctx, in, edgeproto.TrackedState_NOT_PRESENT)
		cb.Send(&edgeproto.Result{Message: "Deleted ClusterInst successfully"})
		err = nil
	}
	if err != nil {
		// crm failed or some other err, undo
		cb.Send(&edgeproto.Result{Message: "Recreating ClusterInst due to failure"})
		undoErr := s.createClusterInstInternal(cctx.WithUndo(), in, cb)
		if undoErr != nil {
			cb.Send(&edgeproto.Result{Message: fmt.Sprintf("Failed to undo ClusterInst deletion: %v", undoErr)})
			log.InfoLog("Undo delete ClusterInst", "undoErr", undoErr)
			RecordClusterInstEvent(ctx, &in.Key, cloudcommon.DELETE_ERROR, cloudcommon.InstanceDown)
		}
	}
	return err
}

func (s *ClusterInstApi) ShowClusterInst(in *edgeproto.ClusterInst, cb edgeproto.ClusterInstApi_ShowClusterInstServer) error {
	err := s.cache.Show(in, func(obj *edgeproto.ClusterInst) error {
		err := cb.Send(obj)
		return err
	})
	return err
}

// crmTransitionOk checks that the next state received from the CRM is a
// valid transition from the current state.
// See state_transitions.md
func crmTransitionOk(cur edgeproto.TrackedState, next edgeproto.TrackedState) bool {
	switch cur {
	case edgeproto.TrackedState_CREATE_REQUESTED:
		if next == edgeproto.TrackedState_CREATING || next == edgeproto.TrackedState_READY || next == edgeproto.TrackedState_CREATE_ERROR {
			return true
		}
	case edgeproto.TrackedState_CREATING:
		if next == edgeproto.TrackedState_READY || next == edgeproto.TrackedState_CREATE_ERROR {
			return true
		}
	case edgeproto.TrackedState_UPDATE_REQUESTED:
		if next == edgeproto.TrackedState_UPDATING || next == edgeproto.TrackedState_READY || next == edgeproto.TrackedState_UPDATE_ERROR {
			return true
		}
	case edgeproto.TrackedState_UPDATING:
		if next == edgeproto.TrackedState_READY || next == edgeproto.TrackedState_UPDATE_ERROR {
			return true
		}
	case edgeproto.TrackedState_DELETE_REQUESTED:
		if next == edgeproto.TrackedState_DELETING || next == edgeproto.TrackedState_NOT_PRESENT || next == edgeproto.TrackedState_DELETE_ERROR {
			return true
		}
	case edgeproto.TrackedState_DELETING:
		if next == edgeproto.TrackedState_NOT_PRESENT || next == edgeproto.TrackedState_DELETE_ERROR {
			return true
		}
	}
	return false
}

func ignoreTransient(cctx *CallContext, state edgeproto.TrackedState) bool {
	if cctx.Override == edgeproto.CRMOverride_IGNORE_TRANSIENT_STATE ||
		cctx.Override == edgeproto.CRMOverride_IGNORE_CRM_AND_TRANSIENT_STATE {
		return edgeproto.IsTransientState(state)
	}
	return false
}

func ignoreCRM(cctx *CallContext) bool {
	if cctx.Undo || cctx.Override == edgeproto.CRMOverride_IGNORE_CRM ||
		cctx.Override == edgeproto.CRMOverride_IGNORE_CRM_AND_TRANSIENT_STATE {
		return true
	}
	return false
}

func (s *ClusterInstApi) UpdateFromInfo(ctx context.Context, in *edgeproto.ClusterInstInfo) {
	log.SpanLog(ctx, log.DebugLevelApi, "update ClusterInst", "state", in.State, "status", in.Status)
	s.sync.ApplySTMWait(ctx, func(stm concurrency.STM) error {
		inst := edgeproto.ClusterInst{}
		if !s.store.STMGet(stm, &in.Key, &inst) {
			// got deleted in the meantime
			return nil
		}
		if inst.State == in.State {
			if inst.Status == in.Status {
				return nil
			} else {
				log.SpanLog(ctx, log.DebugLevelApi, "status change only")
				inst.Status = in.Status
				s.store.STMPut(stm, &inst)
				return nil
			}
		}
		// please see state_transitions.md
		if !crmTransitionOk(inst.State, in.State) {
			log.SpanLog(ctx, log.DebugLevelApi, "invalid state transition", "cur", inst.State, "next", in.State)
			return nil
		}
		inst.State = in.State
		inst.Status = in.Status
		if in.State == edgeproto.TrackedState_CREATE_ERROR || in.State == edgeproto.TrackedState_DELETE_ERROR || in.State == edgeproto.TrackedState_UPDATE_ERROR {
			inst.Errors = in.Errors
		} else {
			inst.Errors = nil
		}
		s.store.STMPut(stm, &inst)
		return nil
	})
}

func (s *ClusterInstApi) DeleteFromInfo(ctx context.Context, in *edgeproto.ClusterInstInfo) {
	log.SpanLog(ctx, log.DebugLevelApi, "delete ClusterInst from info", "state", in.State)
	s.sync.ApplySTMWait(ctx, func(stm concurrency.STM) error {
		inst := edgeproto.ClusterInst{}
		if !s.store.STMGet(stm, &in.Key, &inst) {
			// got deleted in the meantime
			return nil
		}
		// please see state_transitions.md
		if inst.State != edgeproto.TrackedState_DELETING && inst.State != edgeproto.TrackedState_DELETE_REQUESTED {
			log.SpanLog(ctx, log.DebugLevelApi, "invalid state transition", "cur", inst.State, "next", edgeproto.TrackedState_NOT_PRESENT)
			return nil
		}
		s.store.STMDel(stm, &in.Key)
		return nil
	})
}

func (s *ClusterInstApi) ReplaceErrorState(ctx context.Context, in *edgeproto.ClusterInst, newState edgeproto.TrackedState) {
	s.sync.ApplySTMWait(ctx, func(stm concurrency.STM) error {
		inst := edgeproto.ClusterInst{}
		if !s.store.STMGet(stm, &in.Key, &inst) {
			// got deleted in the meantime
			return nil
		}

		if inst.State != edgeproto.TrackedState_CREATE_ERROR &&
			inst.State != edgeproto.TrackedState_DELETE_ERROR &&
			inst.State != edgeproto.TrackedState_UPDATE_ERROR {
			return nil
		}
		if newState == edgeproto.TrackedState_NOT_PRESENT {
			s.store.STMDel(stm, &in.Key)
		} else {
			inst.State = newState
			inst.Errors = nil
			s.store.STMPut(stm, &inst)
		}
		return nil
	})
}

func RecordClusterInstEvent(ctx context.Context, clusterInstKey *edgeproto.ClusterInstKey, event cloudcommon.InstanceEvent, serverStatus string) {
	metric := edgeproto.Metric{}
	metric.Name = cloudcommon.ClusterInstEvent
	ts, _ := types.TimestampProto(time.Now())
	metric.Timestamp = *ts
	metric.AddTag("operator", clusterInstKey.CloudletKey.OperatorKey.Name)
	metric.AddTag("cloudlet", clusterInstKey.CloudletKey.Name)
	metric.AddTag("cluster", clusterInstKey.ClusterKey.Name)
	metric.AddTag("dev", clusterInstKey.Developer)
	metric.AddStringVal("event", string(event))
	metric.AddStringVal("status", serverStatus)

	info, ok := ctx.Value(*clusterInstKey).(edgeproto.ClusterInst)
	if !ok { // if not provided (aka not recording a delete), get the flavorkey and numnodes ourself
		info = edgeproto.ClusterInst{}
		if !clusterInstApi.cache.Get(clusterInstKey, &info) {
			log.SpanLog(ctx, log.DebugLevelApi, "Cannot log event for invalid clusterinst")
			return
		}
	}
	// errors should never happen here since to get to this point the flavor should have already been checked previously, but just in case
	nodeFlavor := edgeproto.Flavor{}
	if !flavorApi.cache.Get(&info.Flavor, &nodeFlavor) {
		log.SpanLog(ctx, log.DebugLevelApi, "flavor not found for recording clusterInst lifecycle", "flavor name", info.Flavor.Name)
	} else {
		metric.AddTag("flavor", info.Flavor.Name)
		metric.AddIntVal("ram", nodeFlavor.Ram)
		metric.AddIntVal("vcpu", nodeFlavor.Vcpus)
		metric.AddIntVal("disk", nodeFlavor.Disk)
		metric.AddIntVal("nodeCount", uint64(info.NumMasters+info.NumNodes))
		metric.AddStringVal("other", fmt.Sprintf("%v", nodeFlavor.OptResMap))
	}

	services.events.AddMetric(&metric)
}<|MERGE_RESOLUTION|>--- conflicted
+++ resolved
@@ -12,7 +12,6 @@
 	"github.com/mobiledgex/edge-cloud/cloudcommon"
 	"github.com/mobiledgex/edge-cloud/edgeproto"
 	"github.com/mobiledgex/edge-cloud/log"
-	"github.com/mobiledgex/edge-cloud/vmspec"
 )
 
 type ClusterInstApi struct {
@@ -353,14 +352,7 @@
 		if !flavorApi.store.STMGet(stm, &in.Flavor, &nodeFlavor) {
 			return fmt.Errorf("flavor %s not found", in.Flavor.Name)
 		}
-<<<<<<< HEAD
 		vmspec, err := resTagTableApi.GetVMSpec(ctx, stm, nodeFlavor, cloudlet, info)
-=======
-
-		var err error
-		var vmspec *vmspec.VMCreationSpec
-		vmspec, err = resTagTableApi.GetVMSpec(ctx, stm, nodeFlavor, cloudlet, info)
->>>>>>> 9b973158
 		if err != nil {
 			return err
 		}
