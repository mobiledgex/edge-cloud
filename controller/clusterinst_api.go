package main

import (
	"context"
	"errors"
	"fmt"
	"strings"
	"time"

	"github.com/coreos/etcd/clientv3/concurrency"
	"github.com/mobiledgex/edge-cloud/cloudcommon"
	"github.com/mobiledgex/edge-cloud/edgeproto"
	"github.com/mobiledgex/edge-cloud/log"
)

type ClusterInstApi struct {
	sync  *Sync
	store edgeproto.ClusterInstStore
	cache edgeproto.ClusterInstCache
}

var clusterInstApi = ClusterInstApi{}

const ClusterAutoPrefix = "autocluster"

var ClusterAutoPrefixErr = fmt.Sprintf("Cluster name prefix \"%s\" is reserved",
	ClusterAutoPrefix)

// Transition states indicate states in which the CRM is still busy.
var CreateClusterInstTransitions = map[edgeproto.TrackedState]struct{}{
	edgeproto.TrackedState_CREATING: struct{}{},
}
var UpdateClusterInstTransitions = map[edgeproto.TrackedState]struct{}{
	edgeproto.TrackedState_UPDATING: struct{}{},
}
var DeleteClusterInstTransitions = map[edgeproto.TrackedState]struct{}{
	edgeproto.TrackedState_DELETING: struct{}{},
}

func InitClusterInstApi(sync *Sync) {
	clusterInstApi.sync = sync
	clusterInstApi.store = edgeproto.NewClusterInstStore(sync.store)
	edgeproto.InitClusterInstCache(&clusterInstApi.cache)
	sync.RegisterCache(&clusterInstApi.cache)
	if *shortTimeouts {
		cloudcommon.CreateClusterInstTimeout = 3 * time.Second
		cloudcommon.UpdateClusterInstTimeout = 2 * time.Second
		cloudcommon.DeleteClusterInstTimeout = 2 * time.Second
	}
}

func (s *ClusterInstApi) HasKey(key *edgeproto.ClusterInstKey) bool {
	return s.cache.HasKey(key)
}

func (s *ClusterInstApi) Get(key *edgeproto.ClusterInstKey, buf *edgeproto.ClusterInst) bool {
	return s.cache.Get(key, buf)
}

func (s *ClusterInstApi) UsesFlavor(key *edgeproto.FlavorKey) bool {
	s.cache.Mux.Lock()
	defer s.cache.Mux.Unlock()
	for _, cluster := range s.cache.Objs {
		if cluster.Flavor.Matches(key) {
			return true
		}
	}
	return false
}

func (s *ClusterInstApi) UsesAutoScalePolicy(key *edgeproto.PolicyKey) bool {
	s.cache.Mux.Lock()
	defer s.cache.Mux.Unlock()
	for _, cluster := range s.cache.Objs {
		if cluster.AutoScalePolicy == key.Name {
			return true
		}
	}
	return false
}

func (s *ClusterInstApi) UsesCloudlet(in *edgeproto.CloudletKey, dynInsts map[edgeproto.ClusterInstKey]struct{}) bool {
	s.cache.Mux.Lock()
	defer s.cache.Mux.Unlock()
	static := false
	for key, val := range s.cache.Objs {
		if key.CloudletKey.Matches(in) {
			if val.Liveness == edgeproto.Liveness_LIVENESS_STATIC {
				static = true
			} else if val.Liveness == edgeproto.Liveness_LIVENESS_DYNAMIC {
				dynInsts[key] = struct{}{}
			}
		}
	}
	return static
}

// Checks if there is some action in progress by ClusterInst on the cloudlet
func (s *ClusterInstApi) UsingCloudlet(in *edgeproto.CloudletKey) bool {
	s.cache.Mux.Lock()
	defer s.cache.Mux.Unlock()
	for key, val := range s.cache.Objs {
		if key.CloudletKey.Matches(in) {
			if edgeproto.IsTransientState(val.State) {
				return true
			}
		}
	}
	return false
}

func (s *ClusterInstApi) UsesCluster(key *edgeproto.ClusterKey) bool {
	s.cache.Mux.Lock()
	defer s.cache.Mux.Unlock()
	for _, val := range s.cache.Objs {
		if val.Key.ClusterKey.Matches(key) {
			return true
		}
	}
	return false
}

func (s *ClusterInstApi) CreateClusterInst(in *edgeproto.ClusterInst, cb edgeproto.ClusterInstApi_CreateClusterInstServer) error {
	in.Liveness = edgeproto.Liveness_LIVENESS_STATIC
	in.Auto = false
	return s.createClusterInstInternal(DefCallContext(), in, cb)
}

// createClusterInstInternal is used to create dynamic cluster insts internally,
// bypassing static assignment. It is also used to create auto-cluster insts.
func (s *ClusterInstApi) createClusterInstInternal(cctx *CallContext, in *edgeproto.ClusterInst, cb edgeproto.ClusterInstApi_CreateClusterInstServer) error {
	cctx.SetOverride(&in.CrmOverride)
	if err := in.Key.ValidateKey(); err != nil {
		return err
	}
	if !ignoreCRM(cctx) {
		if err := cloudletInfoApi.checkCloudletReady(&in.Key.CloudletKey); err != nil {
			return err
		}
	}
	ctx := cb.Context()
	if in.Key.Developer == "" {
		return fmt.Errorf("Developer cannot be empty")
	}
	if in.Key.CloudletKey.Name == "" {
		return fmt.Errorf("Cloudlet name cannot be empty")
	}
	if in.Key.CloudletKey.OperatorKey.Name == "" {
		return fmt.Errorf("Operator name cannot be empty")
	}
	if in.Key.ClusterKey.Name == "" {
		return fmt.Errorf("Cluster name cannot be empty")
	}
	if in.Reservable && in.Key.Developer != cloudcommon.DeveloperMobiledgeX {
		return fmt.Errorf("Only %s ClusterInsts may be reservable", cloudcommon.DeveloperMobiledgeX)
	}

	// validate deployment
	if in.Deployment == "" {
		// assume kubernetes, because that's what we've been doing
		in.Deployment = cloudcommon.AppDeploymentTypeKubernetes
	}
	if in.Deployment == cloudcommon.AppDeploymentTypeHelm {
		// helm runs on kubernetes
		in.Deployment = cloudcommon.AppDeploymentTypeKubernetes
	}
	if in.Deployment == cloudcommon.AppDeploymentTypeVM {
		// friendly error message if they try to specify VM
		return fmt.Errorf("ClusterInst is not needed for deployment type %s, just create an AppInst directly", cloudcommon.AppDeploymentTypeVM)
	}

	// validate other parameters based on deployment type
	if in.Deployment == cloudcommon.AppDeploymentTypeKubernetes {
		// must have at least one master, but currently don't support
		// more than one.
		if in.NumMasters == 0 {
			// just set it to 1
			in.NumMasters = 1
		}
		if in.NumMasters > 1 {
			return fmt.Errorf("NumMasters cannot be greater than 1")
		}
	} else if in.Deployment == cloudcommon.AppDeploymentTypeDocker {
		if in.NumMasters != 0 || in.NumNodes != 0 {
			return fmt.Errorf("NumMasters and NumNodes not applicable for deployment type %s", cloudcommon.AppDeploymentTypeDocker)
		}
		if in.SharedVolumeSize != 0 {
			return fmt.Errorf("SharedVolumeSize not supported for deployment type %s", cloudcommon.AppDeploymentTypeDocker)

		}
		if in.IpAccess == edgeproto.IpAccess_IP_ACCESS_UNKNOWN {
			// assume dedicated for docker
			in.IpAccess = edgeproto.IpAccess_IP_ACCESS_DEDICATED
		}
	} else {
		return fmt.Errorf("Invalid deployment type %s for ClusterInst", in.Deployment)
	}

	if in.IpAccess == edgeproto.IpAccess_IP_ACCESS_UNKNOWN {
		// default to shared
		in.IpAccess = edgeproto.IpAccess_IP_ACCESS_SHARED
	}
	err := s.sync.ApplySTMWait(ctx, func(stm concurrency.STM) error {
		if clusterInstApi.store.STMGet(stm, &in.Key, in) {
			if !cctx.Undo && in.State != edgeproto.TrackedState_DELETE_ERROR && !ignoreTransient(cctx, in.State) {
				if in.State == edgeproto.TrackedState_CREATE_ERROR {
					cb.Send(&edgeproto.Result{Message: fmt.Sprintf("Previous create failed, %v", in.Errors)})
					cb.Send(&edgeproto.Result{Message: "Use DeleteClusterInst to remove and try again"})
				}
				return in.Key.ExistsError()
			}
			in.Errors = nil
		} else {
			err := in.Validate(edgeproto.ClusterInstAllFieldsMap)
			if err != nil {
				return err
			}
			if !in.Auto && strings.HasPrefix(in.Key.ClusterKey.Name, ClusterAutoPrefix) {
				return errors.New(ClusterAutoPrefixErr)
			}
		}
		if in.Liveness == edgeproto.Liveness_LIVENESS_UNKNOWN {
			in.Liveness = edgeproto.Liveness_LIVENESS_DYNAMIC
		}
		cloudlet := edgeproto.Cloudlet{}
		if !cloudletApi.store.STMGet(stm, &in.Key.CloudletKey, &cloudlet) {
			return errors.New("Specified Cloudlet not found")
		}
<<<<<<< HEAD
		platName := edgeproto.PlatformType_name[int32(cloudlet.PlatformType)]
		if in.IpAccess == edgeproto.IpAccess_IP_ACCESS_SHARED {
			if in.Deployment == cloudcommon.AppDeploymentTypeDocker && cloudlet.PlatformType != edgeproto.PlatformType_PLATFORM_TYPE_DIND {
=======
		isSharedOnly := cloudlet.PlatformType == edgeproto.PlatformType_PLATFORM_TYPE_DIND || cloudlet.PlatformType == edgeproto.PlatformType_PLATFORM_TYPE_EDGEBOX
		platName := edgeproto.PlatformType_name[int32(cloudlet.PlatformType)]

		if in.IpAccess == edgeproto.IpAccess_IP_ACCESS_SHARED {
			if in.Deployment == cloudcommon.AppDeploymentTypeDocker && !isSharedOnly {
>>>>>>> 45a5477b
				return fmt.Errorf("IpAccess must be dedicated for deployment type %s platform type %s", cloudcommon.AppDeploymentTypeDocker, platName)
			}
		} else {
			if isSharedOnly {
				return fmt.Errorf("IpAccess must be shared for %s", platName)
			}
		}
		if cloudlet.PlatformType != edgeproto.PlatformType_PLATFORM_TYPE_OPENSTACK && cloudlet.PlatformType != edgeproto.PlatformType_PLATFORM_TYPE_FAKE && in.SharedVolumeSize != 0 {
			return fmt.Errorf("Shared volumes not supported on %s", platName)
		}
		if cloudlet.PlatformType == edgeproto.PlatformType_PLATFORM_TYPE_AZURE || cloudlet.PlatformType == edgeproto.PlatformType_PLATFORM_TYPE_GCP {
			if in.Deployment != cloudcommon.AppDeploymentTypeKubernetes {
				return errors.New("Only kubernetes clusters can be deployed in Azure or GCP")
			}
			if in.NumNodes == 0 {
				return errors.New("NumNodes cannot be 0 for Azure or GCP")
			}
			if len(in.Key.ClusterKey.Name) > cloudcommon.MaxClusterNameLength {
				return fmt.Errorf("Cluster name limited to %d characters for GCP and Azure", cloudcommon.MaxClusterNameLength)
			}
		}
		if in.AutoScalePolicy != "" {
			policy := edgeproto.AutoScalePolicy{}
			if err := autoScalePolicyApi.STMFind(stm, in.AutoScalePolicy, in.Key.Developer, &policy); err != nil {
				return err
			}
			if in.NumNodes < policy.MinNodes {
				in.NumNodes = policy.MinNodes
			}
			if in.NumNodes > policy.MaxNodes {
				in.NumNodes = policy.MaxNodes
			}
		}
		info := edgeproto.CloudletInfo{}
		if !cloudletInfoApi.store.STMGet(stm, &in.Key.CloudletKey, &info) {
			return fmt.Errorf("No resource information found for Cloudlet %s", in.Key.CloudletKey)
		}
		refs := edgeproto.CloudletRefs{}
		if !cloudletRefsApi.store.STMGet(stm, &in.Key.CloudletKey, &refs) {
			initCloudletRefs(&refs, &in.Key.CloudletKey)
		}

		if in.Flavor.Name == "" {
			return errors.New("No Flavor specified")
		}

		nodeFlavor := edgeproto.Flavor{}
		if !flavorApi.store.STMGet(stm, &in.Flavor, &nodeFlavor) {
			return fmt.Errorf("flavor %s not found", in.Flavor.Name)
		}
		var err error
		vmspec, err := resTagTableApi.GetVMSpec(nodeFlavor, cloudlet, info)
		if err != nil {
			return err
		}
		in.NodeFlavor = vmspec.FlavorName
		in.AvailabilityZone = vmspec.AvailabilityZone
		in.ExternalVolumeSize = vmspec.ExternalVolumeSize

		log.SpanLog(ctx, log.DebugLevelApi, "Selected Cloudlet Flavor", "vmspec", vmspec)
		// Do we allocate resources based on max nodes (no over-provisioning)?
		refs.UsedRam += nodeFlavor.Ram * uint64(in.NumNodes+in.NumMasters)
		refs.UsedVcores += nodeFlavor.Vcpus * uint64(in.NumNodes+in.NumMasters)
		refs.UsedDisk += (nodeFlavor.Disk + vmspec.ExternalVolumeSize) * uint64(in.NumNodes+in.NumMasters)
		// XXX For now just track, don't enforce.
		if false {
			// XXX what is static overhead?
			var ramOverhead uint64 = 200
			var vcoresOverhead uint64 = 2
			var diskOverhead uint64 = 200
			// check resources
			if refs.UsedRam+ramOverhead > info.OsMaxRam {
				return errors.New("Not enough RAM available")
			}
			if refs.UsedVcores+vcoresOverhead > info.OsMaxVcores {
				return errors.New("Not enough Vcores available")
			}
			if refs.UsedDisk+diskOverhead > info.OsMaxVolGb {
				return errors.New("Not enough Disk available")
			}
		}
		// allocateIP also sets in.IpAccess to either Dedicated or Shared
		err = allocateIP(in, &cloudlet, &refs)
		if err != nil {
			return err
		}
		refs.Clusters = append(refs.Clusters, in.Key.ClusterKey)
		cloudletRefsApi.store.STMPut(stm, &refs)

		if ignoreCRM(cctx) {
			in.State = edgeproto.TrackedState_READY
		} else {
			in.State = edgeproto.TrackedState_CREATE_REQUESTED
		}
		s.store.STMPut(stm, in)
		return nil
	})
	if err != nil {
		return err
	}
	if ignoreCRM(cctx) {
		return nil
	}
	err = clusterInstApi.cache.WaitForState(ctx, &in.Key, edgeproto.TrackedState_READY, CreateClusterInstTransitions, edgeproto.TrackedState_CREATE_ERROR, cloudcommon.CreateClusterInstTimeout, "Created ClusterInst successfully", cb.Send)
	if err != nil && cctx.Override == edgeproto.CRMOverride_IGNORE_CRM_ERRORS {
		cb.Send(&edgeproto.Result{Message: fmt.Sprintf("Create ClusterInst ignoring CRM failure: %s", err.Error())})
		s.ReplaceErrorState(ctx, in, edgeproto.TrackedState_READY)
		cb.Send(&edgeproto.Result{Message: "Created ClusterInst successfully"})
		err = nil
	}
	if err != nil {
		// XXX should probably track mod revision ID and only undo
		// if no other changes were made to appInst in the meantime.
		// crm failed or some other err, undo
		cb.Send(&edgeproto.Result{Message: "DELETING ClusterInst due to failures"})
		undoErr := s.deleteClusterInstInternal(cctx.WithUndo(), in, cb)
		if undoErr != nil {
			log.InfoLog("Undo create ClusterInst", "undoErr", undoErr)
		}
	}
	return err
}

func (s *ClusterInstApi) DeleteClusterInst(in *edgeproto.ClusterInst, cb edgeproto.ClusterInstApi_DeleteClusterInstServer) error {
	return s.deleteClusterInstInternal(DefCallContext(), in, cb)
}

func (s *ClusterInstApi) UpdateClusterInst(in *edgeproto.ClusterInst, cb edgeproto.ClusterInstApi_UpdateClusterInstServer) error {
	return s.updateClusterInstInternal(DefCallContext(), in, cb)
}

func (s *ClusterInstApi) updateClusterInstInternal(cctx *CallContext, in *edgeproto.ClusterInst, cb edgeproto.ClusterInstApi_DeleteClusterInstServer) error {
	ctx := cb.Context()
	log.SpanLog(ctx, log.DebugLevelApi, "updateClusterInstInternal")
	if err := in.Key.ValidateKey(); err != nil {
		return err
	}

	if in.Fields == nil {
		return fmt.Errorf("nothing specified to update")
	}
	allowedFields := []string{}
	badFields := []string{}
	for _, field := range in.Fields {
		if field == edgeproto.ClusterInstFieldCrmOverride ||
			field == edgeproto.ClusterInstFieldKey ||
			in.IsKeyField(field) {
			continue
		} else if field == edgeproto.ClusterInstFieldNumNodes || field == edgeproto.ClusterInstFieldAutoScalePolicy {
			allowedFields = append(allowedFields, field)
		} else {
			badFields = append(badFields, field)
		}
	}
	if len(badFields) > 0 {
		// cat all the bad field names and return error
		badstrs := []string{}
		for _, bad := range badFields {
			badstrs = append(badstrs, edgeproto.ClusterInstAllFieldsStringMap[bad])
		}
		return fmt.Errorf("specified field(s) %s cannot be modified", strings.Join(badstrs, ","))
	}
	in.Fields = allowedFields
	if len(allowedFields) == 0 {
		return fmt.Errorf("Nothing specified to modify")
	}

	cctx.SetOverride(&in.CrmOverride)
	if !ignoreCRM(cctx) {
		if err := cloudletInfoApi.checkCloudletReady(&in.Key.CloudletKey); err != nil {
			return err
		}
	}

	var inbuf edgeproto.ClusterInst
	var changeCount int
	err := s.sync.ApplySTMWait(ctx, func(stm concurrency.STM) error {
		changeCount = 0
		if !s.store.STMGet(stm, &in.Key, &inbuf) {
			return in.Key.NotFoundError()
		}
		if inbuf.NumMasters == 0 {
			return fmt.Errorf("cannot modify single node clusters")
		}

		if !cctx.Undo && inbuf.State != edgeproto.TrackedState_READY && !ignoreTransient(cctx, inbuf.State) {
			if inbuf.State == edgeproto.TrackedState_UPDATE_ERROR {
				cb.Send(&edgeproto.Result{Message: fmt.Sprintf("previous update failed, %v, trying again", inbuf.Errors)})
			} else {
				return errors.New("ClusterInst busy, cannot update")
			}
		}
		changeCount = inbuf.CopyInFields(in)
		if changeCount == 0 {
			// nothing changed
			return nil
		}
		if !ignoreCRM(cctx) {
			inbuf.State = edgeproto.TrackedState_UPDATE_REQUESTED
		}
		s.store.STMPut(stm, &inbuf)
		return nil
	})
	if err != nil {
		return err
	}
	if changeCount == 0 {
		return nil
	}
	if ignoreCRM(cctx) {
		return nil
	}
	err = clusterInstApi.cache.WaitForState(ctx, &in.Key, edgeproto.TrackedState_READY, UpdateClusterInstTransitions, edgeproto.TrackedState_UPDATE_ERROR, cloudcommon.UpdateClusterInstTimeout, "Updated ClusterInst successfully", cb.Send)
	return err
}

func (s *ClusterInstApi) deleteClusterInstInternal(cctx *CallContext, in *edgeproto.ClusterInst, cb edgeproto.ClusterInstApi_DeleteClusterInstServer) error {
	if err := in.Key.ValidateKey(); err != nil {
		return err
	}
	if appInstApi.UsesClusterInst(&in.Key) {
		return errors.New("ClusterInst in use by Application Instance")
	}
	cctx.SetOverride(&in.CrmOverride)
	if !ignoreCRM(cctx) {
		if err := cloudletInfoApi.checkCloudletReady(&in.Key.CloudletKey); err != nil {
			return err
		}
	}
	ctx := cb.Context()

	var prevState edgeproto.TrackedState
	// Set state to prevent other apps from being created on ClusterInst
	err := s.sync.ApplySTMWait(ctx, func(stm concurrency.STM) error {
		if !s.store.STMGet(stm, &in.Key, in) {
			return in.Key.NotFoundError()
		}
		if !cctx.Undo && in.State != edgeproto.TrackedState_READY && in.State != edgeproto.TrackedState_CREATE_ERROR && in.State != edgeproto.TrackedState_DELETE_PREPARE && in.State != edgeproto.TrackedState_UPDATE_ERROR && !ignoreTransient(cctx, in.State) {
			if in.State == edgeproto.TrackedState_DELETE_ERROR {
				cb.Send(&edgeproto.Result{Message: fmt.Sprintf("Previous delete failed, %v", in.Errors)})
				cb.Send(&edgeproto.Result{Message: "Use CreateClusterInst to rebuild, and try again"})
			}
			return errors.New("ClusterInst busy, cannot delete")
		}
		prevState = in.State
		in.State = edgeproto.TrackedState_DELETE_PREPARE
		s.store.STMPut(stm, in)
		return nil
	})
	if err != nil {
		return err
	}

	// Delete appInsts that are set for autodelete
	if err := appInstApi.AutoDeleteAppInsts(&in.Key, cb); err != nil {
		// restore previous state since we failed pre-delete actions
		in.State = prevState
		s.store.Update(ctx, in, s.sync.syncWait)
		return fmt.Errorf("Failed to auto-delete applications from ClusterInst %s, %s",
			in.Key.ClusterKey.Name, err.Error())
	}

	err = s.sync.ApplySTMWait(ctx, func(stm concurrency.STM) error {
		if !s.store.STMGet(stm, &in.Key, in) {
			return in.Key.NotFoundError()
		}
		if in.State != edgeproto.TrackedState_DELETE_PREPARE {
			return errors.New("ClusterInst expected state DELETE_PREPARE")
		}

		nodeFlavor := edgeproto.Flavor{}
		if !flavorApi.store.STMGet(stm, &in.Flavor, &nodeFlavor) {
			log.WarnLog("Delete ClusterInst: flavor not found",
				"flavor", in.Flavor.Name)
		}
		cloudlet := edgeproto.Cloudlet{}
		if !cloudletApi.store.STMGet(stm, &in.Key.CloudletKey, &cloudlet) {
			log.WarnLog("Delete ClusterInst: cloudlet not found",
				"cloudlet", in.Key.CloudletKey)
		}
		refs := edgeproto.CloudletRefs{}
		if cloudletRefsApi.store.STMGet(stm, &in.Key.CloudletKey, &refs) {
			ii := 0
			for ; ii < len(refs.Clusters); ii++ {
				if refs.Clusters[ii].Matches(&in.Key.ClusterKey) {
					break
				}
			}
			if ii < len(refs.Clusters) {
				// explicity zero out deleted item to
				// prevent memory leak
				a := refs.Clusters
				copy(a[ii:], a[ii+1:])
				a[len(a)-1] = edgeproto.ClusterKey{}
				refs.Clusters = a[:len(a)-1]
			}
			// remove used resources
			refs.UsedRam -= nodeFlavor.Ram * uint64(in.NumNodes+in.NumMasters)
			refs.UsedVcores -= nodeFlavor.Vcpus * uint64(in.NumNodes+in.NumMasters)
			refs.UsedDisk -= nodeFlavor.Disk * uint64(in.NumNodes+in.NumMasters)
			freeIP(in, &cloudlet, &refs)

			cloudletRefsApi.store.STMPut(stm, &refs)
		}
		if ignoreCRM(cctx) {
			// CRM state should be the same as before the
			// operation failed, so just need to clean up
			// controller state.
			s.store.STMDel(stm, &in.Key)
		} else {
			in.State = edgeproto.TrackedState_DELETE_REQUESTED
			s.store.STMPut(stm, in)
		}
		return nil
	})
	if err != nil {
		return err
	}
	if ignoreCRM(cctx) {
		return nil
	}
	err = clusterInstApi.cache.WaitForState(ctx, &in.Key, edgeproto.TrackedState_NOT_PRESENT, DeleteClusterInstTransitions, edgeproto.TrackedState_DELETE_ERROR, cloudcommon.DeleteClusterInstTimeout, "Deleted ClusterInst successfully", cb.Send)
	if err != nil && cctx.Override == edgeproto.CRMOverride_IGNORE_CRM_ERRORS {
		cb.Send(&edgeproto.Result{Message: fmt.Sprintf("Delete ClusterInst ignoring CRM failure: %s", err.Error())})
		s.ReplaceErrorState(ctx, in, edgeproto.TrackedState_NOT_PRESENT)
		cb.Send(&edgeproto.Result{Message: "Deleted ClusterInst successfully"})
		err = nil
	}
	if err != nil {
		// crm failed or some other err, undo
		cb.Send(&edgeproto.Result{Message: "Recreating ClusterInst due to failure"})
		undoErr := s.createClusterInstInternal(cctx.WithUndo(), in, cb)
		if undoErr != nil {
			log.InfoLog("Undo delete ClusterInst", "undoErr", undoErr)
		}
	}
	return err
}

func (s *ClusterInstApi) ShowClusterInst(in *edgeproto.ClusterInst, cb edgeproto.ClusterInstApi_ShowClusterInstServer) error {
	err := s.cache.Show(in, func(obj *edgeproto.ClusterInst) error {
		err := cb.Send(obj)
		return err
	})
	return err
}

// crmTransitionOk checks that the next state received from the CRM is a
// valid transition from the current state.
// See state_transitions.md
func crmTransitionOk(cur edgeproto.TrackedState, next edgeproto.TrackedState) bool {
	switch cur {
	case edgeproto.TrackedState_CREATE_REQUESTED:
		if next == edgeproto.TrackedState_CREATING || next == edgeproto.TrackedState_READY || next == edgeproto.TrackedState_CREATE_ERROR {
			return true
		}
	case edgeproto.TrackedState_CREATING:
		if next == edgeproto.TrackedState_READY || next == edgeproto.TrackedState_CREATE_ERROR {
			return true
		}
	case edgeproto.TrackedState_UPDATE_REQUESTED:
		if next == edgeproto.TrackedState_UPDATING || next == edgeproto.TrackedState_READY || next == edgeproto.TrackedState_UPDATE_ERROR {
			return true
		}
	case edgeproto.TrackedState_UPDATING:
		if next == edgeproto.TrackedState_READY || next == edgeproto.TrackedState_UPDATE_ERROR {
			return true
		}
	case edgeproto.TrackedState_DELETE_REQUESTED:
		if next == edgeproto.TrackedState_DELETING || next == edgeproto.TrackedState_NOT_PRESENT || next == edgeproto.TrackedState_DELETE_ERROR {
			return true
		}
	case edgeproto.TrackedState_DELETING:
		if next == edgeproto.TrackedState_NOT_PRESENT || next == edgeproto.TrackedState_DELETE_ERROR {
			return true
		}
	}
	return false
}

func ignoreTransient(cctx *CallContext, state edgeproto.TrackedState) bool {
	if cctx.Override == edgeproto.CRMOverride_IGNORE_TRANSIENT_STATE ||
		cctx.Override == edgeproto.CRMOverride_IGNORE_CRM_AND_TRANSIENT_STATE {
		return edgeproto.IsTransientState(state)
	}
	return false
}

func ignoreCRM(cctx *CallContext) bool {
	if cctx.Undo || cctx.Override == edgeproto.CRMOverride_IGNORE_CRM ||
		cctx.Override == edgeproto.CRMOverride_IGNORE_CRM_AND_TRANSIENT_STATE {
		return true
	}
	return false
}

func (s *ClusterInstApi) UpdateFromInfo(ctx context.Context, in *edgeproto.ClusterInstInfo) {
	log.SpanLog(ctx, log.DebugLevelApi, "update ClusterInst", "state", in.State, "status", in.Status)
	s.sync.ApplySTMWait(ctx, func(stm concurrency.STM) error {
		inst := edgeproto.ClusterInst{}
		if !s.store.STMGet(stm, &in.Key, &inst) {
			// got deleted in the meantime
			return nil
		}
		if inst.State == in.State {
			if inst.Status == in.Status {
				return nil
			} else {
				log.SpanLog(ctx, log.DebugLevelApi, "status change only")
				inst.Status = in.Status
				s.store.STMPut(stm, &inst)
				return nil
			}
		}
		// please see state_transitions.md
		if !crmTransitionOk(inst.State, in.State) {
			log.SpanLog(ctx, log.DebugLevelApi, "invalid state transition", "cur", inst.State, "next", in.State)
			return nil
		}
		inst.State = in.State
		inst.Status = in.Status
		if in.State == edgeproto.TrackedState_CREATE_ERROR || in.State == edgeproto.TrackedState_DELETE_ERROR || in.State == edgeproto.TrackedState_UPDATE_ERROR {
			inst.Errors = in.Errors
		} else {
			inst.Errors = nil
		}
		s.store.STMPut(stm, &inst)
		return nil
	})
}

func (s *ClusterInstApi) DeleteFromInfo(ctx context.Context, in *edgeproto.ClusterInstInfo) {
	log.SpanLog(ctx, log.DebugLevelApi, "delete ClusterInst from info", "state", in.State)
	s.sync.ApplySTMWait(ctx, func(stm concurrency.STM) error {
		inst := edgeproto.ClusterInst{}
		if !s.store.STMGet(stm, &in.Key, &inst) {
			// got deleted in the meantime
			return nil
		}
		// please see state_transitions.md
		if inst.State != edgeproto.TrackedState_DELETING && inst.State != edgeproto.TrackedState_DELETE_REQUESTED {
			log.SpanLog(ctx, log.DebugLevelApi, "invalid state transition", "cur", inst.State, "next", edgeproto.TrackedState_NOT_PRESENT)
			return nil
		}
		s.store.STMDel(stm, &in.Key)
		return nil
	})
}

func (s *ClusterInstApi) ReplaceErrorState(ctx context.Context, in *edgeproto.ClusterInst, newState edgeproto.TrackedState) {
	s.sync.ApplySTMWait(ctx, func(stm concurrency.STM) error {
		inst := edgeproto.ClusterInst{}
		if !s.store.STMGet(stm, &in.Key, &inst) {
			// got deleted in the meantime
			return nil
		}

		if inst.State != edgeproto.TrackedState_CREATE_ERROR &&
			inst.State != edgeproto.TrackedState_DELETE_ERROR &&
			inst.State != edgeproto.TrackedState_UPDATE_ERROR {
			return nil
		}
		if newState == edgeproto.TrackedState_NOT_PRESENT {
			s.store.STMDel(stm, &in.Key)
		} else {
			inst.State = newState
			inst.Errors = nil
			s.store.STMPut(stm, &inst)
		}
		return nil
	})
}<|MERGE_RESOLUTION|>--- conflicted
+++ resolved
@@ -226,17 +226,11 @@
 		if !cloudletApi.store.STMGet(stm, &in.Key.CloudletKey, &cloudlet) {
 			return errors.New("Specified Cloudlet not found")
 		}
-<<<<<<< HEAD
-		platName := edgeproto.PlatformType_name[int32(cloudlet.PlatformType)]
-		if in.IpAccess == edgeproto.IpAccess_IP_ACCESS_SHARED {
-			if in.Deployment == cloudcommon.AppDeploymentTypeDocker && cloudlet.PlatformType != edgeproto.PlatformType_PLATFORM_TYPE_DIND {
-=======
 		isSharedOnly := cloudlet.PlatformType == edgeproto.PlatformType_PLATFORM_TYPE_DIND || cloudlet.PlatformType == edgeproto.PlatformType_PLATFORM_TYPE_EDGEBOX
 		platName := edgeproto.PlatformType_name[int32(cloudlet.PlatformType)]
 
 		if in.IpAccess == edgeproto.IpAccess_IP_ACCESS_SHARED {
 			if in.Deployment == cloudcommon.AppDeploymentTypeDocker && !isSharedOnly {
->>>>>>> 45a5477b
 				return fmt.Errorf("IpAccess must be dedicated for deployment type %s platform type %s", cloudcommon.AppDeploymentTypeDocker, platName)
 			}
 		} else {
