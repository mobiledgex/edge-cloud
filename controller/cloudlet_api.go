--- conflicted
+++ resolved
@@ -270,13 +270,8 @@
 	updatecb := updateCloudletCallback{in, cb}
 
 	if in.DeploymentLocal {
-<<<<<<< HEAD
-		updateCloudletCallback(edgeproto.UpdateTask, "Starting CRMServer")
+		updatecb.cb(edgeproto.UpdateTask, "Starting CRMServer")
 		err = cloudcommon.StartCRMService(ctx, in, pfConfig)
-=======
-		updatecb.cb(edgeproto.UpdateTask, "Starting CRMServer")
-		err = cloudcommon.StartCRMService(in, pfConfig)
->>>>>>> 4596489f
 	} else {
 		var cloudletPlatform pf.Platform
 		cloudletPlatform, err = pfutils.GetPlatform(ctx, in.PlatformType.String())
@@ -509,12 +504,8 @@
 	updatecb := updateCloudletCallback{in, cb}
 
 	if in.DeploymentLocal {
-<<<<<<< HEAD
+		updatecb.cb(edgeproto.UpdateTask, "Stopping CRMServer")
 		err = cloudcommon.StopCRMService(ctx, in)
-=======
-		updatecb.cb(edgeproto.UpdateTask, "Stopping CRMServer")
-		err = cloudcommon.StopCRMService(in)
->>>>>>> 4596489f
 	} else {
 		var cloudletPlatform pf.Platform
 		cloudletPlatform, err = pfutils.GetPlatform(ctx, in.PlatformType.String())
