--- conflicted
+++ resolved
@@ -641,13 +641,8 @@
 	pfConfig.CleanupMode = true
 	cloudlet := &edgeproto.Cloudlet{}
 	err = s.sync.ApplySTMWait(ctx, func(stm concurrency.STM) error {
-<<<<<<< HEAD
-		if !s.store.STMGet(stm, &in.Key, cloudlet) {
-			return objstore.ErrKVStoreKeyNotFound
-=======
 		if !s.store.STMGet(stm, &in.Key, &cloudlet) {
 			return in.Key.NotFoundError()
->>>>>>> 49bdf662
 		}
 		cloudlet.Config = *pfConfig
 		cloudlet.CopyInFields(in)
@@ -858,7 +853,7 @@
 		key.Name = tblname
 		key.OperatorKey = in.Key.OperatorKey
 		tbl, err := resTagTableApi.GetResTagTable(ctx, &key)
-    
+
 		if err != nil && err.Error() == key.NotFoundError().Error() {
 			// auto-create empty
 			tbl.Key = key
