package main

import (
	"context"
	"errors"
	"fmt"
	"os"
	"strings"
	"time"

	"github.com/coreos/etcd/clientv3/concurrency"
	pf "github.com/mobiledgex/edge-cloud/cloud-resource-manager/platform"
	pfutils "github.com/mobiledgex/edge-cloud/cloud-resource-manager/platform/utils"
	"github.com/mobiledgex/edge-cloud/cloudcommon"
	"github.com/mobiledgex/edge-cloud/edgeproto"
	"github.com/mobiledgex/edge-cloud/log"
	"github.com/mobiledgex/edge-cloud/objstore"
)

type CloudletApi struct {
	sync  *Sync
	store edgeproto.CloudletStore
	cache edgeproto.CloudletCache
}

// Vault roles for all services
type VaultRoles struct {
	DmeRoleID    string `json:"dmeroleid"`
	DmeSecretID  string `json:"dmesecretid"`
	CRMRoleID    string `json:"crmroleid"`
	CRMSecretID  string `json:"crmsecretid"`
	CtrlRoleID   string `json:"controllerroleid"`
	CtrlSecretID string `json:"controllersecretid"`
}

var (
	cloudletApi           = CloudletApi{}
	DefaultPlatformFlavor = edgeproto.Flavor{
		Key: edgeproto.FlavorKey{
			Name: "DefaultPlatformFlavor",
		},
		Vcpus: 2,
		Ram:   4096,
		Disk:  20,
	}
)

const (
	PlatformInitTimeout   = 5 * time.Minute
	CloudletShortWaitTime = 10 * time.Millisecond
	CloudletWaitTime      = 1 * time.Second
)

type updateCloudletCallback struct {
	in       *edgeproto.Cloudlet
	callback edgeproto.CloudletApi_CreateCloudletServer
}

func (s *updateCloudletCallback) cb(updateType edgeproto.CacheUpdateType, value string) {
	ctx := s.callback.Context()
	switch updateType {
	case edgeproto.UpdateTask:
		log.SpanLog(ctx, log.DebugLevelApi, "SetStatusTask", "key", s.in.Key, "taskName", value)
		s.in.Status.SetTask(value)
		s.callback.Send(&edgeproto.Result{Message: s.in.Status.ToString()})
	case edgeproto.UpdateStep:
		log.SpanLog(ctx, log.DebugLevelApi, "SetStatusStep", "key", s.in.Key, "stepName", value)
		s.in.Status.SetStep(value)
		s.callback.Send(&edgeproto.Result{Message: s.in.Status.ToString()})
	}
}

func ignoreCRMState(cctx *CallContext) bool {
	if cctx.Override == edgeproto.CRMOverride_IGNORE_CRM ||
		cctx.Override == edgeproto.CRMOverride_IGNORE_CRM_AND_TRANSIENT_STATE {
		return true
	}
	return false
}

func InitCloudletApi(sync *Sync) {
	cloudletApi.sync = sync
	cloudletApi.store = edgeproto.NewCloudletStore(sync.store)
	edgeproto.InitCloudletCache(&cloudletApi.cache)
	sync.RegisterCache(&cloudletApi.cache)
}

func (s *CloudletApi) Get(key *edgeproto.CloudletKey, buf *edgeproto.Cloudlet) bool {
	return s.cache.Get(key, buf)
}

func (s *CloudletApi) HasKey(key *edgeproto.CloudletKey) bool {
	return s.cache.HasKey(key)
}

func (s *CloudletApi) UsesOperator(in *edgeproto.OperatorKey) bool {
	s.cache.Mux.Lock()
	defer s.cache.Mux.Unlock()
	for key, _ := range s.cache.Objs {
		if key.OperatorKey.Matches(in) {
			return true
		}
	}
	return false
}

func (s *CloudletApi) ReplaceErrorState(ctx context.Context, in *edgeproto.Cloudlet, newState edgeproto.TrackedState) {
	s.sync.ApplySTMWait(ctx, func(stm concurrency.STM) error {
		inst := edgeproto.Cloudlet{}
		if !s.store.STMGet(stm, &in.Key, &inst) {
			// got deleted in the meantime
			return nil
		}

		if inst.State != edgeproto.TrackedState_CREATE_ERROR &&
			inst.State != edgeproto.TrackedState_DELETE_ERROR &&
			inst.State != edgeproto.TrackedState_UPDATE_ERROR {
			return nil
		}
		if newState == edgeproto.TrackedState_NOT_PRESENT {
			s.store.STMDel(stm, &in.Key)
		} else {
			inst.State = newState
			inst.Errors = nil
			s.store.STMPut(stm, &inst)
		}
		return nil
	})
}

func getRolesAndSecrets(appRoles *VaultRoles) error {
	// Vault controller level credentials are required to access
	// registry credentials
	roleId := os.Getenv("VAULT_ROLE_ID")
	if roleId == "" {
		return fmt.Errorf("Env variable VAULT_ROLE_ID not set")
	}
	secretId := os.Getenv("VAULT_SECRET_ID")
	if secretId == "" {
		return fmt.Errorf("Env variable VAULT_SECRET_ID not set")
	}

	// Vault CRM level credentials are required to access
	// instantiate crmserver
	crmRoleId := os.Getenv("VAULT_CRM_ROLE_ID")
	if crmRoleId == "" {
		return fmt.Errorf("Env variable VAULT_CRM_ROLE_ID not set")
	}
	crmSecretId := os.Getenv("VAULT_CRM_SECRET_ID")
	if crmSecretId == "" {
		return fmt.Errorf("Env variable VAULT_CRM_SECRET_ID not set")
	}
	appRoles.CtrlRoleID = roleId
	appRoles.CtrlSecretID = secretId
	appRoles.CRMRoleID = crmRoleId
	appRoles.CRMSecretID = crmSecretId
	//Once we integrate DME add dme roles to the same structure
	return nil
}

<<<<<<< HEAD
func getPlatformConfig() (*edgeproto.PlatformConfig, error) {
	pfConfig := edgeproto.PlatformConfig{}
	appRoles := VaultRoles{}
	if err := getRolesAndSecrets(&appRoles); err != nil {
		if !*testMode {
			return nil, err
		}
		log.DebugLog(log.DebugLevelApi, "Warning, Failed to get roleIDs - running locally",
			"err", err)
	} else {
		pfConfig.CrmRoleId = appRoles.CRMRoleID
		pfConfig.CrmSecretId = appRoles.CRMSecretID
	}
	pfConfig.PlatformTag = *versionTag
	pfConfig.TlsCertFile = *tlsCertFile
	pfConfig.VaultAddr = *vaultAddr
	pfConfig.RegistryPath = *cloudletRegistryPath
	pfConfig.ImagePath = *cloudletVMImagePath
	pfConfig.TestMode = *testMode
	addrObjs := strings.Split(*notifyAddr, ":")
	if len(addrObjs) != 2 {
		return nil, fmt.Errorf("unable to fetch notify addr of the controller")
	}
	pfConfig.NotifyCtrlAddrs = *publicAddr + ":" + addrObjs[1]
	return &pfConfig, nil
=======
func isOperatorInfraCloudlet(in *edgeproto.Cloudlet) bool {
	if !in.DeploymentLocal && in.PlatformType == edgeproto.PlatformType_PLATFORM_TYPE_OPENSTACK {
		return true
	}
	return false
>>>>>>> a366e3b6
}

func (s *CloudletApi) CreateCloudlet(in *edgeproto.Cloudlet, cb edgeproto.CloudletApi_CreateCloudletServer) error {
	if in.IpSupport == edgeproto.IpSupport_IP_SUPPORT_UNKNOWN {
		in.IpSupport = edgeproto.IpSupport_IP_SUPPORT_DYNAMIC
	}
	// TODO: support static IP assignment.
	if in.IpSupport != edgeproto.IpSupport_IP_SUPPORT_DYNAMIC {
		return errors.New("Only dynamic IPs are supported currently")
	}
	if in.IpSupport == edgeproto.IpSupport_IP_SUPPORT_STATIC {
		// TODO: Validate static ips
	} else {
		// dynamic
		if in.NumDynamicIps < 1 {
			return errors.New("Must specify at least one dynamic public IP available")
		}
	}
	if in.Location.Latitude == 0 && in.Location.Longitude == 0 {
		// user forgot to specify location
		return errors.New("location is missing; 0,0 is not a valid location")
	}

	// If notifysrvaddr is empty, set default value
	if in.NotifySrvAddr == "" {
		in.NotifySrvAddr = "127.0.0.1:0"
	}

	if in.PhysicalName == "" {
		in.PhysicalName = in.Key.Name
	}

<<<<<<< HEAD
	pfConfig, err := getPlatformConfig()
	if err != nil {
		return err
=======
	pfConfig := edgeproto.PlatformConfig{}
	appRoles := VaultRoles{}
	if err := getRolesAndSecrets(&appRoles); err != nil {
		if !*testMode {
			return err
		}
		log.DebugLog(log.DebugLevelApi, "Warning, Failed to get roleIDs - running locally",
			"err", err)
	} else {
		pfConfig.CrmRoleId = appRoles.CRMRoleID
		pfConfig.CrmSecretId = appRoles.CRMSecretID
	}

	if isOperatorInfraCloudlet(in) {
		if *cloudletVMImagePath == "" {
			return fmt.Errorf("cloudletVMImagePath is required for cloudlet bringup on Operator infra")
		}
		if *cloudletRegistryPath == "" {
			return fmt.Errorf("cloudletRegistryPath is required for cloudlet bringup on Operator infra")
		}
	}

	pfConfig.PlatformTag = *versionTag
	pfConfig.TlsCertFile = *tlsCertFile
	pfConfig.VaultAddr = *vaultAddr
	pfConfig.RegistryPath = *cloudletRegistryPath
	pfConfig.ImagePath = *cloudletVMImagePath
	pfConfig.TestMode = *testMode
	addrObjs := strings.Split(*notifyAddr, ":")
	if len(addrObjs) != 2 {
		return fmt.Errorf("unable to fetch notify addr of the controller")
>>>>>>> a366e3b6
	}

	return s.createCloudletInternal(DefCallContext(), in, pfConfig, cb)
}

func (s *CloudletApi) createCloudletInternal(cctx *CallContext, in *edgeproto.Cloudlet, pfConfig *edgeproto.PlatformConfig, cb edgeproto.CloudletApi_CreateCloudletServer) error {
	cctx.SetOverride(&in.CrmOverride)
	ctx := cb.Context()

	pfConfig.Span = log.SpanToString(ctx)

	in.TimeLimits.CreateClusterInstTimeout = int64(cloudcommon.CreateClusterInstTimeout)
	in.TimeLimits.UpdateClusterInstTimeout = int64(cloudcommon.UpdateClusterInstTimeout)
	in.TimeLimits.DeleteClusterInstTimeout = int64(cloudcommon.DeleteClusterInstTimeout)
	in.TimeLimits.CreateAppInstTimeout = int64(cloudcommon.CreateAppInstTimeout)
	in.TimeLimits.UpdateAppInstTimeout = int64(cloudcommon.UpdateAppInstTimeout)
	in.TimeLimits.DeleteAppInstTimeout = int64(cloudcommon.DeleteAppInstTimeout)

	pfFlavor := edgeproto.Flavor{}
	if in.Flavor.Name == "" {
		in.Flavor = DefaultPlatformFlavor.Key
		pfFlavor = DefaultPlatformFlavor
	}

	err := s.sync.ApplySTMWait(ctx, func(stm concurrency.STM) error {
		if s.store.STMGet(stm, &in.Key, nil) {
			if !cctx.Undo {
				if in.State == edgeproto.TrackedState_CREATE_ERROR {
					cb.Send(&edgeproto.Result{Message: fmt.Sprintf("Previous create failed, %v", in.Errors)})
					cb.Send(&edgeproto.Result{Message: "Use DeleteCloudlet to remove and try again"})
				}
				return objstore.ErrKVStoreKeyExists
			}
			in.Errors = nil
		}
		if in.Flavor.Name != "" && in.Flavor.Name != DefaultPlatformFlavor.Key.Name {
			if !flavorApi.store.STMGet(stm, &in.Flavor, &pfFlavor) {
				return fmt.Errorf("Platform flavor %s not found", in.Flavor.Name)
			}
		}
		err := in.Validate(edgeproto.CloudletAllFieldsMap)
		if err != nil {
			return err
		}

		if ignoreCRMState(cctx) {
			in.State = edgeproto.TrackedState_READY
		} else {
			in.State = edgeproto.TrackedState_CREATING
		}

		s.store.STMPut(stm, in)
		return nil
	})
	if err != nil {
		return err
	}

	if ignoreCRMState(cctx) {
		return nil
	}

	updatecb := updateCloudletCallback{in, cb}

	if in.DeploymentLocal {
		updatecb.cb(edgeproto.UpdateTask, "Starting CRMServer")
		err = cloudcommon.StartCRMService(ctx, in, pfConfig)
	} else {
		var cloudletPlatform pf.Platform
		cloudletPlatform, err = pfutils.GetPlatform(ctx, in.PlatformType.String())
		if err == nil {
			err = cloudletPlatform.CreateCloudlet(ctx, in, pfConfig, &pfFlavor, updatecb.cb)
		}
	}

	if err != nil && cctx.Override == edgeproto.CRMOverride_IGNORE_CRM_ERRORS {
		cb.Send(&edgeproto.Result{Message: fmt.Sprintf("Create Cloudlet ignoring CRM failure: %s", err.Error())})
		s.ReplaceErrorState(ctx, in, edgeproto.TrackedState_READY)
		cb.Send(&edgeproto.Result{Message: "Created Cloudlet successfully"})
		return nil
	}

	if err == nil {
		// Wait for CRM to connect to controller
		err = s.WaitForCloudlet(
			ctx, &in.Key,
			edgeproto.TrackedState_CREATE_ERROR, // Set error state
			"Cloudlet created successfully",     // Set success message
			PlatformInitTimeout, updatecb.cb,
		)
	} else {
		cb.Send(&edgeproto.Result{Message: err.Error()})
	}

	if err != nil {
		cb.Send(&edgeproto.Result{Message: "Deleting cloudlet due to failures"})
		undoErr := s.deleteCloudletInternal(cctx.WithUndo(), in, pfConfig, cb)
		if undoErr != nil {
			log.SpanLog(ctx, log.DebugLevelInfo, "Undo create cloudlet", "undoErr", undoErr)
		}
	}
	return err
}

func (s *CloudletApi) WaitForCloudlet(ctx context.Context, key *edgeproto.CloudletKey, errorState edgeproto.TrackedState, successMsg string, timeout time.Duration, updateCallback edgeproto.CacheUpdateCallback) error {
	curState := edgeproto.CloudletState_CLOUDLET_STATE_UNKNOWN
	lastStatusId := uint32(0)
	done := make(chan bool, 1)
	failed := make(chan bool, 1)
	fatal := make(chan bool, 1)
	upgrade := make(chan bool, 1)

	var err error

	serviceWait := func() {
		err := cloudcommon.CrmServiceWait(*key)
		if err != nil {
			log.SpanLog(ctx, log.DebugLevelApi, "failed to cleanup crm service", "err", err)
			fatal <- true
		}
	}

	go serviceWait()

	updateCloudletState := func(newState edgeproto.TrackedState) error {
		cloudlet := edgeproto.Cloudlet{}
		err = s.sync.ApplySTMWait(ctx, func(stm concurrency.STM) error {
			if !s.store.STMGet(stm, key, &cloudlet) {
				return objstore.ErrKVStoreKeyNotFound
			}
			cloudlet.State = newState
			s.store.STMPut(stm, &cloudlet)
			return nil
		})
		return err
	}

	checkState := func(curState edgeproto.CloudletState) {
		cloudlet := edgeproto.Cloudlet{}
		if !cloudletApi.cache.Get(key, &cloudlet) {
			return
		}

		if curState == edgeproto.CloudletState_CLOUDLET_STATE_READY {
			if cloudlet.State == edgeproto.TrackedState_UPDATE_REQUESTED {
				// Intermediate state, wait for cloudlet to start upgrading
			} else {
				done <- true
			}
		} else if curState == edgeproto.CloudletState_CLOUDLET_STATE_UPGRADE {
			if cloudlet.State != edgeproto.TrackedState_UPDATING {
				// set cloudlet state to UPDATING and watch again
				upgrade <- true
			}
		} else if curState == edgeproto.CloudletState_CLOUDLET_STATE_ERRORS {
			failed <- true
		}
	}

	log.SpanLog(ctx, log.DebugLevelApi, "watch event for CloudletInfo")
	cancel := cloudletInfoApi.cache.WatchKey(key, func(ctx context.Context) {
		info := edgeproto.CloudletInfo{}
		if !cloudletInfoApi.cache.Get(key, &info) {
			return
		}
		curState = info.State
		if info.Status.TaskNumber != 0 &&
			info.Status.TaskNumber != lastStatusId {
			if info.Status.StepName != "" {
				updateCallback(edgeproto.UpdateTask, info.Status.StepName)
			} else {
				updateCallback(edgeproto.UpdateTask, info.Status.TaskName)
			}
			lastStatusId = info.Status.TaskNumber
		}
		checkState(curState)
	})

	// After setting up watch, check current state,
	// as it may have already changed to target state
	info := edgeproto.CloudletInfo{}
	if cloudletInfoApi.cache.Get(key, &info) {
		curState = info.State
		checkState(curState)
	}

	for {
		select {
		case <-done:
			err = nil
			if successMsg != "" {
				updateCallback(edgeproto.UpdateTask, successMsg)
			}
		case <-upgrade:
			err := updateCloudletState(edgeproto.TrackedState_UPDATING)
			if err == nil {
				// Cloudlet started upgrading, now wait for it to be Ready
				continue
			}
		case <-failed:
			if cloudletInfoApi.cache.Get(key, &info) {
				errs := strings.Join(info.Errors, ", ")
				err = fmt.Errorf("Encountered failures: %s", errs)
			} else {
				err = fmt.Errorf("Unknown failure")
			}
		case <-fatal:
			out := ""
			out, err = cloudcommon.GetCloudletLog(ctx, key)
			if err != nil || out == "" {
				out = fmt.Sprintf("Please look at %s for more details", cloudcommon.GetCloudletLogFile(key.Name))
			} else {
				out = fmt.Sprintf("Failure: %s", out)
			}
			updateCallback(edgeproto.UpdateTask, out)
			err = errors.New(out)
		case <-time.After(timeout):
			err = fmt.Errorf("Timed out waiting for cloudlet state to be Ready") //%s", targetState)
			updateCallback(edgeproto.UpdateTask, "platform bringup timed out")
		}
		cancel()
		break
	}
	// note: do not close done/failed, garbage collector will deal with it.

	cloudlet := edgeproto.Cloudlet{}
	err1 := s.sync.ApplySTMWait(ctx, func(stm concurrency.STM) error {
		if !s.store.STMGet(stm, key, &cloudlet) {
			return objstore.ErrKVStoreKeyNotFound
		}
		if err == nil {
			cloudlet.State = edgeproto.TrackedState_READY
		} else {
			if cloudlet.Errors == nil {
				cloudlet.Errors = make([]string, 0)
			}
			cloudlet.Errors = append(cloudlet.Errors, err.Error())
			cloudlet.State = errorState
		}

		s.store.STMPut(stm, &cloudlet)
		return nil
	})
	if err1 != nil {
		return err1
	}

	return err
}

func (s *CloudletApi) UpdateCloudlet(in *edgeproto.Cloudlet, cb edgeproto.CloudletApi_UpdateCloudletServer) error {
	ctx := cb.Context()
	fmap := edgeproto.MakeFieldMap(in.Fields)
	if _, found := fmap[edgeproto.CloudletFieldNumDynamicIps]; found {
		staticSet := false
		if _, staticFound := fmap[edgeproto.CloudletFieldIpSupport]; staticFound {
			if in.IpSupport == edgeproto.IpSupport_IP_SUPPORT_STATIC {
				staticSet = true
			}
		}
		if in.NumDynamicIps < 1 && !staticSet {
			return errors.New("Cannot specify less than one dynamic IP unless Ip Support Static is specified")
		}
	}

	err := in.Validate(fmap)
	if err != nil {
		return err
	}

	err = s.sync.ApplySTMWait(ctx, func(stm concurrency.STM) error {
		cur := &edgeproto.Cloudlet{}
		if !s.store.STMGet(stm, &in.Key, cur) {
			return objstore.ErrKVStoreKeyNotFound
		}
		cur.CopyInFields(in)
		s.store.STMPut(stm, cur)
		return nil
	})

	if err != nil {
		return err
	}

	// after the cloudlet change is committed, if the location changed,
	// update app insts as well.
	s.UpdateAppInstLocations(ctx, in)

	if in.Upgrade {
		if in.DeploymentLocal {
			return fmt.Errorf("Upgrade is not supported for local deployments")
		}
		cb.Send(&edgeproto.Result{Message: "Upgrading Cloudlet"})
		err = s.UpgradeCloudlet(ctx, in, cb)
	}

	return err
}

func (s *CloudletApi) UpgradeCloudlet(ctx context.Context, in *edgeproto.Cloudlet, cb edgeproto.CloudletApi_UpdateCloudletServer) error {
	updatecb := updateCloudletCallback{in, cb}

	log.SpanLog(ctx, log.DebugLevelApi, "fetch platform config")
	pfConfig, err := getPlatformConfig()
	if err != nil {
		return err
	}
	cloudlet := edgeproto.Cloudlet{}
	err = s.sync.ApplySTMWait(ctx, func(stm concurrency.STM) error {
		if !s.store.STMGet(stm, &in.Key, &cloudlet) {
			return objstore.ErrKVStoreKeyNotFound
		}
		cloudlet.Config = *pfConfig
		cloudlet.State = edgeproto.TrackedState_UPDATE_REQUESTED
		s.store.STMPut(stm, &cloudlet)
		return nil
	})
	if err != nil {
		return err
	}

	// Wait for cloudlet to finish upgrading
	err = s.WaitForCloudlet(
		ctx, &in.Key,
		edgeproto.TrackedState_UPDATE_ERROR, // Set error state
		"Cloudlet upgraded successfully",    // Set success message
		PlatformInitTimeout, updatecb.cb,
	)

	return err
}

func (s *CloudletApi) DeleteCloudlet(in *edgeproto.Cloudlet, cb edgeproto.CloudletApi_DeleteCloudletServer) error {
	pfConfig := edgeproto.PlatformConfig{}
	pfConfig.VaultAddr = *vaultAddr
	return s.deleteCloudletInternal(DefCallContext(), in, &pfConfig, cb)
}

func (s *CloudletApi) deleteCloudletInternal(cctx *CallContext, in *edgeproto.Cloudlet, pfConfig *edgeproto.PlatformConfig, cb edgeproto.CloudletApi_DeleteCloudletServer) error {
	ctx := cb.Context()
	dynInsts := make(map[edgeproto.AppInstKey]struct{})
	if appInstApi.UsesCloudlet(&in.Key, dynInsts) {
		// disallow delete if static instances are present
		return errors.New("Cloudlet in use by static Application Instance")
	}

	clDynInsts := make(map[edgeproto.ClusterInstKey]struct{})
	if clusterInstApi.UsesCloudlet(&in.Key, clDynInsts) {
		return errors.New("Cloudlet in use by static Cluster Instance")
	}

	cctx.SetOverride(&in.CrmOverride)

	err := s.sync.ApplySTMWait(ctx, func(stm concurrency.STM) error {
		if !s.store.STMGet(stm, &in.Key, in) {
			return objstore.ErrKVStoreKeyNotFound
		}
		if ignoreCRMState(cctx) {
			// delete happens later, this STM just checks for existence
			return nil
		}
		if !cctx.Undo {
			if in.State == edgeproto.TrackedState_DELETE_ERROR &&
				cctx.Override != edgeproto.CRMOverride_IGNORE_CRM_ERRORS {
				cb.Send(&edgeproto.Result{Message: fmt.Sprintf("Previous delete failed, %v", in.Errors)})
				cb.Send(&edgeproto.Result{Message: "Use CreateCloudlet to rebuild, and try again"})
			}
			if in.State == edgeproto.TrackedState_DELETE_REQUESTED ||
				in.State == edgeproto.TrackedState_DELETING ||
				in.State == edgeproto.TrackedState_DELETE_PREPARE {
				return errors.New("Cloudlet busy, already under deletion")
			}
		}
		in.State = edgeproto.TrackedState_DELETE_PREPARE
		s.store.STMPut(stm, in)
		return nil
	})
	if err != nil {
		return err
	}

	if !ignoreCRMState(cctx) {
		updatecb := updateCloudletCallback{in, cb}

		if in.DeploymentLocal {
			updatecb.cb(edgeproto.UpdateTask, "Stopping CRMServer")
			err = cloudcommon.StopCRMService(ctx, in)
		} else {
			var cloudletPlatform pf.Platform
			cloudletPlatform, err = pfutils.GetPlatform(ctx, in.PlatformType.String())
			if err == nil {
				err = cloudletPlatform.DeleteCloudlet(ctx, in, pfConfig, updatecb.cb)
			}
		}
		if err != nil && cctx.Override == edgeproto.CRMOverride_IGNORE_CRM_ERRORS {
			cb.Send(&edgeproto.Result{Message: fmt.Sprintf("Delete Cloudlet ignoring CRM failure: %s", err.Error())})
			s.ReplaceErrorState(ctx, in, edgeproto.TrackedState_NOT_PRESENT)
			err = nil
		}
	}

	updateCloudlet := edgeproto.Cloudlet{}
	err1 := s.sync.ApplySTMWait(ctx, func(stm concurrency.STM) error {
		if !s.store.STMGet(stm, &in.Key, &updateCloudlet) {
			return objstore.ErrKVStoreKeyNotFound
		}
		if err != nil {
			updateCloudlet.State = edgeproto.TrackedState_DELETE_ERROR
			s.store.STMPut(stm, &updateCloudlet)
			return nil
		}
		s.store.STMDel(stm, &in.Key)
		cloudletRefsApi.store.STMDel(stm, &in.Key)
		cb.Send(&edgeproto.Result{Message: "Deleted Cloudlet successfully"})
		return nil
	})
	if err1 != nil {
		return err1
	}

	if err != nil {
		return err
	}

	// also delete associated info
	// Note: don't delete cloudletinfo, that will get deleted once CRM
	// disconnects. Otherwise if admin deletes/recreates Cloudlet with
	// CRM connected the whole time, we will end up without cloudletInfo.
	// also delete dynamic instances
	if len(dynInsts) > 0 {
		// delete dynamic instances
		for key, _ := range dynInsts {
			appInst := edgeproto.AppInst{Key: key}
			derr := appInstApi.deleteAppInstInternal(DefCallContext(), &appInst, cb)
			if derr != nil {
				log.DebugLog(log.DebugLevelApi,
					"Failed to delete dynamic app inst",
					"key", key, "err", derr)
			}
		}
	}
	if len(clDynInsts) > 0 {
		for key, _ := range clDynInsts {
			clInst := edgeproto.ClusterInst{Key: key}
			derr := clusterInstApi.deleteClusterInstInternal(DefCallContext(), &clInst, cb)
			if derr != nil {
				log.DebugLog(log.DebugLevelApi,
					"Failed to delete dynamic cluster inst",
					"key", key, "err", derr)
			}
		}
	}
	cloudletPoolMemberApi.cloudletDeleted(ctx, &in.Key)
	return err
}

func (s *CloudletApi) ShowCloudlet(in *edgeproto.Cloudlet, cb edgeproto.CloudletApi_ShowCloudletServer) error {
	err := s.cache.Show(in, func(obj *edgeproto.Cloudlet) error {
		err := cb.Send(obj)
		return err
	})
	return err
}

func (s *CloudletApi) UpdateAppInstLocations(ctx context.Context, in *edgeproto.Cloudlet) {
	fmap := edgeproto.MakeFieldMap(in.Fields)
	if _, found := fmap[edgeproto.CloudletFieldLocation]; !found {
		// no location fields updated
		return
	}

	// find all appinsts associated with the cloudlet
	keys := make([]edgeproto.AppInstKey, 0)
	appInstApi.cache.Mux.Lock()
	for _, inst := range appInstApi.cache.Objs {
		if inst.Key.ClusterInstKey.CloudletKey.Matches(&in.Key) {
			keys = append(keys, inst.Key)
		}
	}
	appInstApi.cache.Mux.Unlock()

	inst := edgeproto.AppInst{}
	for ii, _ := range keys {
		inst = *appInstApi.cache.Objs[keys[ii]]
		inst.Fields = make([]string, 0)
		if _, found := fmap[edgeproto.CloudletFieldLocationLatitude]; found {
			inst.CloudletLoc.Latitude = in.Location.Latitude
			inst.Fields = append(inst.Fields, edgeproto.AppInstFieldCloudletLocLatitude)
		}
		if _, found := fmap[edgeproto.CloudletFieldLocationLongitude]; found {
			inst.CloudletLoc.Longitude = in.Location.Longitude
			inst.Fields = append(inst.Fields, edgeproto.AppInstFieldCloudletLocLongitude)
		}
		if len(inst.Fields) == 0 {
			break
		}

		err := appInstApi.updateAppInstStore(ctx, &inst)
		if err != nil {
			log.DebugLog(log.DebugLevelApi, "Update AppInst Location",
				"inst", inst, "err", err)
		}
	}
}

func (s *CloudletApi) showCloudletsByKeys(keys map[edgeproto.CloudletKey]struct{}, cb func(obj *edgeproto.Cloudlet) error) error {
	s.cache.Mux.Lock()
	defer s.cache.Mux.Unlock()

	for key, obj := range s.cache.Objs {
		if _, found := keys[key]; !found {
			continue
		}
		err := cb(obj)
		if err != nil {
			return err
		}
	}
	return nil
}<|MERGE_RESOLUTION|>--- conflicted
+++ resolved
@@ -158,7 +158,6 @@
 	return nil
 }
 
-<<<<<<< HEAD
 func getPlatformConfig() (*edgeproto.PlatformConfig, error) {
 	pfConfig := edgeproto.PlatformConfig{}
 	appRoles := VaultRoles{}
@@ -183,14 +182,15 @@
 		return nil, fmt.Errorf("unable to fetch notify addr of the controller")
 	}
 	pfConfig.NotifyCtrlAddrs = *publicAddr + ":" + addrObjs[1]
+
 	return &pfConfig, nil
-=======
+}
+
 func isOperatorInfraCloudlet(in *edgeproto.Cloudlet) bool {
 	if !in.DeploymentLocal && in.PlatformType == edgeproto.PlatformType_PLATFORM_TYPE_OPENSTACK {
 		return true
 	}
 	return false
->>>>>>> a366e3b6
 }
 
 func (s *CloudletApi) CreateCloudlet(in *edgeproto.Cloudlet, cb edgeproto.CloudletApi_CreateCloudletServer) error {
@@ -223,24 +223,6 @@
 		in.PhysicalName = in.Key.Name
 	}
 
-<<<<<<< HEAD
-	pfConfig, err := getPlatformConfig()
-	if err != nil {
-		return err
-=======
-	pfConfig := edgeproto.PlatformConfig{}
-	appRoles := VaultRoles{}
-	if err := getRolesAndSecrets(&appRoles); err != nil {
-		if !*testMode {
-			return err
-		}
-		log.DebugLog(log.DebugLevelApi, "Warning, Failed to get roleIDs - running locally",
-			"err", err)
-	} else {
-		pfConfig.CrmRoleId = appRoles.CRMRoleID
-		pfConfig.CrmSecretId = appRoles.CRMSecretID
-	}
-
 	if isOperatorInfraCloudlet(in) {
 		if *cloudletVMImagePath == "" {
 			return fmt.Errorf("cloudletVMImagePath is required for cloudlet bringup on Operator infra")
@@ -250,16 +232,9 @@
 		}
 	}
 
-	pfConfig.PlatformTag = *versionTag
-	pfConfig.TlsCertFile = *tlsCertFile
-	pfConfig.VaultAddr = *vaultAddr
-	pfConfig.RegistryPath = *cloudletRegistryPath
-	pfConfig.ImagePath = *cloudletVMImagePath
-	pfConfig.TestMode = *testMode
-	addrObjs := strings.Split(*notifyAddr, ":")
-	if len(addrObjs) != 2 {
-		return fmt.Errorf("unable to fetch notify addr of the controller")
->>>>>>> a366e3b6
+	pfConfig, err := getPlatformConfig()
+	if err != nil {
+		return err
 	}
 
 	return s.createCloudletInternal(DefCallContext(), in, pfConfig, cb)
