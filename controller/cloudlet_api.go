--- conflicted
+++ resolved
@@ -873,10 +873,7 @@
 		key.Name = tblname
 		key.OperatorKey = in.Key.OperatorKey
 		tbl, err := resTagTableApi.GetResTagTable(ctx, &key)
-<<<<<<< HEAD
-
-=======
->>>>>>> 08801071
+    
 		if err != nil && err.Error() == key.NotFoundError().Error() {
 			// auto-create empty
 			tbl.Key = key
