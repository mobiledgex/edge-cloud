package main

import (
	"context"
	"errors"
	"fmt"
	"os"
	"strings"
	"sync"
	"time"

	"github.com/coreos/etcd/clientv3/concurrency"
	"github.com/gogo/protobuf/types"
	"github.com/mobiledgex/edge-cloud/cloud-resource-manager/accessapi"
	pf "github.com/mobiledgex/edge-cloud/cloud-resource-manager/platform"
	pfutils "github.com/mobiledgex/edge-cloud/cloud-resource-manager/platform/utils"
	"github.com/mobiledgex/edge-cloud/cloudcommon"
	"github.com/mobiledgex/edge-cloud/cloudcommon/node"
	dme "github.com/mobiledgex/edge-cloud/d-match-engine/dme-proto"
	"github.com/mobiledgex/edge-cloud/edgeproto"
	"github.com/mobiledgex/edge-cloud/log"
	"github.com/mobiledgex/edge-cloud/vmspec"
	"github.com/opentracing/opentracing-go"
	"google.golang.org/grpc"
)

type CloudletApi struct {
	sync                          *Sync
	store                         edgeproto.CloudletStore
	cache                         edgeproto.CloudletCache
	accessKeyServer               *node.AccessKeyServer
	updateCloudletResourceTrigger chan bool
}

// Vault roles for all services
type VaultRoles struct {
	DmeRoleID    string `json:"dmeroleid"`
	DmeSecretID  string `json:"dmesecretid"`
	CRMRoleID    string `json:"crmroleid"`
	CRMSecretID  string `json:"crmsecretid"`
	CtrlRoleID   string `json:"controllerroleid"`
	CtrlSecretID string `json:"controllersecretid"`
}

var (
	cloudletApi           = CloudletApi{}
	DefaultPlatformFlavor = edgeproto.Flavor{
		Key: edgeproto.FlavorKey{
			Name: "DefaultPlatformFlavor",
		},
		Vcpus: 2,
		Ram:   4096,
		Disk:  20,
	}
)

const (
	PlatformInitTimeout            = 20 * time.Minute
	CloudletResourceUpdateInterval = 5 * time.Minute
)

type updateCloudletCallback struct {
	in       *edgeproto.Cloudlet
	callback edgeproto.CloudletApi_CreateCloudletServer
}

func (s *updateCloudletCallback) cb(updateType edgeproto.CacheUpdateType, value string) {
	ctx := s.callback.Context()
	switch updateType {
	case edgeproto.UpdateTask:
		log.SpanLog(ctx, log.DebugLevelApi, "SetStatusTask", "key", s.in.Key, "taskName", value)
		s.in.Status.SetTask(value)
		s.callback.Send(&edgeproto.Result{Message: s.in.Status.ToString()})
	case edgeproto.UpdateStep:
		log.SpanLog(ctx, log.DebugLevelApi, "SetStatusStep", "key", s.in.Key, "stepName", value)
		s.in.Status.SetStep(value)
		s.callback.Send(&edgeproto.Result{Message: s.in.Status.ToString()})
	}
}

func ignoreCRMState(cctx *CallContext) bool {
	if cctx.Override == edgeproto.CRMOverride_IGNORE_CRM ||
		cctx.Override == edgeproto.CRMOverride_IGNORE_CRM_AND_TRANSIENT_STATE {
		return true
	}
	return false
}

func supportsTrustPolicy(platformType edgeproto.PlatformType) bool {
	if platformType == edgeproto.PlatformType_PLATFORM_TYPE_OPENSTACK ||
		platformType == edgeproto.PlatformType_PLATFORM_TYPE_FAKE {
		return true
	}
	return false
}

func InitCloudletApi(sync *Sync) {
	cloudletApi.sync = sync
	cloudletApi.store = edgeproto.NewCloudletStore(sync.store)
	edgeproto.InitCloudletCache(&cloudletApi.cache)
	sync.RegisterCache(&cloudletApi.cache)
	cloudletApi.accessKeyServer = node.NewAccessKeyServer(&cloudletApi.cache, nodeMgr.VaultAddr)
	cloudletApi.updateCloudletResourceTrigger = make(chan bool, 1)
}

func (s *CloudletApi) Get(key *edgeproto.CloudletKey, buf *edgeproto.Cloudlet) bool {
	return s.cache.Get(key, buf)
}

func (s *CloudletApi) HasKey(key *edgeproto.CloudletKey) bool {
	return s.cache.HasKey(key)
}

func (s *CloudletApi) ReplaceErrorState(ctx context.Context, in *edgeproto.Cloudlet, newState edgeproto.TrackedState) {
	s.sync.ApplySTMWait(ctx, func(stm concurrency.STM) error {
		inst := edgeproto.Cloudlet{}
		if !s.store.STMGet(stm, &in.Key, &inst) {
			// got deleted in the meantime
			return nil
		}

		if inst.State != edgeproto.TrackedState_CREATE_ERROR &&
			inst.State != edgeproto.TrackedState_DELETE_ERROR &&
			inst.State != edgeproto.TrackedState_UPDATE_ERROR {
			return nil
		}
		if newState == edgeproto.TrackedState_NOT_PRESENT {
			s.store.STMDel(stm, &in.Key)
		} else {
			inst.State = newState
			inst.Errors = nil
			s.store.STMPut(stm, &inst)
		}
		return nil
	})
}

func getCrmEnv(vars map[string]string) {
	for _, key := range []string{
		"JAEGER_ENDPOINT",
		"E2ETEST_TLS",
	} {
		if val, ok := os.LookupEnv(key); ok {
			vars[key] = val
		}
	}
}

func getPlatformConfig(ctx context.Context, cloudlet *edgeproto.Cloudlet) (*edgeproto.PlatformConfig, error) {
	pfConfig := edgeproto.PlatformConfig{}
	pfConfig.PlatformTag = cloudlet.ContainerVersion
	pfConfig.TlsCertFile = nodeMgr.GetInternalTlsCertFile()
	pfConfig.TlsKeyFile = nodeMgr.GetInternalTlsKeyFile()
	pfConfig.TlsCaFile = nodeMgr.GetInternalTlsCAFile()
	pfConfig.UseVaultCas = nodeMgr.InternalPki.UseVaultCAs
	pfConfig.UseVaultCerts = nodeMgr.InternalPki.UseVaultCerts
	pfConfig.ContainerRegistryPath = *cloudletRegistryPath
	pfConfig.CloudletVmImagePath = *cloudletVMImagePath
	pfConfig.TestMode = *testMode
	pfConfig.EnvVar = make(map[string]string)
	for k, v := range cloudlet.EnvVar {
		pfConfig.EnvVar[k] = v
	}
	pfConfig.Region = *region
	pfConfig.CommercialCerts = *commercialCerts
	pfConfig.AppDnsRoot = *appDNSRoot
	getCrmEnv(pfConfig.EnvVar)
	addrObjs := strings.Split(*notifyAddr, ":")
	if len(addrObjs) != 2 {
		return nil, fmt.Errorf("unable to fetch notify addr of the controller")
	}
	accessAddrObjs := strings.Split(*accessApiAddr, ":")
	if len(accessAddrObjs) != 2 {
		return nil, fmt.Errorf("unable to parse accessApi addr of the controller")
	}
	pfConfig.NotifyCtrlAddrs = *publicAddr + ":" + addrObjs[1]
	pfConfig.AccessApiAddr = *publicAddr + ":" + accessAddrObjs[1]
	pfConfig.Span = log.SpanToString(ctx)
	pfConfig.ChefServerPath = *chefServerPath
	pfConfig.ChefClientInterval = settingsApi.Get().ChefClientInterval
	pfConfig.DeploymentTag = nodeMgr.DeploymentTag

	return &pfConfig, nil
}

func startCloudletStream(ctx context.Context, key *edgeproto.CloudletKey, inCb edgeproto.CloudletApi_CreateCloudletServer) (*streamSend, edgeproto.CloudletApi_CreateCloudletServer, error) {
	streamKey := &edgeproto.AppInstKey{ClusterInstKey: edgeproto.ClusterInstKey{CloudletKey: *key}}
	streamSendObj, err := streamObjApi.startStream(ctx, streamKey, inCb)
	if err != nil {
		log.SpanLog(ctx, log.DebugLevelApi, "failed to start Cloudlet stream", "err", err)
		return nil, inCb, err
	}
	return streamSendObj, &CbWrapper{
		streamSendObj: streamSendObj,
		GenericCb:     inCb,
	}, nil
}

func stopCloudletStream(ctx context.Context, key *edgeproto.CloudletKey, streamSendObj *streamSend, objErr error) {
	streamKey := &edgeproto.AppInstKey{ClusterInstKey: edgeproto.ClusterInstKey{CloudletKey: *key}}
	if err := streamObjApi.stopStream(ctx, streamKey, streamSendObj, objErr); err != nil {
		log.SpanLog(ctx, log.DebugLevelApi, "failed to stop Cloudlet stream", "err", err)
	}
}

func (s *StreamObjApi) StreamCloudlet(key *edgeproto.CloudletKey, cb edgeproto.StreamObjApi_StreamCloudletServer) error {
	ctx := cb.Context()
	cloudlet := &edgeproto.Cloudlet{}
	// if cloudlet is absent, then stream the deletion status messages
	if !cloudletApi.cache.Get(key, cloudlet) ||
		cloudlet.InfraApiAccess == edgeproto.InfraApiAccess_DIRECT_ACCESS ||
		(cloudlet.InfraApiAccess == edgeproto.InfraApiAccess_RESTRICTED_ACCESS && cloudlet.State != edgeproto.TrackedState_READY) {
		// If restricted scenario, then stream msgs only if either cloudlet obj was not created successfully or it is updating
		return s.StreamMsgs(&edgeproto.AppInstKey{ClusterInstKey: edgeproto.ClusterInstKey{CloudletKey: *key}}, cb)
	}
	cloudletInfo := edgeproto.CloudletInfo{}
	if cloudletInfoApi.cache.Get(key, &cloudletInfo) {
		if cloudletInfo.State == dme.CloudletState_CLOUDLET_STATE_READY ||
			cloudletInfo.State == dme.CloudletState_CLOUDLET_STATE_ERRORS ||
			cloudletInfo.State == dme.CloudletState_CLOUDLET_STATE_OFFLINE {
			return nil
		}
	}

	// Fetch platform specific status
	pfConfig, err := getPlatformConfig(ctx, cloudlet)
	if err != nil {
		return err
	}
	cloudletPlatform, err := pfutils.GetPlatform(ctx, cloudlet.PlatformType.String())
	if err != nil {
		return fmt.Errorf("Failed to get platform: %v", err)
	}
	accessApi := accessapi.NewVaultClient(cloudlet, vaultConfig, *region)
	updatecb := updateCloudletCallback{cloudlet, cb}
	err = cloudletPlatform.GetRestrictedCloudletStatus(ctx, cloudlet, pfConfig, accessApi, updatecb.cb)
	if err != nil {
		return fmt.Errorf("Failed to get cloudlet run status: %v", err)
	}

	// Fetch cloudlet info status
	lastMsgId := 0
	done := make(chan bool, 1)
	failed := make(chan bool, 1)

	log.SpanLog(ctx, log.DebugLevelApi, "wait for cloudlet state", "key", key)

	checkState := func(key *edgeproto.CloudletKey) {
		cloudlet := edgeproto.Cloudlet{}
		if !cloudletApi.cache.Get(key, &cloudlet) {
			return
		}
		cloudletInfo := edgeproto.CloudletInfo{}
		if !cloudletInfoApi.cache.Get(key, &cloudletInfo) {
			return
		}

		curState := cloudletInfo.State

		if curState == dme.CloudletState_CLOUDLET_STATE_ERRORS ||
			curState == dme.CloudletState_CLOUDLET_STATE_OFFLINE {
			failed <- true
			return
		}

		if curState == dme.CloudletState_CLOUDLET_STATE_READY {
			done <- true
			return
		}
	}

	log.SpanLog(ctx, log.DebugLevelApi, "watch event for CloudletInfo")
	info := edgeproto.CloudletInfo{}
	cancel := cloudletInfoApi.cache.WatchKey(key, func(ctx context.Context) {
		if !cloudletInfoApi.cache.Get(key, &info) {
			return
		}
		for ii := lastMsgId; ii < len(info.Status.Msgs); ii++ {
			cb.Send(&edgeproto.Result{Message: info.Status.Msgs[ii]})
			lastMsgId++
		}
		checkState(key)
	})

	// After setting up watch, check current state,
	// as it may have already changed to target state
	checkState(key)

	select {
	case <-done:
		err = nil
		cb.Send(&edgeproto.Result{Message: "Cloudlet setup successfully"})
	case <-failed:
		if cloudletInfoApi.cache.Get(key, &info) {
			errs := strings.Join(info.Errors, ", ")
			err = fmt.Errorf("Encountered failures: %s", errs)
		} else {
			err = fmt.Errorf("Unknown failure")
		}
		cb.Send(&edgeproto.Result{Message: err.Error()})
	case <-time.After(PlatformInitTimeout):
		err = fmt.Errorf("Timed out waiting for cloudlet state to be Ready")
		cb.Send(&edgeproto.Result{Message: "platform bringup timed out"})
	}

	cancel()

	return err
}

func (s *CloudletApi) CreateCloudlet(in *edgeproto.Cloudlet, cb edgeproto.CloudletApi_CreateCloudletServer) error {
	if in.IpSupport == edgeproto.IpSupport_IP_SUPPORT_UNKNOWN {
		in.IpSupport = edgeproto.IpSupport_IP_SUPPORT_DYNAMIC
	}
	// TODO: support static IP assignment.
	if in.IpSupport != edgeproto.IpSupport_IP_SUPPORT_DYNAMIC {
		return errors.New("Only dynamic IPs are supported currently")
	}
	if in.IpSupport == edgeproto.IpSupport_IP_SUPPORT_STATIC {
		// TODO: Validate static ips
	} else {
		// dynamic
		if in.NumDynamicIps < 1 {
			return errors.New("Must specify at least one dynamic public IP available")
		}
	}
	if in.Location.Latitude == 0 && in.Location.Longitude == 0 {
		// user forgot to specify location
		return errors.New("location is missing; 0,0 is not a valid location")
	}

	// If notifysrvaddr is empty, set default value
	if in.NotifySrvAddr == "" {
		in.NotifySrvAddr = "127.0.0.1:0"
	}

	if in.ContainerVersion == "" {
		in.ContainerVersion = *versionTag
	}

	if in.DeploymentLocal {
		if in.AccessVars != nil {
			return errors.New("Access vars is not supported for local deployment")
		}
		if in.VmImageVersion != "" {
			return errors.New("VM Image version is not supported for local deployment")
		}
		if in.Deployment != "" {
			return errors.New("Deployment type is not supported for local deployment")
		}
		if in.InfraApiAccess == edgeproto.InfraApiAccess_RESTRICTED_ACCESS {
			return errors.New("Infra access type private is not supported for local deployment")
		}
	} else {
		if in.Deployment == "" {
			in.Deployment = cloudcommon.DeploymentTypeDocker
		}
		if !cloudcommon.IsValidDeploymentType(in.Deployment, cloudcommon.ValidCloudletDeployments) {
			return fmt.Errorf("Invalid deployment, must be one of %v", cloudcommon.ValidCloudletDeployments)
		}
	}

	if in.InfraApiAccess == edgeproto.InfraApiAccess_RESTRICTED_ACCESS &&
		in.PlatformType != edgeproto.PlatformType_PLATFORM_TYPE_VM_POOL {
		if in.InfraConfig.FlavorName == "" {
			return errors.New("Infra flavor name is required for private deployments")
		}
		if in.InfraConfig.ExternalNetworkName == "" {
			return errors.New("Infra external network is required for private deployments")
		}
	}

	if in.VmPool != "" {
		if in.PlatformType != edgeproto.PlatformType_PLATFORM_TYPE_VM_POOL {
			return errors.New("VM Pool is only valid for PlatformTypeVmPool")
		}
		vmPoolKey := edgeproto.VMPoolKey{
			Name:         in.VmPool,
			Organization: in.Key.Organization,
		}
		if s.UsesVMPool(&vmPoolKey) {
			return errors.New("VM Pool with this name is already in use by some other Cloudlet")
		}
	} else {
		if in.PlatformType == edgeproto.PlatformType_PLATFORM_TYPE_VM_POOL {
			return errors.New("VM Pool is mandatory for PlatformTypeVmPool")
		}
	}
	return s.createCloudletInternal(DefCallContext(), in, cb)
}

func getCaches(ctx context.Context, vmPool *edgeproto.VMPool) *pf.Caches {
	// Some platform types require caches
	caches := pf.Caches{
		SettingsCache: &settingsApi.cache,
		FlavorCache:   &flavorApi.cache,
		CloudletCache: &cloudletApi.cache,
	}
	if vmPool != nil && vmPool.Key.Name != "" {
		var vmPoolMux sync.Mutex
		caches.VMPool = vmPool
		caches.VMPoolMux = &vmPoolMux
		caches.VMPoolInfoCache = &vmPoolInfoApi.cache
		// This is required to update VMPool object on controller
		caches.VMPoolInfoCache.SetUpdatedCb(func(ctx context.Context, old *edgeproto.VMPoolInfo, new *edgeproto.VMPoolInfo) {
			log.SpanLog(ctx, log.DebugLevelInfo, "VMPoolInfo UpdatedCb", "vmpoolinfo", new)
			vmPoolApi.UpdateFromInfo(ctx, new)
		})

	}
	return &caches
}

func (s *CloudletApi) createCloudletInternal(cctx *CallContext, in *edgeproto.Cloudlet, inCb edgeproto.CloudletApi_CreateCloudletServer) (reterr error) {
	cctx.SetOverride(&in.CrmOverride)
	ctx := inCb.Context()

	cloudletKey := in.Key
	sendObj, cb, err := startCloudletStream(ctx, &cloudletKey, inCb)
	if err == nil {
		defer func() {
			stopCloudletStream(ctx, &cloudletKey, sendObj, reterr)
		}()
	}

	defer func() {
		if reterr == nil {
			RecordCloudletEvent(ctx, &in.Key, cloudcommon.CREATED, cloudcommon.InstanceUp)
		}
	}()

	if in.PhysicalName == "" {
		in.PhysicalName = in.Key.Name
		cb.Send(&edgeproto.Result{Message: "Setting physicalname to match cloudlet name"})
	}

	pfConfig, err := getPlatformConfig(ctx, in)
	if err != nil {
		return err
	}

	pfFlavor := edgeproto.Flavor{}
	if in.Flavor.Name == "" {
		in.Flavor = DefaultPlatformFlavor.Key
		pfFlavor = DefaultPlatformFlavor
	}

	accessVars := make(map[string]string)
	if in.AccessVars != nil {
		accessVars = in.AccessVars
		in.AccessVars = nil
	}

	if in.InfraApiAccess != edgeproto.InfraApiAccess_RESTRICTED_ACCESS {
		accessKey, err := node.GenerateAccessKey()
		if err != nil {
			return err
		}
		in.CrmAccessPublicKey = accessKey.PublicPEM
		in.CrmAccessKeyUpgradeRequired = true
		pfConfig.CrmAccessPrivateKey = accessKey.PrivatePEM
	}
	vmPool := edgeproto.VMPool{}
	err = s.sync.ApplySTMWait(ctx, func(stm concurrency.STM) error {
		if s.store.STMGet(stm, &in.Key, nil) {
			if !cctx.Undo {
				if in.State == edgeproto.TrackedState_CREATE_ERROR {
					cb.Send(&edgeproto.Result{Message: fmt.Sprintf("Previous create failed, %v", in.Errors)})
					cb.Send(&edgeproto.Result{Message: "Use DeleteCloudlet to remove and try again"})
				}
				return in.Key.ExistsError()
			}
			in.Errors = nil
		}
		if in.Flavor.Name != "" && in.Flavor.Name != DefaultPlatformFlavor.Key.Name {
			if !flavorApi.store.STMGet(stm, &in.Flavor, &pfFlavor) {
				return fmt.Errorf("Platform Flavor %s not found", in.Flavor.Name)
			}
		}
		if in.VmPool != "" {
			vmPoolKey := edgeproto.VMPoolKey{
				Name:         in.VmPool,
				Organization: in.Key.Organization,
			}
			if !vmPoolApi.store.STMGet(stm, &vmPoolKey, &vmPool) {
				return fmt.Errorf("VM Pool %s not found", in.VmPool)
			}
		}
		if in.TrustPolicy != "" {
			if !supportsTrustPolicy(in.PlatformType) {
				platName := edgeproto.PlatformType_name[int32(in.PlatformType)]
				return fmt.Errorf("Trust Policy not supported on %s", platName)
			}
			policy := edgeproto.TrustPolicy{}
			if err := trustPolicyApi.STMFind(stm, in.TrustPolicy, in.Key.Organization, &policy); err != nil {
				return err
			}
		}
		err := in.Validate(edgeproto.CloudletAllFieldsMap)
		if err != nil {
			return err
		}

		in.CreatedAt = cloudcommon.TimeToTimestamp(time.Now())

		if ignoreCRMState(cctx) {
			in.State = edgeproto.TrackedState_READY
		} else {
			in.State = edgeproto.TrackedState_CREATING
		}
		s.store.STMPut(stm, in)
		return nil
	})
	if err != nil {
		return err
	}

	if ignoreCRMState(cctx) {
		return nil
	}

	var cloudletPlatform pf.Platform
	deleteAccessVars := false
	updatecb := updateCloudletCallback{in, cb}

	if in.DeploymentLocal {
		updatecb.cb(edgeproto.UpdateTask, "Starting CRMServer")
		err = cloudcommon.StartCRMService(ctx, in, pfConfig)
	} else {
		cloudletPlatform, err = pfutils.GetPlatform(ctx, in.PlatformType.String())
		if err == nil {
			if len(accessVars) > 0 {
				err = cloudletPlatform.SaveCloudletAccessVars(ctx, in, accessVars, pfConfig, nodeMgr.VaultConfig, updatecb.cb)
			}
			if err == nil {
				// Some platform types require caches
				caches := getCaches(ctx, &vmPool)
				accessApi := accessapi.NewVaultClient(in, vaultConfig, *region)
				err = cloudletPlatform.CreateCloudlet(ctx, in, pfConfig, &pfFlavor, caches, accessApi, updatecb.cb)
				if err != nil && len(accessVars) > 0 {
					deleteAccessVars = true
				}
			}
		}
	}

	if err != nil && cctx.Override == edgeproto.CRMOverride_IGNORE_CRM_ERRORS {
		cb.Send(&edgeproto.Result{Message: fmt.Sprintf("Create Cloudlet ignoring CRM failure: %s", err.Error())})
		s.ReplaceErrorState(ctx, in, edgeproto.TrackedState_READY)
		cb.Send(&edgeproto.Result{Message: "Created Cloudlet successfully"})
		return nil
	}

	if err == nil {
		newState := in.State
		if in.InfraApiAccess == edgeproto.InfraApiAccess_RESTRICTED_ACCESS {
			newState = edgeproto.TrackedState_READY
		}
		cloudlet := edgeproto.Cloudlet{}
		err = s.sync.ApplySTMWait(ctx, func(stm concurrency.STM) error {
			if !s.store.STMGet(stm, &in.Key, &cloudlet) {
				return in.Key.NotFoundError()
			}
			if in.ChefClientKey == nil && cloudlet.State == newState {
				return nil
			}
			cloudlet.ChefClientKey = in.ChefClientKey
			cloudlet.State = newState
			s.store.STMPut(stm, &cloudlet)
			return nil
		})
		if err != nil {
			return err
		}
		if in.InfraApiAccess == edgeproto.InfraApiAccess_RESTRICTED_ACCESS {
			if in.PlatformType != edgeproto.PlatformType_PLATFORM_TYPE_VM_POOL {
				cb.Send(&edgeproto.Result{
					Message: "Cloudlet configured successfully. Please run `GetCloudletManifest` to bringup Platform VM(s) for cloudlet services",
				})
			} else {
				cb.Send(&edgeproto.Result{
					Message: "Cloudlet configured successfully. Please bringup cloudlet services manually",
				})
			}
			return nil
		}
		// Wait for CRM to connect to controller
		err = s.WaitForCloudlet(
			ctx, &in.Key,
			edgeproto.TrackedState_CREATE_ERROR, // Set error state
			"Created Cloudlet successfully",     // Set success message
			PlatformInitTimeout, cb.Send, nil,
		)
	} else {
		cb.Send(&edgeproto.Result{Message: err.Error()})
	}

	if err != nil {
		cb.Send(&edgeproto.Result{Message: "Deleting Cloudlet due to failures"})
		undoErr := s.deleteCloudletInternal(cctx.WithUndo(), in, cb)
		if undoErr != nil {
			log.SpanLog(ctx, log.DebugLevelInfo, "Undo create Cloudlet", "undoErr", undoErr)
		}
	}
	if deleteAccessVars {
		err1 := cloudletPlatform.DeleteCloudletAccessVars(ctx, in, pfConfig, nodeMgr.VaultConfig, updatecb.cb)
		if err1 != nil {
			cb.Send(&edgeproto.Result{Message: err1.Error()})
		}
	}
	return err
}

func isVersionConflict(ctx context.Context, localVersion, remoteVersion string) bool {
	if localVersion == "" {
		log.SpanLog(ctx, log.DebugLevelApi, "Ignoring cloudlet validity check as local cloudlet version is missing")
	} else if remoteVersion == "" {
		log.SpanLog(ctx, log.DebugLevelApi, "Ignoring cloudlet validity check as remote cloudlet version is missing")
	} else if localVersion != remoteVersion {
		log.SpanLog(ctx, log.DebugLevelApi, "Ignoring cloudlet info from old cloudlet", "localVersion", localVersion, "remoteVersion", remoteVersion)
		return true
	}
	return false
}

func (s *CloudletApi) UpdateCloudletState(ctx context.Context, key *edgeproto.CloudletKey, newState edgeproto.TrackedState) error {
	cloudlet := edgeproto.Cloudlet{}
	err := s.sync.ApplySTMWait(ctx, func(stm concurrency.STM) error {
		if !s.store.STMGet(stm, key, &cloudlet) {
			return key.NotFoundError()
		}
		cloudlet.State = newState
		s.store.STMPut(stm, &cloudlet)
		return nil
	})
	return err
}

func (s *CloudletApi) WaitForCloudlet(ctx context.Context, key *edgeproto.CloudletKey, errorState edgeproto.TrackedState, successMsg string, timeout time.Duration, send func(*edgeproto.Result) error, readyCb func(stm concurrency.STM, key *edgeproto.CloudletKey) error) error {
	lastMsgId := 0
	done := make(chan bool, 1)
	failed := make(chan bool, 1)
	fatal := make(chan bool, 1)
	update := make(chan bool, 1)

	var privPolState edgeproto.TrackedState
	var err error

	go func() {
		err := cloudcommon.CrmServiceWait(*key)
		if err != nil {
			log.SpanLog(ctx, log.DebugLevelApi, "failed to cleanup crm service", "err", err)
			fatal <- true
		}
	}()

	log.SpanLog(ctx, log.DebugLevelApi, "wait for cloudlet state", "key", key, "errorState", errorState)
	updateCloudletState := func(newState edgeproto.TrackedState) error {
		cloudlet := edgeproto.Cloudlet{}
		err = s.sync.ApplySTMWait(ctx, func(stm concurrency.STM) error {
			if !s.store.STMGet(stm, key, &cloudlet) {
				return key.NotFoundError()
			}
			cloudlet.State = newState
			s.store.STMPut(stm, &cloudlet)
			return nil
		})
		return err
	}

	checkState := func(key *edgeproto.CloudletKey) {
		cloudlet := edgeproto.Cloudlet{}
		if !cloudletApi.cache.Get(key, &cloudlet) {
			return
		}
		cloudletInfo := edgeproto.CloudletInfo{}
		if !cloudletInfoApi.cache.Get(key, &cloudletInfo) {
			return
		}
		curState := cloudletInfo.State
		localVersion := cloudlet.ContainerVersion
		remoteVersion := cloudletInfo.ContainerVersion
		privPolState = cloudletInfo.TrustPolicyState

		if curState == dme.CloudletState_CLOUDLET_STATE_ERRORS {
			failed <- true
			return
		}

		if !isVersionConflict(ctx, localVersion, remoteVersion) {
<<<<<<< HEAD
			if curState == edgeproto.CloudletState_CLOUDLET_STATE_READY &&
				cloudlet.State != edgeproto.TrackedState_UPDATE_REQUESTED &&
				cloudlet.State != edgeproto.TrackedState_RESOURCE_UPDATE_REQUESTED {
=======
			if curState == dme.CloudletState_CLOUDLET_STATE_READY &&
				(cloudlet.State != edgeproto.TrackedState_UPDATE_REQUESTED) {
>>>>>>> 6196ba22
				done <- true
				return
			}
		}

		switch cloudlet.State {
		case edgeproto.TrackedState_RESOURCE_UPDATE_REQUESTED:
			fallthrough
		case edgeproto.TrackedState_UPDATE_REQUESTED:
			// cloudletinfo starts out in "ready" state, so wait for crm to transition to
			// upgrade before looking for ready state
			if curState == dme.CloudletState_CLOUDLET_STATE_UPGRADE {
				// transition cloudlet state to updating (next case below)
				update <- true
			} else if curState == edgeproto.CloudletState_CLOUDLET_STATE_RESOURCE_UPDATE {
				// transition cloudlet state to updating (next case below)
				update <- true
			}
		case edgeproto.TrackedState_UPDATING:
			if curState == dme.CloudletState_CLOUDLET_STATE_READY {
				done <- true
			}
		}
	}

	log.SpanLog(ctx, log.DebugLevelApi, "watch event for CloudletInfo")
	info := edgeproto.CloudletInfo{}
	cancel := cloudletInfoApi.cache.WatchKey(key, func(ctx context.Context) {
		if !cloudletInfoApi.cache.Get(key, &info) {
			return
		}
		for ii := lastMsgId; ii < len(info.Status.Msgs); ii++ {
			if send != nil {
				send(&edgeproto.Result{Message: info.Status.Msgs[ii]})
			}
			lastMsgId++
		}
		checkState(key)
	})

	// After setting up watch, check current state,
	// as it may have already changed to target state
	checkState(key)

	for {
		select {
		case <-done:
			err = nil
			if successMsg != "" {
				if send != nil {
					send(&edgeproto.Result{Message: successMsg})
				}
			}
		case <-failed:
			if cloudletInfoApi.cache.Get(key, &info) {
				errs := strings.Join(info.Errors, ", ")
				err = fmt.Errorf("Encountered failures: %s", errs)
			} else {
				err = fmt.Errorf("Unknown failure")
			}
		case <-update:
			// * transition from UPDATE_REQUESTED -> UPDATING state, as crm is upgrading
			//   or
			// * transition from RESOURCE_UPDATE_REQUESTED -> UPDATING state, as crm is updating
			//   controller's view of crm's resource info
			err := updateCloudletState(edgeproto.TrackedState_UPDATING)
			if err == nil {
				// crm started upgrading, now wait for it to be Ready
				continue
			}

		case <-fatal:
			out := ""
			out, err = cloudcommon.GetCloudletLog(ctx, key)
			if err != nil || out == "" {
				out = fmt.Sprintf("Please look at %s for more details", cloudcommon.GetCloudletLogFile(key.Name))
			} else {
				out = fmt.Sprintf("Failure: %s", out)
			}
			if send != nil {
				send(&edgeproto.Result{Message: out})
			}
			err = errors.New(out)
		case <-time.After(timeout):
			err = fmt.Errorf("Timed out waiting for cloudlet state to be Ready")
			if send != nil {
				send(&edgeproto.Result{Message: "platform bringup timed out"})
			}
		}

		cancel()
		break
		// note: do not close done/failed, garbage collector will deal with it.
	}

	cloudlet := edgeproto.Cloudlet{}
	err1 := s.sync.ApplySTMWait(ctx, func(stm concurrency.STM) error {
		if !s.store.STMGet(stm, key, &cloudlet) {
			return key.NotFoundError()
		}
		cloudlet.AccessVars = nil
		if err == nil {
			cloudlet.Errors = nil
			cloudlet.State = edgeproto.TrackedState_READY
			cloudlet.TrustPolicyState = privPolState
			if readyCb != nil {
				readyCb(stm, key)
			}
		} else {
			cloudlet.Errors = []string{err.Error()}
			cloudlet.State = errorState
		}
		s.store.STMPut(stm, &cloudlet)
		return nil
	})
	if err1 != nil {
		return err1
	}

	return err
}

func (s *CloudletApi) VerifyTrustPoliciesForAppInsts(app *edgeproto.App, appInsts map[edgeproto.AppInstKey]struct{}) error {
	TrustPolicies := make(map[edgeproto.PolicyKey]*edgeproto.TrustPolicy)
	trustPolicyApi.GetTrustPolicies(TrustPolicies)
	s.cache.Mux.Lock()
	trustedCloudlets := make(map[edgeproto.CloudletKey]*edgeproto.PolicyKey)
	for key, data := range s.cache.Objs {
		val := data.Obj
		if val.TrustPolicy != "" {
			pkey := edgeproto.PolicyKey{
				Organization: val.Key.Organization,
				Name:         val.TrustPolicy,
			}
			trustedCloudlets[key] = &pkey
		}

	}
	s.cache.Mux.Unlock()
	for akey := range appInsts {
		pkey, cloudletFound := trustedCloudlets[akey.ClusterInstKey.CloudletKey]
		if cloudletFound {
			policy, policyFound := TrustPolicies[*pkey]
			if !policyFound {
				return fmt.Errorf("Unable to find trust policy in cache: %s", pkey.String())
			}
			err := CheckAppCompatibleWithTrustPolicy(app, policy)
			if err != nil {
				return err
			}
		}
	}
	return nil
}

// updateTrustPolicyInternal updates the TrustPolicyState to TrackedState_UPDATE_REQUESTED
// and then waits for the update to complete.
func (s *CloudletApi) updateTrustPolicyInternal(ctx context.Context, ckey *edgeproto.CloudletKey, policyName string, cb edgeproto.CloudletApi_UpdateCloudletServer) error {
	log.SpanLog(ctx, log.DebugLevelApi, "updateTrustPolicyInternal", "policyName", policyName)

	err := cb.Send(&edgeproto.Result{
		Message: fmt.Sprintf("Doing TrustPolicy: %s Update for Cloudlet: %s", policyName, ckey.String()),
	})
	if err != nil {
		return err
	}
	cloudletInfo := edgeproto.CloudletInfo{}
	cloudlet := &edgeproto.Cloudlet{}
	var updateErr error
	err = s.sync.ApplySTMWait(ctx, func(stm concurrency.STM) error {
		if !s.store.STMGet(stm, ckey, cloudlet) {
			return ckey.NotFoundError()
		}
		if !cloudletInfoApi.cache.Get(ckey, &cloudletInfo) {
			updateErr = fmt.Errorf("CloudletInfo not found for %s", ckey.String())
		} else {
			if cloudletInfo.State != dme.CloudletState_CLOUDLET_STATE_READY {
				updateErr = fmt.Errorf("Cannot modify trust policy for cloudlet in state: %s", cloudletInfo.State)
			}
		}
		if updateErr != nil {
			cloudlet.TrustPolicyState = edgeproto.TrackedState_UPDATE_ERROR
		} else {
			cloudlet.TrustPolicyState = edgeproto.TrackedState_UPDATE_REQUESTED
		}
		cloudlet.UpdatedAt = cloudcommon.TimeToTimestamp(time.Now())
		s.store.STMPut(stm, cloudlet)
		return nil
	})
	if err != nil {
		return err
	}
	if updateErr != nil {
		return updateErr
	}
	targetState := edgeproto.TrackedState_READY
	if policyName == "" {
		targetState = edgeproto.TrackedState_NOT_PRESENT
	}
	err = s.WaitForTrustPolicyState(ctx, ckey, targetState, edgeproto.TrackedState_UPDATE_ERROR, settingsApi.Get().UpdateTrustPolicyTimeout.TimeDuration())
	if err == nil {
		cb.Send(&edgeproto.Result{Message: fmt.Sprintf("Successful TrustPolicy: %s Update for Cloudlet: %s", policyName, ckey.String())})
	} else {
		cb.Send(&edgeproto.Result{Message: fmt.Sprintf("Failed TrustPolicy: %s Update for Cloudlet: %s -- %v", policyName, ckey.String(), err.Error())})
	}
	return err
}

func (s *CloudletApi) UpdateCloudlet(in *edgeproto.Cloudlet, inCb edgeproto.CloudletApi_UpdateCloudletServer) (reterr error) {
	ctx := inCb.Context()

	cloudletKey := in.Key
	sendObj, cb, err := startCloudletStream(ctx, &cloudletKey, inCb)
	if err == nil {
		defer func() {
			stopCloudletStream(ctx, &cloudletKey, sendObj, reterr)
		}()
	}

	updatecb := updateCloudletCallback{in, cb}

	err = in.ValidateUpdateFields()
	if err != nil {
		return err
	}

	fmap := edgeproto.MakeFieldMap(in.Fields)
	if _, found := fmap[edgeproto.CloudletFieldNumDynamicIps]; found {
		staticSet := false
		if _, staticFound := fmap[edgeproto.CloudletFieldIpSupport]; staticFound {
			if in.IpSupport == edgeproto.IpSupport_IP_SUPPORT_STATIC {
				staticSet = true
			}
		}
		if in.NumDynamicIps < 1 && !staticSet {
			return errors.New("Cannot specify less than one dynamic IP unless Ip Support Static is specified")
		}
	}

	err = in.Validate(fmap)
	if err != nil {
		return err
	}

	cur := &edgeproto.Cloudlet{}
	if !cloudletApi.cache.Get(&in.Key, cur) {
		return in.Key.NotFoundError()
	}

	accessVars := make(map[string]string)
	if _, found := fmap[edgeproto.CloudletFieldAccessVars]; found {
		if in.DeploymentLocal {
			return errors.New("Access vars is not supported for local deployment")
		}
		accessVars = in.AccessVars
		in.AccessVars = nil
	}

	crmUpdateReqd := false
	if _, found := fmap[edgeproto.CloudletFieldEnvVar]; found {
		if _, found := fmap[edgeproto.CloudletFieldMaintenanceState]; found {
			return errors.New("Cannot set envvars if maintenance state is set")
		}
		crmUpdateReqd = true
	}

	cctx := DefCallContext()
	cctx.SetOverride(&in.CrmOverride)

	if !ignoreCRMState(cctx) {
		var cloudletPlatform pf.Platform
		cloudletPlatform, err := pfutils.GetPlatform(ctx, in.PlatformType.String())
		if err != nil {
			return err
		}
		pfConfig, err := getPlatformConfig(ctx, in)
		if err != nil {
			return err
		}
		if len(accessVars) > 0 {
			err = cloudletPlatform.SaveCloudletAccessVars(ctx, in, accessVars, pfConfig, nodeMgr.VaultConfig, updatecb.cb)
			if err != nil {
				return err
			}
		}
	}

	var newMaintenanceState dme.MaintenanceState
	maintenanceChanged := false
	_, privPolUpdateRequested := fmap[edgeproto.CloudletFieldTrustPolicy]

	err = s.sync.ApplySTMWait(ctx, func(stm concurrency.STM) error {
		cur = &edgeproto.Cloudlet{}
		if !s.store.STMGet(stm, &in.Key, cur) {
			return in.Key.NotFoundError()
		}
		oldmstate := cur.MaintenanceState
		cur.CopyInFields(in)
		newMaintenanceState = cur.MaintenanceState
		if newMaintenanceState != oldmstate {
			maintenanceChanged = true
			// don't change maintenance here, we handle it below
			cur.MaintenanceState = oldmstate
		}
		if privPolUpdateRequested {
			if maintenanceChanged {
				return fmt.Errorf("Cannot change both maintenance state and trust policy at the same time")
			}
			if !ignoreCRM(cctx) {
				if cur.State != edgeproto.TrackedState_READY {
					return fmt.Errorf("Trust policy cannot be changed while cloudlet is not ready")
				}
			}
			if in.TrustPolicy != "" {
				if !supportsTrustPolicy(cur.PlatformType) {
					platName := edgeproto.PlatformType_name[int32(cur.PlatformType)]
					return fmt.Errorf("Trust Policy not supported on %s", platName)
				}
				policy := edgeproto.TrustPolicy{}
				if err := trustPolicyApi.STMFind(stm, in.TrustPolicy, in.Key.Organization, &policy); err != nil {
					return err
				}
				if err := appInstApi.CheckCloudletAppinstsCompatibleWithTrustPolicy(&in.Key, &policy); err != nil {
					return err
				}
			}
		}
		if crmUpdateReqd && !ignoreCRM(cctx) {
			cur.State = edgeproto.TrackedState_UPDATE_REQUESTED
		}
		if privPolUpdateRequested {
			if ignoreCRM(cctx) {
				if cur.TrustPolicy != "" {
					cur.TrustPolicyState = edgeproto.TrackedState_READY
				} else {
					cur.TrustPolicyState = edgeproto.TrackedState_NOT_PRESENT
				}
			}
		}
		cur.UpdatedAt = cloudcommon.TimeToTimestamp(time.Now())
		s.store.STMPut(stm, cur)
		return nil
	})

	if err != nil {
		return err
	}

	// after the cloudlet change is committed, if the location changed,
	// update app insts as well.
	s.UpdateAppInstLocations(ctx, in)

	if crmUpdateReqd && !ignoreCRM(cctx) {
		// Wait for cloudlet to finish upgrading
		err = s.WaitForCloudlet(
			ctx, &in.Key,
			edgeproto.TrackedState_UPDATE_ERROR, // Set error state
			"Cloudlet updated successfully",     // Set success message
			PlatformInitTimeout, cb.Send, nil,
		)
		return err
	}
	if privPolUpdateRequested && !ignoreCRM(cctx) {
		// Wait for policy to update
		return s.updateTrustPolicyInternal(ctx, &in.Key, in.TrustPolicy, cb)
	}

	// since default maintenance state is NORMAL_OPERATION, it is better to check
	// if the field is set before handling maintenance state
	if _, found := fmap[edgeproto.CloudletFieldMaintenanceState]; !found || !maintenanceChanged {
		cb.Send(&edgeproto.Result{Message: "Cloudlet updated successfully"})
		return nil
	}
	switch newMaintenanceState {
	case dme.MaintenanceState_NORMAL_OPERATION:
		log.SpanLog(ctx, log.DebugLevelApi, "Stop CRM maintenance")
		if !ignoreCRMState(cctx) {
			timeout := settingsApi.Get().CloudletMaintenanceTimeout.TimeDuration()
			err = s.setMaintenanceState(ctx, &in.Key, dme.MaintenanceState_NORMAL_OPERATION_INIT)
			if err != nil {
				return err
			}
			cloudletInfo := edgeproto.CloudletInfo{}
			err = cloudletInfoApi.waitForMaintenanceState(ctx, &in.Key, dme.MaintenanceState_NORMAL_OPERATION, dme.MaintenanceState_CRM_ERROR, timeout, &cloudletInfo)
			if err != nil {
				return err
			}
			if cloudletInfo.MaintenanceState == dme.MaintenanceState_CRM_ERROR {
				return fmt.Errorf("CRM encountered some errors, aborting")
			}
		}
		err = s.setMaintenanceState(ctx, &in.Key, dme.MaintenanceState_NORMAL_OPERATION)
		if err != nil {
			return err
		}
	case dme.MaintenanceState_MAINTENANCE_START:
		// This is a state machine to transition into cloudlet
		// maintenance. Start by triggering AutoProv failovers.
		log.SpanLog(ctx, log.DebugLevelApi, "Start AutoProv failover")
		timeout := settingsApi.Get().CloudletMaintenanceTimeout.TimeDuration()
		err := cb.Send(&edgeproto.Result{
			Message: "Starting AutoProv failover",
		})
		if err != nil {
			return err
		}
		autoProvInfo := edgeproto.AutoProvInfo{}
		// first reset any old AutoProvInfo
		autoProvInfo = edgeproto.AutoProvInfo{
			Key:              in.Key,
			MaintenanceState: dme.MaintenanceState_NORMAL_OPERATION,
		}
		autoProvInfoApi.Update(ctx, &autoProvInfo, 0)

		err = s.setMaintenanceState(ctx, &in.Key, dme.MaintenanceState_FAILOVER_REQUESTED)
		if err != nil {
			return err
		}
		err = autoProvInfoApi.waitForMaintenanceState(ctx, &in.Key, dme.MaintenanceState_FAILOVER_DONE, dme.MaintenanceState_FAILOVER_ERROR, timeout, &autoProvInfo)
		if err != nil {
			return err
		}
		for _, str := range autoProvInfo.Completed {
			res := edgeproto.Result{
				Message: str,
			}
			if err := cb.Send(&res); err != nil {
				return err
			}
		}
		for _, str := range autoProvInfo.Errors {
			res := edgeproto.Result{
				Message: str,
			}
			if err := cb.Send(&res); err != nil {
				return err
			}
		}
		if len(autoProvInfo.Errors) > 0 {
			undoErr := s.setMaintenanceState(ctx, &in.Key, dme.MaintenanceState_NORMAL_OPERATION)
			log.SpanLog(ctx, log.DebugLevelApi, "AutoProv maintenance failures", "err", err, "undoErr", undoErr)
			return fmt.Errorf("AutoProv failover encountered some errors, aborting maintenance")
		}
		cb.Send(&edgeproto.Result{
			Message: "AutoProv failover completed",
		})

		log.SpanLog(ctx, log.DebugLevelApi, "AutoProv failover complete")

		// proceed to next state
		fallthrough
	case dme.MaintenanceState_MAINTENANCE_START_NO_FAILOVER:
		log.SpanLog(ctx, log.DebugLevelApi, "Start CRM maintenance")
		cb.Send(&edgeproto.Result{
			Message: "Starting CRM maintenance",
		})
		if !ignoreCRMState(cctx) {
			timeout := settingsApi.Get().CloudletMaintenanceTimeout.TimeDuration()
			// Tell CRM to go into maintenance mode
			err = s.setMaintenanceState(ctx, &in.Key, dme.MaintenanceState_CRM_REQUESTED)
			if err != nil {
				return err
			}
			cloudletInfo := edgeproto.CloudletInfo{}
			err = cloudletInfoApi.waitForMaintenanceState(ctx, &in.Key, dme.MaintenanceState_CRM_UNDER_MAINTENANCE, dme.MaintenanceState_CRM_ERROR, timeout, &cloudletInfo)
			if err != nil {
				return err
			}
			if cloudletInfo.MaintenanceState == dme.MaintenanceState_CRM_ERROR {
				undoErr := s.setMaintenanceState(ctx, &in.Key, dme.MaintenanceState_NORMAL_OPERATION)
				log.SpanLog(ctx, log.DebugLevelApi, "CRM maintenance failures", "err", err, "undoErr", undoErr)
				return fmt.Errorf("CRM encountered some errors, aborting maintenance")
			}
		}
		cb.Send(&edgeproto.Result{
			Message: "CRM maintenance started",
		})
		log.SpanLog(ctx, log.DebugLevelApi, "CRM maintenance started")
		// transition to maintenance
		err = s.setMaintenanceState(ctx, &in.Key, dme.MaintenanceState_UNDER_MAINTENANCE)
		if err != nil {
			return err
		}
		cb.Send(&edgeproto.Result{
			Message: "Cloudlet is in maintenance",
		})
	}
	return nil
}

func (s *CloudletApi) setMaintenanceState(ctx context.Context, key *edgeproto.CloudletKey, state dme.MaintenanceState) error {
	changedState := false
	err := s.sync.ApplySTMWait(ctx, func(stm concurrency.STM) error {
		cur := &edgeproto.Cloudlet{}
		if !s.store.STMGet(stm, key, cur) {
			return key.NotFoundError()
		}
		if cur.MaintenanceState == state {
			return nil
		}
		changedState = true
		cur.MaintenanceState = state
		s.store.STMPut(stm, cur)
		return nil
	})

	msg := ""
	switch state {
	case dme.MaintenanceState_UNDER_MAINTENANCE:
		msg = "Cloudlet maintenance start"
	case dme.MaintenanceState_NORMAL_OPERATION:
		msg = "Cloudlet maintenance done"
	}
	if msg != "" && changedState {
		nodeMgr.Event(ctx, msg, key.Organization, key.GetTags(), nil, "maintenance-state", state.String())
	}
	return err
}

func (s *CloudletApi) DeleteCloudlet(in *edgeproto.Cloudlet, cb edgeproto.CloudletApi_DeleteCloudletServer) error {
	return s.deleteCloudletInternal(DefCallContext(), in, cb)
}

func (s *CloudletApi) deleteCloudletInternal(cctx *CallContext, in *edgeproto.Cloudlet, inCb edgeproto.CloudletApi_DeleteCloudletServer) (reterr error) {
	ctx := inCb.Context()

	cloudletKey := in.Key
	sendObj, cb, err := startCloudletStream(ctx, &cloudletKey, inCb)
	if err == nil {
		defer func() {
			stopCloudletStream(ctx, &cloudletKey, sendObj, reterr)
		}()
	}

	defer func() {
		if reterr == nil {
			RecordCloudletEvent(ctx, &in.Key, cloudcommon.DELETED, cloudcommon.InstanceDown)
		}
	}()

	dynInsts := make(map[edgeproto.AppInstKey]struct{})
	if appInstApi.UsesCloudlet(&in.Key, dynInsts) {
		// disallow delete if static instances are present
		return errors.New("Cloudlet in use by static AppInst")
	}

	clDynInsts := make(map[edgeproto.ClusterInstKey]struct{})
	if clusterInstApi.UsesCloudlet(&in.Key, clDynInsts) {
		return errors.New("Cloudlet in use by static ClusterInst")
	}

	cctx.SetOverride(&in.CrmOverride)

	var pfConfig *edgeproto.PlatformConfig
	vmPool := edgeproto.VMPool{}
	err = s.sync.ApplySTMWait(ctx, func(stm concurrency.STM) error {
		if !s.store.STMGet(stm, &in.Key, in) {
			return in.Key.NotFoundError()
		}
		var err error
		pfConfig, err = getPlatformConfig(cb.Context(), in)
		if err != nil {
			return err
		}
		if ignoreCRMState(cctx) {
			// delete happens later, this STM just checks for existence
			return nil
		}
		if in.VmPool != "" {
			vmPoolKey := edgeproto.VMPoolKey{
				Name:         in.VmPool,
				Organization: in.Key.Organization,
			}
			if !vmPoolApi.store.STMGet(stm, &vmPoolKey, &vmPool) {
				return fmt.Errorf("VM Pool %s not found", in.VmPool)
			}
		}
		if !cctx.Undo {
			if in.State == edgeproto.TrackedState_CREATE_REQUESTED ||
				in.State == edgeproto.TrackedState_CREATING ||
				in.State == edgeproto.TrackedState_UPDATE_REQUESTED ||
				in.State == edgeproto.TrackedState_UPDATING {
				return errors.New("Cloudlet busy, cannot be deleted")
			}
			if in.State == edgeproto.TrackedState_DELETE_ERROR &&
				cctx.Override != edgeproto.CRMOverride_IGNORE_CRM_ERRORS {
				cb.Send(&edgeproto.Result{Message: fmt.Sprintf("Previous delete failed, %v", in.Errors)})
				cb.Send(&edgeproto.Result{Message: "Use CreateCloudlet to rebuild, and try again"})
			}
			if in.State == edgeproto.TrackedState_DELETE_REQUESTED ||
				in.State == edgeproto.TrackedState_DELETING ||
				in.State == edgeproto.TrackedState_DELETE_PREPARE {
				return errors.New("Cloudlet busy, already under deletion")
			}
		}
		in.State = edgeproto.TrackedState_DELETE_PREPARE
		s.store.STMPut(stm, in)
		return nil
	})
	if err != nil {
		return err
	}

	if !ignoreCRMState(cctx) {
		updatecb := updateCloudletCallback{in, cb}

		if in.DeploymentLocal {
			updatecb.cb(edgeproto.UpdateTask, "Stopping CRMServer")
			err = cloudcommon.StopCRMService(ctx, in)
		} else {
			var cloudletPlatform pf.Platform
			cloudletPlatform, err = pfutils.GetPlatform(ctx, in.PlatformType.String())
			if err == nil {
				// Some platform types require caches
				caches := getCaches(ctx, &vmPool)
				accessApi := accessapi.NewVaultClient(in, vaultConfig, *region)
				err = cloudletPlatform.DeleteCloudlet(ctx, in, pfConfig, caches, accessApi, updatecb.cb)
			}
		}
		if err != nil && cctx.Override == edgeproto.CRMOverride_IGNORE_CRM_ERRORS {
			cb.Send(&edgeproto.Result{Message: fmt.Sprintf("Delete Cloudlet ignoring CRM failure: %s", err.Error())})
			s.ReplaceErrorState(ctx, in, edgeproto.TrackedState_NOT_PRESENT)
			err = nil
		}
	}

	updateCloudlet := edgeproto.Cloudlet{}
	err1 := s.sync.ApplySTMWait(ctx, func(stm concurrency.STM) error {
		if !s.store.STMGet(stm, &in.Key, &updateCloudlet) {
			return in.Key.NotFoundError()
		}
		if !cctx.Undo && err != nil {
			updateCloudlet.State = edgeproto.TrackedState_DELETE_ERROR
			s.store.STMPut(stm, &updateCloudlet)
			return nil
		}
		s.store.STMDel(stm, &in.Key)
		cloudletRefsApi.store.STMDel(stm, &in.Key)
		cb.Send(&edgeproto.Result{Message: "Deleted Cloudlet successfully"})
		return nil
	})
	if err1 != nil {
		return err1
	}

	if err != nil {
		return err
	}

	// also delete associated info
	// Note: don't delete cloudletinfo, that will get deleted once CRM
	// disconnects. Otherwise if admin deletes/recreates Cloudlet with
	// CRM connected the whole time, we will end up without cloudletInfo.
	// also delete dynamic instances
	if len(dynInsts) > 0 {
		// delete dynamic instances
		for key, _ := range dynInsts {
			appInst := edgeproto.AppInst{Key: key}
			derr := appInstApi.deleteAppInstInternal(DefCallContext(), &appInst, cb)
			if derr != nil {
				log.DebugLog(log.DebugLevelApi,
					"Failed to delete dynamic app inst",
					"key", key, "err", derr)
			}
		}
	}
	if len(clDynInsts) > 0 {
		for key, _ := range clDynInsts {
			clInst := edgeproto.ClusterInst{Key: key}
			derr := clusterInstApi.deleteClusterInstInternal(DefCallContext(), &clInst, cb)
			if derr != nil {
				log.DebugLog(log.DebugLevelApi,
					"Failed to delete dynamic ClusterInst",
					"key", key, "err", derr)
			}
		}
	}
	cloudletPoolApi.cloudletDeleted(ctx, &in.Key)
	cloudletInfoApi.cleanupCloudletInfo(ctx, &in.Key)
	return nil
}

func (s *CloudletApi) ShowCloudlet(in *edgeproto.Cloudlet, cb edgeproto.CloudletApi_ShowCloudletServer) error {
	err := s.cache.Show(in, func(obj *edgeproto.Cloudlet) error {
		copy := *obj
		copy.Status = edgeproto.StatusInfo{}
		copy.ChefClientKey = make(map[string]string)
		err := cb.Send(&copy)
		return err
	})
	return err
}

func (s *CloudletApi) RemoveCloudletResMapping(ctx context.Context, in *edgeproto.CloudletResMap) (*edgeproto.Result, error) {
	var err error
	cl := edgeproto.Cloudlet{}
	err = s.sync.ApplySTMWait(ctx, func(stm concurrency.STM) error {
		if !s.store.STMGet(stm, &in.Key, &cl) {
			return in.Key.NotFoundError()
		}

		for resource, _ := range in.Mapping {
			delete(cl.ResTagMap, resource)
		}
		s.store.STMPut(stm, &cl)
		return err
	})
	return &edgeproto.Result{}, err
}

func (s *CloudletApi) AddCloudletResMapping(ctx context.Context, in *edgeproto.CloudletResMap) (*edgeproto.Result, error) {

	var err error
	cl := edgeproto.Cloudlet{}
	err = s.sync.ApplySTMWait(ctx, func(stm concurrency.STM) error {
		if !s.store.STMGet(stm, &in.Key, &cl) {
			return in.Key.NotFoundError()
		} else {
			if cl.ResTagMap == nil {
				cl.ResTagMap = make(map[string]*edgeproto.ResTagTableKey)
			}
		}

		return err
	})
	if err != nil {
		return &edgeproto.Result{}, err
	}

	for resource, tblname := range in.Mapping {
		if valerr, ok := resTagTableApi.ValidateResName(resource); !ok {
			return &edgeproto.Result{}, valerr
		}
		resource = strings.ToLower(resource)
		var key edgeproto.ResTagTableKey
		key.Name = tblname
		key.Organization = in.Key.Organization
		tbl, err := resTagTableApi.GetResTagTable(ctx, &key)

		if err != nil && err.Error() == key.NotFoundError().Error() {
			// auto-create empty
			tbl.Key = key
			_, err = resTagTableApi.CreateResTagTable(ctx, tbl)
			if err != nil {
				return &edgeproto.Result{}, err
			}
		}
		cl.ResTagMap[resource] = &key
	}

	err = s.sync.ApplySTMWait(ctx, func(stm concurrency.STM) error {
		if !s.store.STMGet(stm, &in.Key, &cl) {
			return in.Key.NotFoundError()
		}
		for resource, tblname := range in.Mapping {
			key := edgeproto.ResTagTableKey{
				Name:         tblname,
				Organization: in.Key.Organization,
			}
			cl.ResTagMap[resource] = &key
		}
		s.store.STMPut(stm, &cl)
		return err
	})

	return &edgeproto.Result{}, err
}

func (s *CloudletApi) UpdateAppInstLocations(ctx context.Context, in *edgeproto.Cloudlet) {
	fmap := edgeproto.MakeFieldMap(in.Fields)
	if _, found := fmap[edgeproto.CloudletFieldLocation]; !found {
		// no location fields updated
		return
	}

	// find all appinsts associated with the cloudlet
	keys := make([]edgeproto.AppInstKey, 0)
	appInstApi.cache.Mux.Lock()
	for _, data := range appInstApi.cache.Objs {
		inst := data.Obj
		if inst.Key.ClusterInstKey.CloudletKey.Matches(&in.Key) {
			keys = append(keys, inst.Key)
		}
	}
	appInstApi.cache.Mux.Unlock()

	inst := edgeproto.AppInst{}
	for ii, _ := range keys {
		inst = *appInstApi.cache.Objs[keys[ii]].Obj
		inst.Fields = make([]string, 0)
		if _, found := fmap[edgeproto.CloudletFieldLocationLatitude]; found {
			inst.CloudletLoc.Latitude = in.Location.Latitude
			inst.Fields = append(inst.Fields, edgeproto.AppInstFieldCloudletLocLatitude)
		}
		if _, found := fmap[edgeproto.CloudletFieldLocationLongitude]; found {
			inst.CloudletLoc.Longitude = in.Location.Longitude
			inst.Fields = append(inst.Fields, edgeproto.AppInstFieldCloudletLocLongitude)
		}
		if len(inst.Fields) == 0 {
			break
		}

		err := appInstApi.updateAppInstStore(ctx, &inst)
		if err != nil {
			log.DebugLog(log.DebugLevelApi, "Update AppInst Location",
				"inst", inst, "err", err)
		}
	}
}

func (s *CloudletApi) showCloudletsByKeys(keys map[edgeproto.CloudletKey]struct{}, cb func(obj *edgeproto.Cloudlet) error) error {
	s.cache.Mux.Lock()
	defer s.cache.Mux.Unlock()

	for key, data := range s.cache.Objs {
		obj := data.Obj
		if _, found := keys[key]; !found {
			continue
		}
		err := cb(obj)
		if err != nil {
			return err
		}
	}
	return nil
}

func (s *CloudletApi) FindFlavorMatch(ctx context.Context, in *edgeproto.FlavorMatch) (*edgeproto.FlavorMatch, error) {

	cl := edgeproto.Cloudlet{}
	var spec *vmspec.VMCreationSpec
	err := s.sync.ApplySTMWait(ctx, func(stm concurrency.STM) error {

		if !cloudletApi.store.STMGet(stm, &in.Key, &cl) {
			return in.Key.NotFoundError()
		}
		cli := edgeproto.CloudletInfo{}
		if !cloudletInfoApi.store.STMGet(stm, &in.Key, &cli) {
			return in.Key.NotFoundError()
		}
		mexFlavor := edgeproto.Flavor{}
		mexFlavor.Key.Name = in.FlavorName
		if !flavorApi.store.STMGet(stm, &mexFlavor.Key, &mexFlavor) {
			return in.Key.NotFoundError()
		}
		var verr error
		spec, verr = resTagTableApi.GetVMSpec(ctx, stm, mexFlavor, cl, cli)
		if verr != nil {
			return verr
		}
		return nil
	})
	if err != nil {
		return nil, err
	}
	in.FlavorName = spec.FlavorName
	in.AvailabilityZone = spec.AvailabilityZone
	return in, nil
}

func RecordCloudletEvent(ctx context.Context, cloudletKey *edgeproto.CloudletKey, event cloudcommon.InstanceEvent, serverStatus string) {
	metric := edgeproto.Metric{}
	metric.Name = cloudcommon.CloudletEvent
	ts, _ := types.TimestampProto(time.Now())
	metric.Timestamp = *ts
	metric.AddStringVal("cloudletorg", cloudletKey.Organization)
	metric.AddTag("cloudlet", cloudletKey.Name)
	metric.AddStringVal("event", string(event))
	metric.AddStringVal("status", serverStatus)

	services.events.AddMetric(&metric)
}

func (s *CloudletApi) GetCloudletManifest(ctx context.Context, key *edgeproto.CloudletKey) (*edgeproto.CloudletManifest, error) {
	cloudlet := &edgeproto.Cloudlet{}
	if !cloudletApi.cache.Get(key, cloudlet) {
		return nil, key.NotFoundError()
	}

	pfFlavor := edgeproto.Flavor{}
	if cloudlet.PlatformType != edgeproto.PlatformType_PLATFORM_TYPE_VM_POOL {
		if cloudlet.Flavor.Name == "" || cloudlet.Flavor.Name == DefaultPlatformFlavor.Key.Name {
			cloudlet.Flavor = DefaultPlatformFlavor.Key
			pfFlavor = DefaultPlatformFlavor
		} else {
			if !flavorApi.cache.Get(&cloudlet.Flavor, &pfFlavor) {
				return nil, cloudlet.Flavor.NotFoundError()
			}
		}
	}

	pfConfig, err := getPlatformConfig(ctx, cloudlet)
	if err != nil {
		return nil, err
	}
	accessApi := accessapi.NewVaultClient(cloudlet, vaultConfig, *region)
	cloudletPlatform, err := pfutils.GetPlatform(ctx, cloudlet.PlatformType.String())
	if err != nil {
		return nil, err
	}
	accessKey, err := node.GenerateAccessKey()
	if err != nil {
		return nil, err
	}
	pfConfig.CrmAccessPrivateKey = accessKey.PrivatePEM
	vmPool := edgeproto.VMPool{}
	caches := getCaches(ctx, &vmPool)
	manifest, err := cloudletPlatform.GetCloudletManifest(ctx, cloudlet, pfConfig, accessApi, &pfFlavor, caches)
	if err != nil {
		return nil, err
	}
	err = s.sync.ApplySTMWait(ctx, func(stm concurrency.STM) error {
		cloudlet := &edgeproto.Cloudlet{}
		if !s.store.STMGet(stm, key, cloudlet) {
			return key.NotFoundError()
		}
		if cloudlet.CrmAccessPublicKey != "" {
			return fmt.Errorf("Cloudlet has access key registered, please revoke the current access key first so a new one can be generated for the manifest")
		}
		cloudlet.CrmAccessPublicKey = accessKey.PublicPEM
		cloudlet.CrmAccessKeyUpgradeRequired = true
		s.store.STMPut(stm, cloudlet)
		return nil
	})
	if err != nil {
		return nil, err
	}
	return manifest, nil
}

func (s *CloudletApi) UsesVMPool(vmPoolKey *edgeproto.VMPoolKey) bool {
	s.cache.Mux.Lock()
	defer s.cache.Mux.Unlock()
	for key, data := range s.cache.Objs {
		val := data.Obj
		cVMPoolKey := edgeproto.VMPoolKey{
			Organization: key.Organization,
			Name:         val.VmPool,
		}
		if vmPoolKey.Matches(&cVMPoolKey) {
			return true
		}
	}
	return false
}

func (s *CloudletApi) GetCloudletProps(ctx context.Context, in *edgeproto.CloudletProps) (*edgeproto.CloudletProps, error) {

	cloudletPlatform, err := pfutils.GetPlatform(ctx, in.PlatformType.String())
	if err != nil {
		return nil, err
	}

	return cloudletPlatform.GetCloudletProps(ctx)
}

func (s *CloudletApi) RevokeAccessKey(ctx context.Context, key *edgeproto.CloudletKey) (*edgeproto.Result, error) {
	err := s.sync.ApplySTMWait(ctx, func(stm concurrency.STM) error {
		cloudlet := edgeproto.Cloudlet{}
		if !s.store.STMGet(stm, key, &cloudlet) {
			return key.NotFoundError()
		}
		cloudlet.CrmAccessPublicKey = ""
		s.store.STMPut(stm, &cloudlet)
		return nil
	})
	log.SpanLog(ctx, log.DebugLevelApi, "revoked crm access key", "CloudletKey", *key, "err", err)
	return &edgeproto.Result{}, err
}

func (s *CloudletApi) GenerateAccessKey(ctx context.Context, key *edgeproto.CloudletKey) (*edgeproto.Result, error) {
	res := edgeproto.Result{}
	err := s.sync.ApplySTMWait(ctx, func(stm concurrency.STM) error {
		res.Message = ""
		cloudlet := edgeproto.Cloudlet{}
		if !s.store.STMGet(stm, key, &cloudlet) {
			return key.NotFoundError()
		}
		keyPair, err := node.GenerateAccessKey()
		if err != nil {
			return err
		}
		cloudlet.CrmAccessPublicKey = keyPair.PublicPEM
		res.Message = keyPair.PrivatePEM
		s.store.STMPut(stm, &cloudlet)
		return nil
	})
	log.SpanLog(ctx, log.DebugLevelApi, "generated crm access key", "CloudletKey", *key, "err", err)
	return &res, err
}

func (s *CloudletApi) UsesTrustPolicy(key *edgeproto.PolicyKey, stateMatch edgeproto.TrackedState) bool {
	s.cache.Mux.Lock()
	defer s.cache.Mux.Unlock()
	for _, data := range s.cache.Objs {
		cloudlet := data.Obj
		if cloudlet.TrustPolicy == key.Name && cloudlet.Key.Organization == key.Organization {
			if stateMatch == edgeproto.TrackedState_TRACKED_STATE_UNKNOWN || stateMatch == cloudlet.State {
				return true
			}
		}
	}
	return false
}

func (s *CloudletApi) ValidateCloudletsUsingTrustPolicy(ctx context.Context, trustPolicy *edgeproto.TrustPolicy) error {
	log.SpanLog(ctx, log.DebugLevelApi, "ValidateCloudletsUsingTrustPolicy", "policy", trustPolicy)
	cloudletKeys := make(map[*edgeproto.CloudletKey]struct{})
	s.cache.Mux.Lock()
	for ck, data := range s.cache.Objs {
		val := data.Obj
		if ck.Organization != trustPolicy.Key.Organization || val.TrustPolicy != trustPolicy.Key.Name {
			continue
		}
		copyKey := edgeproto.CloudletKey{
			Organization: ck.Organization,
			Name:         ck.Name,
		}
		cloudletKeys[&copyKey] = struct{}{}
	}
	s.cache.Mux.Unlock()
	for k := range cloudletKeys {
		err := appInstApi.CheckCloudletAppinstsCompatibleWithTrustPolicy(k, trustPolicy)
		if err != nil {
			return fmt.Errorf("AppInst on cloudlet %s not compatible with trust policy - %s", strings.TrimSpace(k.String()), err.Error())
		}
	}
	return nil
}

func (s *CloudletApi) UpdateCloudletsUsingTrustPolicy(ctx context.Context, trustPolicy *edgeproto.TrustPolicy, cb edgeproto.TrustPolicyApi_CreateTrustPolicyServer) error {
	s.cache.Mux.Lock()
	type updateResult struct {
		errString string
	}

	updateResults := make(map[edgeproto.CloudletKey]chan updateResult)
	for k, data := range s.cache.Objs {
		val := data.Obj
		if k.Organization != trustPolicy.Key.Organization || val.TrustPolicy != trustPolicy.Key.Name {
			continue
		}

		updateResults[k] = make(chan updateResult)
		go func(k edgeproto.CloudletKey) {
			log.SpanLog(ctx, log.DebugLevelApi, "updating trust policy for cloudlet", "key", k)
			err := s.updateTrustPolicyInternal(ctx, &k, trustPolicy.Key.Name, cb)
			if err == nil {
				updateResults[k] <- updateResult{errString: ""}
			} else {
				updateResults[k] <- updateResult{errString: err.Error()}
			}
		}(k)
	}
	s.cache.Mux.Unlock()
	if len(updateResults) == 0 {
		log.SpanLog(ctx, log.DebugLevelApi, "no cloudlets matched", "key", trustPolicy.Key)
		cb.Send(&edgeproto.Result{Message: fmt.Sprintf("Trust policy updated, no cloudlets affected")})
		return nil
	}

	numPassed := 0
	numFailed := 0
	numTotal := 0
	for k, r := range updateResults {
		numTotal++
		result := <-r
		log.DebugLog(log.DebugLevelApi, "cloudletUpdateResult ", "key", k, "error", result.errString)
		if result.errString == "" {
			numPassed++
		} else {
			numFailed++
		}
	}
	cb.Send(&edgeproto.Result{Message: fmt.Sprintf("Processed: %d Cloudlets.  Passed: %d Failed: %d", numTotal, numPassed, numFailed)})
	if numPassed == 0 {
		return fmt.Errorf("Failed to update trust policy on any cloudlets")
	}
	return nil
}

func (s *CloudletApi) WaitForTrustPolicyState(ctx context.Context, key *edgeproto.CloudletKey, targetState edgeproto.TrackedState, errorState edgeproto.TrackedState, timeout time.Duration) error {
	log.SpanLog(ctx, log.DebugLevelApi, "WaitForTrustPolicyState", "target", targetState, "timeout", timeout)
	done := make(chan bool, 1)
	failed := make(chan bool, 1)
	cloudlet := edgeproto.Cloudlet{}
	check := func(ctx context.Context) {
		if !s.cache.Get(key, &cloudlet) {
			log.SpanLog(ctx, log.DebugLevelApi, "Error: WaitForTrustPolicyState cloudlet not found", "key", key)
			failed <- true
		}
		log.SpanLog(ctx, log.DebugLevelApi, "WaitForTrustPolicyState initial get from cache", "curState", cloudlet.TrustPolicyState, "targetState", targetState)
		if cloudlet.TrustPolicyState == targetState {
			done <- true
		} else if cloudlet.TrustPolicyState == errorState {
			failed <- true
		}
	}
	cancel := s.cache.WatchKey(key, check)
	check(ctx)
	var err error
	select {
	case <-done:
	case <-failed:
		err = fmt.Errorf("Error in updating Trust Policy")
	case <-time.After(timeout):
		err = fmt.Errorf("Timed out waiting for Trust Policy")
	}
	cancel()
	log.SpanLog(ctx, log.DebugLevelApi, "WaitForTrustPolicyState state done", "target", targetState, "curState", cloudlet.TrustPolicyState)
	return err
}

func (s *CloudletApi) GetCloudletResourceUsage(ctx context.Context, key *edgeproto.CloudletKey) (*edgeproto.InfraResources, error) {
	infraResources := edgeproto.InfraResources{}
	err := s.sync.ApplySTMWait(ctx, func(stm concurrency.STM) error {
		cloudlet := &edgeproto.Cloudlet{}
		if !s.store.STMGet(stm, key, cloudlet) {
			return key.NotFoundError()
		}
		cloudletPlatform, err := pfutils.GetPlatform(ctx, cloudlet.PlatformType.String())
		if err != nil {
			return fmt.Errorf("Failed to get platform: %v", err)
		}
		cloudletInfo := &edgeproto.CloudletInfo{}
		if !cloudletInfoApi.store.STMGet(stm, key, cloudletInfo) {
			return key.NotFoundError()
		}
		cloudletRefs := &edgeproto.CloudletRefs{}
		if !cloudletRefsApi.store.STMGet(stm, key, cloudletRefs) {
			return key.NotFoundError()
		}
		infraResources = cloudletInfo.Resources
		infraResources.Vms = []edgeproto.VmInfo{}
		updatedResInfo, err := cloudletPlatform.GetCloudletResourceUsage(ctx, infraResources.Info, cloudletRefs.ReservedResources)
		if err != nil {
			return err
		}
		infraResources.Info = updatedResInfo
		return nil
	})
	return &infraResources, err
}

type showNode struct {
	grpc.ServerStream
	ctx   context.Context
	Nodes []edgeproto.Node
}

func (s *showNode) Send(node *edgeproto.Node) error {
	if node != nil {
		s.Nodes = append(s.Nodes, *node)
	}
	return nil
}

func (s *showNode) Context() context.Context {
	return s.ctx
}

func (s *CloudletApi) UpdateCloudletInfraResources(ctx context.Context, key *edgeproto.CloudletKey) error {
	log.SpanLog(ctx, log.DebugLevelApi, "Update cloudlet resource info", "key", key)
	err := s.sync.ApplySTMWait(ctx, func(stm concurrency.STM) error {
		cloudlet := &edgeproto.Cloudlet{}
		if !s.store.STMGet(stm, key, cloudlet) {
			log.SpanLog(ctx, log.DebugLevelApi, "failed to update cloudlet resource, cloudlet not found", "key", key)
			return nil
		}
		cloudletInfo := edgeproto.CloudletInfo{}
		if !cloudletInfoApi.store.STMGet(stm, key, &cloudletInfo) {
			log.SpanLog(ctx, log.DebugLevelApi, "failed to update cloudlet resource, cloudletinfo not found", "key", key)
			return nil
		}
		if cloudletInfo.State != edgeproto.CloudletState_CLOUDLET_STATE_READY {
			return fmt.Errorf("Cloudlet is not online %v", key)
		}
		clusterInstKeys := []edgeproto.ClusterInstKey{}
		clusterInstApi.cache.GetAllKeys(ctx, func(k *edgeproto.ClusterInstKey, modRev int64) {
			clusterInstKeys = append(clusterInstKeys, *k)
		})
		for _, clusterInstKey := range clusterInstKeys {
			clusterInst := edgeproto.ClusterInst{}
			if clusterInstApi.store.STMGet(stm, &clusterInstKey, &clusterInst) {
				if edgeproto.IsTransientState(clusterInst.State) {
					return fmt.Errorf("ClusterInst action is in progress for %v on cloudlet %v, retry after some time", clusterInstKey, key)
				}
			}
		}
		cloudlet.State = edgeproto.TrackedState_RESOURCE_UPDATE_REQUESTED
		s.store.STMPut(stm, cloudlet)
		return nil
	})
	if err != nil {
		return err
	}
	readyCb := func(stm concurrency.STM, key *edgeproto.CloudletKey) error {
		refs := edgeproto.CloudletRefs{}
		if cloudletRefsApi.store.STMGet(stm, key, &refs) {
			// clear reserved resources as we now have updated resource info from cloudlet
			refs.ReservedResources = nil
			cloudletRefsApi.store.STMPut(stm, &refs)
		}
		return nil
	}
	// Wait for cloudlet to finish resource sync
	err = s.WaitForCloudlet(
		ctx, key,
		// Set error state as READY as this error doesn't affect functioning of cloudlet
		edgeproto.TrackedState_READY,
		// Set success message
		"Cloudlet resource updated successfully",
		PlatformInitTimeout, nil,
		readyCb,
	)
	return err
}

func (s *CloudletApi) UpdateAllCloudletResources(ctx context.Context) error {
	log.SpanLog(ctx, log.DebugLevelApi, "Update resource info of all the cloudlets")
	show := showNode{
		ctx: ctx,
	}
	filterCRMNodes := edgeproto.Node{
		Key: edgeproto.NodeKey{
			Type: "crm",
		},
	}
	err := nodeApi.ShowNode(&filterCRMNodes, &show)
	if err != nil {
		log.SpanLog(ctx, log.DebugLevelInfo, "failed to get crm nodes", "err", err)
		return err
	}
	for _, crmNode := range show.Nodes {
		key := &crmNode.Key.CloudletKey
		err = s.UpdateCloudletInfraResources(ctx, key)
		if err != nil {
			log.SpanLog(ctx, log.DebugLevelInfo, "update cloudlet infra resources failed, ignore", "key", key, "err", err)
			nodeMgr.Event(ctx, "Cloudlet resource usage update error", key.Organization, key.GetTags(), err)
			continue
		}
	}
	return nil
}

func (s *CloudletApi) SetupCloudletResourceInfoCollector(ctx context.Context) {
	interval := CloudletResourceUpdateInterval
	for {
		select {
		case <-time.After(interval):
		case <-s.updateCloudletResourceTrigger:
		}
		span := log.StartSpan(log.DebugLevelInfo, "cloudlet resource info collector thread", opentracing.ChildOf(log.SpanFromContext(ctx).Context()))
		defer span.Finish()
		err := s.UpdateAllCloudletResources(ctx)
		if err != nil {
			// retry again soon
			interval = 2 * time.Minute
		} else {
			interval = CloudletResourceUpdateInterval
		}
	}
}

func (s *CloudletApi) SyncCloudletResourceInfo(ctx context.Context, key *edgeproto.CloudletKey) (*edgeproto.Result, error) {
	if key == nil {
		return nil, fmt.Errorf("Missing cloudlet key")
	}
	err := s.UpdateCloudletInfraResources(ctx, key)
	if err != nil {
		return nil, err
	}
	return &edgeproto.Result{Message: "Cloudlet resources synced successfully"}, nil
}<|MERGE_RESOLUTION|>--- conflicted
+++ resolved
@@ -688,14 +688,9 @@
 		}
 
 		if !isVersionConflict(ctx, localVersion, remoteVersion) {
-<<<<<<< HEAD
-			if curState == edgeproto.CloudletState_CLOUDLET_STATE_READY &&
+			if curState == dme.CloudletState_CLOUDLET_STATE_READY &&
 				cloudlet.State != edgeproto.TrackedState_UPDATE_REQUESTED &&
 				cloudlet.State != edgeproto.TrackedState_RESOURCE_UPDATE_REQUESTED {
-=======
-			if curState == dme.CloudletState_CLOUDLET_STATE_READY &&
-				(cloudlet.State != edgeproto.TrackedState_UPDATE_REQUESTED) {
->>>>>>> 6196ba22
 				done <- true
 				return
 			}
@@ -710,7 +705,7 @@
 			if curState == dme.CloudletState_CLOUDLET_STATE_UPGRADE {
 				// transition cloudlet state to updating (next case below)
 				update <- true
-			} else if curState == edgeproto.CloudletState_CLOUDLET_STATE_RESOURCE_UPDATE {
+			} else if curState == dme.CloudletState_CLOUDLET_STATE_RESOURCE_UPDATE {
 				// transition cloudlet state to updating (next case below)
 				update <- true
 			}
@@ -1870,7 +1865,7 @@
 			log.SpanLog(ctx, log.DebugLevelApi, "failed to update cloudlet resource, cloudletinfo not found", "key", key)
 			return nil
 		}
-		if cloudletInfo.State != edgeproto.CloudletState_CLOUDLET_STATE_READY {
+		if cloudletInfo.State != dme.CloudletState_CLOUDLET_STATE_READY {
 			return fmt.Errorf("Cloudlet is not online %v", key)
 		}
 		clusterInstKeys := []edgeproto.ClusterInstKey{}
