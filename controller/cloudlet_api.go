--- conflicted
+++ resolved
@@ -5,12 +5,9 @@
 	"fmt"
 	"os"
 
-<<<<<<< HEAD
 	"github.com/coreos/etcd/clientv3/concurrency"
 	pfutils "github.com/mobiledgex/edge-cloud/cloud-resource-manager/platform/utils"
-=======
 	"github.com/mobiledgex/edge-cloud/cloudcommon"
->>>>>>> 9a5cb789
 	"github.com/mobiledgex/edge-cloud/edgeproto"
 	"github.com/mobiledgex/edge-cloud/log"
 	"github.com/mobiledgex/edge-cloud/objstore"
@@ -76,7 +73,6 @@
 		// user forgot to specify location
 		return errors.New("location is missing; 0,0 is not a valid location")
 	}
-<<<<<<< HEAD
 
 	roleID := os.Getenv("VAULT_ROLE_ID")
 	if roleID == "" {
@@ -124,12 +120,6 @@
 	}
 	in.State = edgeproto.TrackedState_READY
 
-	err = s.sync.ApplySTMWait(func(stm concurrency.STM) error {
-		s.store.STMPut(stm, in)
-		return nil
-	})
-
-=======
 	in.TimeLimits.CreateClusterInstTimeout = int64(cloudcommon.CreateClusterInstTimeout)
 	in.TimeLimits.UpdateClusterInstTimeout = int64(cloudcommon.UpdateClusterInstTimeout)
 	in.TimeLimits.DeleteClusterInstTimeout = int64(cloudcommon.DeleteClusterInstTimeout)
@@ -137,8 +127,11 @@
 	in.TimeLimits.UpdateAppInstTimeout = int64(cloudcommon.UpdateAppInstTimeout)
 	in.TimeLimits.DeleteAppInstTimeout = int64(cloudcommon.DeleteAppInstTimeout)
 
-	_, err := s.store.Create(in, s.sync.syncWait)
->>>>>>> 9a5cb789
+	err = s.sync.ApplySTMWait(func(stm concurrency.STM) error {
+		s.store.STMPut(stm, in)
+		return nil
+	})
+
 	return err
 }
 
