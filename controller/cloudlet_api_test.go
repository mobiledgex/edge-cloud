package main

import (
	"context"
<<<<<<< HEAD
	"strings"
=======
	"fmt"
>>>>>>> cfb85a75
	"testing"
	"time"

<<<<<<< HEAD
	"github.com/coreos/etcd/clientv3/concurrency"
	"github.com/mobiledgex/edge-cloud/edgeproto"
	"github.com/mobiledgex/edge-cloud/log"
	"github.com/mobiledgex/edge-cloud/objstore"
=======
	"github.com/mobiledgex/edge-cloud/cloudcommon"
	"github.com/mobiledgex/edge-cloud/edgeproto"
	"github.com/mobiledgex/edge-cloud/log"
	"github.com/mobiledgex/edge-cloud/notify"
>>>>>>> cfb85a75
	"github.com/mobiledgex/edge-cloud/testutil"
	"github.com/stretchr/testify/require"
)

type stateTransition struct {
	triggerState   edgeproto.CloudletState
	triggerVersion string
	expectedState  edgeproto.TrackedState
	ignoreState    bool
}

const (
	crm_v1 = "2001-01-31"
	crm_v2 = "2002-01-31"
)

func TestCloudletApi(t *testing.T) {
	log.SetDebugLevel(log.DebugLevelEtcd | log.DebugLevelApi)
	log.InitTracer("")
	defer log.FinishTracer()
	ctx := log.StartTestSpan(context.Background())
	testinit()

	dummy := dummyEtcd{}
	dummy.Start()

	sync := InitSync(&dummy)
	InitApis(sync)
	sync.Start()
	defer sync.Done()

	// create operators
	testutil.InternalOperatorCreate(t, &operatorApi, testutil.OperatorData)
	// create flavors
	testutil.InternalFlavorCreate(t, &flavorApi, testutil.FlavorData)

	testutil.InternalCloudletTest(t, "cud", &cloudletApi, testutil.CloudletData)

	// test invalid location values
	clbad := testutil.CloudletData[0]
	clbad.Key.Name = "bad loc"
	testBadLat(t, ctx, &clbad, []float64{0, 90.1, -90.1, -1323213, 1232334}, "create")
	testBadLong(t, ctx, &clbad, []float64{0, 180.1, -180.1, -1323213, 1232334}, "create")

	clbad = testutil.CloudletData[0]
	clbad.Key.Name = "test num dyn ips"
	err := cloudletApi.CreateCloudlet(&clbad, testutil.NewCudStreamoutCloudlet(ctx))
	require.Nil(t, err)
	clbad.NumDynamicIps = 0
	clbad.Fields = []string{edgeproto.CloudletFieldNumDynamicIps}
	err = cloudletApi.UpdateCloudlet(&clbad, testutil.NewCudStreamoutCloudlet(ctx))
	require.NotNil(t, err)

	cl := testutil.CloudletData[1]
	cl.Key.Name = "test invalid lat-long"
	err = cloudletApi.CreateCloudlet(&cl, testutil.NewCudStreamoutCloudlet(ctx))
	require.Nil(t, err)
	testBadLat(t, ctx, &cl, []float64{0, 90.1, -90.1, -1323213, 1232334}, "update")
	testBadLong(t, ctx, &cl, []float64{0, 180.1, -180.1, -1323213, 1232334}, "update")

<<<<<<< HEAD
	testGpuResourceMapping(t, ctx, &cl)
	testResMapKeysApi(t, ctx, &cl)
=======
	// Cloudlet upgrade tests
	testControllerStates(t, ctx)
	testCloudletStates(t, ctx, "success")
	testCloudletStates(t, ctx, "success-cleanupfailure")
	testCloudletStates(t, ctx, "failure")
	testUpgradeFailure(t, ctx)

>>>>>>> cfb85a75
	dummy.Stop()
}

func testBadLat(t *testing.T, ctx context.Context, clbad *edgeproto.Cloudlet, lats []float64, action string) {
	for _, lat := range lats {
		clbad.Location.Latitude = lat
		clbad.Fields = []string{edgeproto.CloudletFieldLocationLatitude}
		switch action {
		case "create":
			err := cloudletApi.CreateCloudlet(clbad, testutil.NewCudStreamoutCloudlet(ctx))
			require.NotNil(t, err, "create cloudlet bad latitude")
		case "update":
			err := cloudletApi.UpdateCloudlet(clbad, testutil.NewCudStreamoutCloudlet(ctx))
			require.NotNil(t, err, "update cloudlet bad latitude")
		}
	}
}

func testBadLong(t *testing.T, ctx context.Context, clbad *edgeproto.Cloudlet, longs []float64, action string) {
	for _, long := range longs {
		clbad.Location.Longitude = long
		clbad.Fields = []string{edgeproto.CloudletFieldLocationLongitude}
		switch action {
		case "create":
			err := cloudletApi.CreateCloudlet(clbad, testutil.NewCudStreamoutCloudlet(ctx))
			require.NotNil(t, err, "create cloudlet bad longitude")
		case "update":
			err := cloudletApi.CreateCloudlet(clbad, testutil.NewCudStreamoutCloudlet(ctx))
			require.NotNil(t, err, "update cloudlet bad longitude")
		}
	}
}

<<<<<<< HEAD
func testGpuResourceMapping(t *testing.T, ctx context.Context, cl *edgeproto.Cloudlet) {
	// Cloudlet now has a map key'ed by resource name whose value is a resource tag map key.
	// We init this map, and create a resource table, and place its key into this map
	// and pass this map to the matcher routine, this allows the matcher to have access
	// to all optional resource tag maps present in the cloudlet. A meta-flavor has a
	// similar map to request generic resources that need to be mapped to specific
	// platform resources. We create such a edgeproto.Flaovr and set it's request
	// map to ask for a gpu and a nas storage volume. The game for the matcher/mapper
	// is to take our meta-flavor resourse request object, and return, for this
	// operator/cloudlet the closest matching available flavor to use in the eventual
	// launch of a suitable image.

	if cl.ResTagMap == nil {
		cl.ResTagMap = make(map[string]*edgeproto.ResTagTableKey)
	}
	var gputab = edgeproto.ResTagTable{
		Key: edgeproto.ResTagTableKey{
			Name: "gpumap",
		},
		Tags: []string{"vgpu=nvidia-63"},
	}
	_, err := resTagTableApi.CreateResTagTable(ctx, &gputab)
	require.Nil(t, nil, err, "CreateResTagTable")
	// Our resource map, maps from resource name, to ResTagTableKey.
	// The ResTagTableKey is a resource name, and the owning operator key.
	cl.ResTagMap["gpu"] = &gputab.Key
	resTagTableApi.GetCloudletResourceMap(&gputab.Key)

	// Test the flavor matcher modifications.
	// We have 2 new extra flavors in test_data.go to
	// mock a couple of FlavorInfo structs representing what some openstack ops have offered.
	// One will have "gpu" in the flavor name itself, another will has vgpu=nvidia-63 as a property.

	// We also  need a list of edgeproto.FlavorInfo structs
	// which it so happens we have in the testutils.CloudletInfoData.Flavors array

	// Now, the Users MEX Flavor contains the key.Name of the context (cloudlet) in which it is to be
	// looked up within. So if tmus-clouldlet-1 is the clouldlet.Key.Name, we'll expect to find
	// a ResTagTable with that name. (If we don't, that's perfectly fine, either no gpus are offered
	// or all such flavors have "gpu" in the flavor name) The GetVMSpec is happy to be passed an
	// nil ResTagTable.

	tbl1, err := resTagTableApi.GetResTagTable(ctx, &gputab.Key)
	require.Nil(t, err, "GetResTagTable")
	require.Equal(t, 1, len(tbl1.Tags), "tag count mismatch")

	var testflavor = edgeproto.Flavor{
		Key: edgeproto.FlavorKey{
			Name: "x1.large-mex",
		},
		Ram:   8192,
		Vcpus: 8,
		Disk:  40,
		// This syntax is rejected by TestTranslation unit test
		// as not supported (yet), that's why this is here.
		OptResMap: map[string]string{"gpu": "1", "nas": "ceph-20"},
	}

	// this simple case should find the flavor with 'gpu' in the name
	spec, vmerr := resTagTableApi.GetVMSpec(testutil.CloudletInfoData[0].Flavors, testflavor, cl.ResTagMap)
	require.Nil(t, vmerr, "GetVmSpec")
	require.Equal(t, "flavor.large-gpu", spec.FlavorName)

	// now to force vmspec.GetVMSpec() to actually look into the given tag table. We
	// ask for more Vcpus which will reject flavor.large-gpu (8 vcpus), but still requesting a GPU
	// resource, so the table will be searched for a matching tag in flavor.large-gpu (10 vcpus) properties.
	testflavor.Vcpus = 10
	// if we can support the map in TestConversion we can use testutil.FlavorData[4] as we did pre-map
	// this should by-pass the flavor with 'gpu' in the name, since that has 8 vcpus, and we're now requesting 10
	spec, vmerr = resTagTableApi.GetVMSpec(testutil.CloudletInfoData[0].Flavors, testflavor, cl.ResTagMap)
	require.Nil(t, vmerr, "GetVmSpec")
	require.Equal(t, "flavor.large", spec.FlavorName)

	// and finally, make sure GetVMSpec ignores a nil tbl if none exist or desired, behavior
	// is only a flavor with 'gpu' in the name will trigger a gpu request match.
	spec, vmerr = resTagTableApi.GetVMSpec(testutil.CloudletInfoData[0].Flavors, testflavor, nil)
	require.Equal(t, "no suitable platform flavor found for x1.large-mex, please try a smaller flavor", vmerr.Error(), "nil table")
}

func testResMapKeysApi(t *testing.T, ctx context.Context, cl *edgeproto.Cloudlet) {
	// We can add/remove edgeproto.ResTagTableKey values to the cl.ResTagMap map
	// which then can be used in the GetVMSpec call when matching our meta-resource specificer
	// to a deployments actual resources/flavrs.
	resmap := edgeproto.CloudletResMap{}
	resmap.Key = cl.Key
	// test_data contains sample resource tag maps, add them to the cloudlet
	// verify, and remove them. ClI should follow suit.
	if cl.ResTagMap == nil {
		cl.ResTagMap = make(map[string]*edgeproto.ResTagTableKey)
	}
	if resmap.Mapping == nil {
		resmap.Mapping = make(map[string]string)
	}

	// use the OptResNames as clould.ResTagMap[key] = tblkey in test
	// gpu, nas and nic are the current set of Resource Names.
	// setup the test map using the test_data objects
	// The AddCloudResMapKey is setup to accept multiple res tbl keys at once
	// but we're doing it one by one.

	resmap.Mapping[strings.ToLower(edgeproto.OptResNames_name[0])] = testutil.Restblkeys[0].Name
	_, err := cloudletApi.AddCloudletResMapping(ctx, &resmap)
	require.Nil(t, err, "AddCloudletResMapKey")

	resmap.Mapping[strings.ToLower(edgeproto.OptResNames_name[1])] = testutil.Restblkeys[1].Name
	_, err = cloudletApi.AddCloudletResMapping(ctx, &resmap)
	require.Nil(t, err, "AddCloudletResMapKey")

	resmap.Mapping[strings.ToLower(edgeproto.OptResNames_name[2])] = testutil.Restblkeys[2].Name
	_, err = cloudletApi.AddCloudletResMapping(ctx, &resmap)
	require.Nil(t, err, "AddCloudletResMapKey")

	testcl := &edgeproto.Cloudlet{}
	// now it's all stored, fetch a copy of the cloudlet and verify
	err = cloudletApi.sync.ApplySTMWait(ctx, func(stm concurrency.STM) error {
		if !cloudletApi.store.STMGet(stm, &cl.Key, testcl) {
			return objstore.ErrKVStoreKeyNotFound
		}
		return err
	})

	// what's in our testcl? Check the resource map
	tkey := testcl.ResTagMap[strings.ToLower(edgeproto.OptResNames_name[0])]
	require.Equal(t, testutil.Restblkeys[0].Name, tkey.Name, "AddCloudletResMapKey")
	tkey = testcl.ResTagMap[strings.ToLower(edgeproto.OptResNames_name[1])]
	require.Equal(t, testutil.Restblkeys[1].Name, tkey.Name, "AddCloudletResMapKey")
	tkey = testcl.ResTagMap[strings.ToLower(edgeproto.OptResNames_name[2])]
	require.Equal(t, testutil.Restblkeys[2].Name, tkey.Name, "AddCloudletResMapKey")

	// and the actual keys should match as well
	require.Equal(t, testutil.Restblkeys[0], *testcl.ResTagMap[testutil.Restblkeys[0].Name], "AddCloudletResMapKey")
	require.Equal(t, testutil.Restblkeys[1], *testcl.ResTagMap[testutil.Restblkeys[1].Name], "AddCloudletResMapKey")
	require.Equal(t, testutil.Restblkeys[2], *testcl.ResTagMap[testutil.Restblkeys[2].Name], "AddCloudletResMapKey")

	resmap1 := edgeproto.CloudletResMap{}
	resmap1.Mapping = make(map[string]string)
	resmap1.Mapping[strings.ToLower(edgeproto.OptResNames_name[2])] = testutil.Restblkeys[2].Name
	resmap1.Mapping[strings.ToLower(edgeproto.OptResNames_name[1])] = testutil.Restblkeys[1].Name
	resmap1.Key = cl.Key

	_, err = cloudletApi.RemoveCloudletResMapping(ctx, &resmap1)
	require.Nil(t, err, "RemoveCloudletResMapKey")

	rmcl := &edgeproto.Cloudlet{}
	if rmcl.ResTagMap == nil {
		rmcl.ResTagMap = make(map[string]*edgeproto.ResTagTableKey)
	}
	rmcl.Key = resmap1.Key

	err = cloudletApi.sync.ApplySTMWait(ctx, func(stm concurrency.STM) error {
		if !cloudletApi.store.STMGet(stm, &cl.Key, rmcl) {
			return objstore.ErrKVStoreKeyNotFound
		}
		return err
	})

	require.Nil(t, err, "STMGet failure")
	// and check the maps len = 1
	require.Equal(t, 1, len(rmcl.ResTagMap), "RemoveCloudletResMapKey")
	// and might as well check the key "gpu" exists
	_, ok := rmcl.ResTagMap[testutil.Restblkeys[0].Name]
	require.Equal(t, true, ok, "RemoveCloudletResMapKey")
=======
func waitForState(key *edgeproto.CloudletKey, state edgeproto.TrackedState) error {
	lastState := edgeproto.TrackedState_TRACKED_STATE_UNKNOWN
	for i := 0; i < 10; i++ {
		cloudlet := edgeproto.Cloudlet{}
		if cloudletApi.cache.Get(key, &cloudlet) {
			if cloudlet.State == state {
				return nil
			}
			lastState = cloudlet.State
		}
		time.Sleep(10 * time.Millisecond)
	}

	return fmt.Errorf("Unable to get desired cloudlet state, actual state %s, desired state %s", lastState, state)
}

func forceCloudletInfoState(ctx context.Context, key *edgeproto.CloudletKey, state edgeproto.CloudletState, version string) {
	info := edgeproto.CloudletInfo{}
	info.Key = *key
	info.State = state
	info.Version = version
	cloudletInfoApi.Update(ctx, &info, 0)
}

func testControllerStates(t *testing.T, ctx context.Context) {
	var stateTransitions []stateTransition
	// State transitions from "UpdateRequested"

	stateTransitions = []stateTransition{
		stateTransition{
			triggerState:   edgeproto.CloudletState_CLOUDLET_STATE_UPGRADE,
			triggerVersion: crm_v1,
			expectedState:  edgeproto.TrackedState_UPDATING,
		},
		stateTransition{
			triggerState:   edgeproto.CloudletState_CLOUDLET_STATE_INIT,
			triggerVersion: crm_v2,
			expectedState:  edgeproto.TrackedState_CRM_INITOK,
		},
		stateTransition{
			triggerState:   edgeproto.CloudletState_CLOUDLET_STATE_READY,
			triggerVersion: crm_v2,
			expectedState:  edgeproto.TrackedState_READY,
		},
	}
	testUpgradeScenario(t, ctx, &stateTransitions, "success")

	stateTransitions = []stateTransition{
		stateTransition{
			// From old CRM, should be ignored
			triggerState:   edgeproto.CloudletState_CLOUDLET_STATE_INIT,
			triggerVersion: crm_v1,
			expectedState:  edgeproto.TrackedState_CRM_INITOK,
			ignoreState:    true,
		},
		stateTransition{
			triggerState:   edgeproto.CloudletState_CLOUDLET_STATE_UPGRADE,
			triggerVersion: crm_v1,
			expectedState:  edgeproto.TrackedState_UPDATING,
		},
		stateTransition{
			// From old CRM, should be ignored
			triggerState:   edgeproto.CloudletState_CLOUDLET_STATE_INIT,
			triggerVersion: crm_v1,
			expectedState:  edgeproto.TrackedState_CRM_INITOK,
			ignoreState:    true,
		},
		stateTransition{
			// From old CRM, should be ignored
			triggerState:   edgeproto.CloudletState_CLOUDLET_STATE_READY,
			triggerVersion: crm_v1,
			expectedState:  edgeproto.TrackedState_READY,
			ignoreState:    true,
		},
		stateTransition{
			triggerState:   edgeproto.CloudletState_CLOUDLET_STATE_INIT,
			triggerVersion: crm_v2,
			expectedState:  edgeproto.TrackedState_CRM_INITOK,
		},
		stateTransition{
			triggerState:   edgeproto.CloudletState_CLOUDLET_STATE_READY,
			triggerVersion: crm_v2,
			expectedState:  edgeproto.TrackedState_READY,
		},
	}
	testUpgradeScenario(t, ctx, &stateTransitions, "success")

	stateTransitions = []stateTransition{
		stateTransition{
			triggerState:   edgeproto.CloudletState_CLOUDLET_STATE_INIT,
			triggerVersion: crm_v2,
			expectedState:  edgeproto.TrackedState_CRM_INITOK,
		},
		stateTransition{
			// From old CRM, should be ignored
			triggerState:   edgeproto.CloudletState_CLOUDLET_STATE_READY,
			triggerVersion: crm_v1,
			expectedState:  edgeproto.TrackedState_READY,
			ignoreState:    true,
		},
		stateTransition{
			triggerState:   edgeproto.CloudletState_CLOUDLET_STATE_READY,
			triggerVersion: crm_v2,
			expectedState:  edgeproto.TrackedState_READY,
		},
	}
	testUpgradeScenario(t, ctx, &stateTransitions, "success")

	stateTransitions = []stateTransition{
		stateTransition{
			triggerState:   edgeproto.CloudletState_CLOUDLET_STATE_UPGRADE,
			triggerVersion: crm_v1,
			expectedState:  edgeproto.TrackedState_UPDATING,
		},
		stateTransition{
			triggerState:   edgeproto.CloudletState_CLOUDLET_STATE_INIT,
			triggerVersion: crm_v2,
			expectedState:  edgeproto.TrackedState_CRM_INITOK,
		},
		stateTransition{
			triggerState:   edgeproto.CloudletState_CLOUDLET_STATE_ERRORS,
			triggerVersion: crm_v1,
			expectedState:  edgeproto.TrackedState_UPDATE_ERROR,
		},
	}
	testUpgradeScenario(t, ctx, &stateTransitions, "fail")

	stateTransitions = []stateTransition{
		stateTransition{
			triggerState:   edgeproto.CloudletState_CLOUDLET_STATE_UPGRADE,
			triggerVersion: crm_v1,
			expectedState:  edgeproto.TrackedState_UPDATING,
		},
		stateTransition{
			triggerState:   edgeproto.CloudletState_CLOUDLET_STATE_ERRORS,
			triggerVersion: crm_v1,
			expectedState:  edgeproto.TrackedState_UPDATE_ERROR,
		},
	}
	testUpgradeScenario(t, ctx, &stateTransitions, "fail")

	stateTransitions = []stateTransition{
		stateTransition{
			triggerState:   edgeproto.CloudletState_CLOUDLET_STATE_ERRORS,
			triggerVersion: crm_v1,
			expectedState:  edgeproto.TrackedState_UPDATE_ERROR,
		},
	}
	testUpgradeScenario(t, ctx, &stateTransitions, "fail")
}

func testUpgradeScenario(t *testing.T, ctx context.Context, transitions *[]stateTransition, scenario string) {
	var err error
	cloudlet := testutil.CloudletData[2]
	cloudlet.Key.Name = "crmupgradetests"
	cloudlet.Version = crm_v1
	err = cloudletApi.CreateCloudlet(&cloudlet, testutil.NewCudStreamoutCloudlet(ctx))
	require.Nil(t, err)

	go func() {
		forceCloudletInfoState(ctx, &cloudlet.Key, edgeproto.CloudletState_CLOUDLET_STATE_READY, crm_v1)
		cloudlet.Version = crm_v2
		err := cloudletApi.UpgradeCloudlet(ctx, &cloudlet, testutil.NewCudStreamoutCloudlet(ctx))
		if scenario == "fail" {
			require.NotNil(t, err, "upgrade cloudlet should fail")
		} else {
			require.Nil(t, err, "upgrade cloudlet should succeed")
		}
	}()

	err = waitForState(&cloudlet.Key, edgeproto.TrackedState_UPDATE_REQUESTED)
	require.Nil(t, err, "cloudlet state transtions")

	for _, transition := range *transitions {
		forceCloudletInfoState(ctx, &cloudlet.Key, transition.triggerState, transition.triggerVersion)
		err = waitForState(&cloudlet.Key, transition.expectedState)
		if transition.ignoreState {
			require.NotNil(t, err, fmt.Sprintf("cloudlet state transtions for %s scenario should be ignored", scenario))
		} else {
			require.Nil(t, err, fmt.Sprintf("cloudlet state transtions for %s scenario", scenario))
		}
	}

	err = cloudletApi.DeleteCloudlet(&cloudlet, testutil.NewCudStreamoutCloudlet(ctx))
	require.Nil(t, err)
}

func testNotifyId(t *testing.T, ctrlHandler *notify.DummyHandler, key *edgeproto.CloudletKey, nodeCount, notifyId int, crmVersion string) {
	require.Equal(t, nodeCount, len(ctrlHandler.NodeCache.Objs), "node count matches")
	nodeVersion, nodeNotifyId, err := ctrlHandler.GetCloudletDetails(key)
	require.Nil(t, err, "get cloudlet version & notifyId from node cache")
	require.Equal(t, nodeVersion, crmVersion, "node version matches")
	require.Equal(t, nodeNotifyId, int64(notifyId), "node notifyId matches")
}

func testCloudletStates(t *testing.T, ctx context.Context, scenario string) {
	ctrlHandler := notify.NewDummyHandler()
	ctrlMgr := notify.ServerMgr{}
	ctrlHandler.RegisterServer(&ctrlMgr)
	ctrlMgr.Start("127.0.0.1:50001", "")
	defer ctrlMgr.Stop()

	crm_notifyaddr := "127.0.0.1:0"
	cloudlet := testutil.CloudletData[2]
	cloudlet.Version = crm_v1
	cloudlet.Key.Name = "testcloudletstates"
	cloudlet.NotifySrvAddr = crm_notifyaddr
	pfConfig, err := getPlatformConfig(ctx, &cloudlet)
	require.Nil(t, err, "get platform config")

	err = cloudcommon.StartCRMService(ctx, &cloudlet, pfConfig)
	require.Nil(t, err, "start cloudlet")

	err = ctrlHandler.WaitForCloudletState(&cloudlet.Key, edgeproto.CloudletState_CLOUDLET_STATE_INIT, crm_v1)
	require.Nil(t, err, "cloudlet state transition")

	cloudlet.State = edgeproto.TrackedState_CRM_INITOK
	ctrlHandler.CloudletCache.Update(ctx, &cloudlet, 0)

	err = ctrlHandler.WaitForCloudletState(&cloudlet.Key, edgeproto.CloudletState_CLOUDLET_STATE_READY, crm_v1)
	require.Nil(t, err, "cloudlet state transition")

	cloudlet.State = edgeproto.TrackedState_READY
	ctrlHandler.CloudletCache.Update(ctx, &cloudlet, 0)

	// Wait for cloudlet trackedstate to propagate to CRM
	time.Sleep(1 * time.Millisecond)

	// Start upgrade
	switch scenario {
	case "success":
		// Cloudlet state transition:
		//   Upgrade (crmv1) -> Init (crmv2) -> Ready (crmv2)
		// Tracked state transition
		//   UpdateRequested -> Updating -> CrmInitOk -> Ready

		testNotifyId(t, ctrlHandler, &cloudlet.Key, 1, 0, crm_v1)

		cloudlet.Config = *pfConfig
		cloudlet.NotifySrvAddr = crm_notifyaddr
		cloudlet.Version = crm_v2
		cloudlet.State = edgeproto.TrackedState_UPDATE_REQUESTED
		ctrlHandler.CloudletCache.Update(ctx, &cloudlet, 0)

		err = ctrlHandler.WaitForCloudletState(&cloudlet.Key, edgeproto.CloudletState_CLOUDLET_STATE_UPGRADE, crm_v1)
		require.Nil(t, err, "cloudlet state transition")

		cloudlet.State = edgeproto.TrackedState_UPDATING
		ctrlHandler.CloudletCache.Update(ctx, &cloudlet, 0)

		err = ctrlHandler.WaitForCloudletState(&cloudlet.Key, edgeproto.CloudletState_CLOUDLET_STATE_INIT, crm_v2)
		require.Nil(t, err, "cloudlet state transition")

		cloudlet.State = edgeproto.TrackedState_CRM_INITOK
		ctrlHandler.CloudletCache.Update(ctx, &cloudlet, 0)

		err = ctrlHandler.WaitForCloudletState(&cloudlet.Key, edgeproto.CloudletState_CLOUDLET_STATE_READY, crm_v2)
		require.Nil(t, err, "cloudlet state transition")

		cloudlet.State = edgeproto.TrackedState_READY
		ctrlHandler.CloudletCache.Update(ctx, &cloudlet, 0)

		testNotifyId(t, ctrlHandler, &cloudlet.Key, 1, 1, crm_v2)
	case "success-cleanupfailure":
		// Cloudlet state transition:
		//   Upgrade (crmv1) -> Init (crmv2) -> Ready (crmv2)
		// Tracked state transition
		//   UpdateRequested -> Updating -> CrmInitOk -> Ready

		testNotifyId(t, ctrlHandler, &cloudlet.Key, 1, 0, crm_v1)

		cloudlet.Config = *pfConfig
		cloudlet.NotifySrvAddr = crm_notifyaddr
		cloudlet.Version = crm_v2
		cloudlet.State = edgeproto.TrackedState_UPDATE_REQUESTED
		// simulate cleanup failure
		cloudlet.Config.CleanupMode = false
		ctrlHandler.CloudletCache.Update(ctx, &cloudlet, 0)

		err = ctrlHandler.WaitForCloudletState(&cloudlet.Key, edgeproto.CloudletState_CLOUDLET_STATE_UPGRADE, crm_v1)
		require.Nil(t, err, "cloudlet state transition")

		cloudlet.State = edgeproto.TrackedState_UPDATING
		ctrlHandler.CloudletCache.Update(ctx, &cloudlet, 0)

		err = ctrlHandler.WaitForCloudletState(&cloudlet.Key, edgeproto.CloudletState_CLOUDLET_STATE_INIT, crm_v2)
		require.Nil(t, err, "cloudlet state transition")

		cloudlet.State = edgeproto.TrackedState_CRM_INITOK
		ctrlHandler.CloudletCache.Update(ctx, &cloudlet, 0)

		err = ctrlHandler.WaitForCloudletState(&cloudlet.Key, edgeproto.CloudletState_CLOUDLET_STATE_READY, crm_v2)
		require.Nil(t, err, "cloudlet state transition")

		cloudlet.State = edgeproto.TrackedState_READY
		ctrlHandler.CloudletCache.Update(ctx, &cloudlet, 0)

		testNotifyId(t, ctrlHandler, &cloudlet.Key, 1, 1, crm_v2)
	case "failure":
		// upgrade will fail because notifySrvAddr is invalid
		// Cloudlet state transition:
		//   Upgrade (crmv1) -> Error (crmv1) -> Ready (crmv1)
		// Tracked state transition
		//   UpdateRequested ->  UpdateError

		testNotifyId(t, ctrlHandler, &cloudlet.Key, 1, 0, crm_v1)

		cloudlet.Config = *pfConfig
		cloudlet.Version = crm_v2
		cloudlet.NotifySrvAddr = "abcdef"
		cloudlet.State = edgeproto.TrackedState_UPDATE_REQUESTED
		ctrlHandler.CloudletCache.Update(ctx, &cloudlet, 0)

		err = ctrlHandler.WaitForCloudletState(&cloudlet.Key, edgeproto.CloudletState_CLOUDLET_STATE_ERRORS, crm_v1)
		require.Nil(t, err, "cloudlet state transition")

		cloudlet.State = edgeproto.TrackedState_UPDATE_ERROR
		ctrlHandler.CloudletCache.Update(ctx, &cloudlet, 0)

		err = ctrlHandler.WaitForCloudletState(&cloudlet.Key, edgeproto.CloudletState_CLOUDLET_STATE_READY, crm_v1)
		require.Nil(t, err, "cloudlet state transition")

		testNotifyId(t, ctrlHandler, &cloudlet.Key, 1, 0, crm_v1)
	}

	// Delete CRM
	err = cloudcommon.StopCRMService(ctx, &cloudlet)
	require.Nil(t, err, "stop cloudlet")
}

func testUpgradeFailure(t *testing.T, ctx context.Context) {
	var err error
	cloudlet := testutil.CloudletData[2]
	cloudlet.Key.Name = "crmfailuretests"
	cloudlet.Version = crm_v1
	err = cloudletApi.CreateCloudlet(&cloudlet, testutil.NewCudStreamoutCloudlet(ctx))
	require.Nil(t, err)

	// Upgrade should fail if any appInst/clusterInst
	// creation/updation/deletion is in progress
	clusterInst := testutil.ClusterInstData[0]
	clusterInst.State = edgeproto.TrackedState_UPDATE_REQUESTED
	clusterInst.Key.CloudletKey = cloudlet.Key
	clusterInstApi.cache.Update(ctx, &clusterInst, 0)

	cloudlet.Version = crm_v2
	err = cloudletApi.UpgradeCloudlet(ctx, &cloudlet, testutil.NewCudStreamoutCloudlet(ctx))
	require.NotNil(t, err, "upgrade should fail as clusterinst will begin update")

	clusterInstApi.cache.Delete(ctx, &clusterInst, 0)

	appInst := testutil.AppInstData[0]
	appInst.State = edgeproto.TrackedState_CREATING
	appInst.Key.ClusterInstKey.CloudletKey = cloudlet.Key
	appInstApi.cache.Update(ctx, &appInst, 0)

	cloudlet.Version = crm_v2
	err = cloudletApi.UpgradeCloudlet(ctx, &cloudlet, testutil.NewCudStreamoutCloudlet(ctx))
	require.NotNil(t, err, "upgrade should fail as appinst creation is in progress")

	appInstApi.cache.Delete(ctx, &appInst, 0)

	// Simulate upgrade in progress, appInst/clusterInst creation will
	// not be allowed on this cloudlet until upgrade is done
	cloudlet.State = edgeproto.TrackedState_UPDATE_REQUESTED
	cloudletApi.cache.Update(ctx, &cloudlet, 0)

	_, err = appApi.CreateApp(ctx, &testutil.AppData[0])
	require.Nil(t, err, "create app")
	appInst = testutil.AppInstData[0]
	appInst.Key.ClusterInstKey.CloudletKey = cloudlet.Key
	err = appInstApi.CreateAppInst(&appInst, testutil.NewCudStreamoutAppInst(ctx))
	require.NotNil(t, err, "Create AppInst failure as cloudlet is upgrading")

	cloudlet.State = edgeproto.TrackedState_UPDATING
	cloudletApi.cache.Update(ctx, &cloudlet, 0)

	clusterInst = testutil.ClusterInstData[0]
	clusterInst.Key.CloudletKey = cloudlet.Key
	err = clusterInstApi.CreateClusterInst(&clusterInst, testutil.NewCudStreamoutClusterInst(ctx))
	require.NotNil(t, err, "Create ClusterInst failure as cloudlet is upgrading")

	// Simulate upgrade failure, appInst/clusterInst creation will
	// not be allowed on this cloudlet until upgrade is fixed
	cloudlet.State = edgeproto.TrackedState_UPDATE_ERROR
	cloudletApi.cache.Update(ctx, &cloudlet, 0)

	appInst = testutil.AppInstData[0]
	appInst.Key.ClusterInstKey.CloudletKey = cloudlet.Key
	err = appInstApi.CreateAppInst(&appInst, testutil.NewCudStreamoutAppInst(ctx))
	require.NotNil(t, err, "Create AppInst failure as cloudlet is in error state")

	clusterInst = testutil.ClusterInstData[0]
	clusterInst.Key.CloudletKey = cloudlet.Key
	err = clusterInstApi.CreateClusterInst(&clusterInst, testutil.NewCudStreamoutClusterInst(ctx))
	require.NotNil(t, err, "Create ClusterInst failure as cloudlet is in error state")

	err = cloudletApi.DeleteCloudlet(&cloudlet, testutil.NewCudStreamoutCloudlet(ctx))
	require.Nil(t, err)
>>>>>>> cfb85a75
}<|MERGE_RESOLUTION|>--- conflicted
+++ resolved
@@ -2,25 +2,17 @@
 
 import (
 	"context"
-<<<<<<< HEAD
+	"fmt"
 	"strings"
-=======
-	"fmt"
->>>>>>> cfb85a75
 	"testing"
 	"time"
 
-<<<<<<< HEAD
 	"github.com/coreos/etcd/clientv3/concurrency"
-	"github.com/mobiledgex/edge-cloud/edgeproto"
-	"github.com/mobiledgex/edge-cloud/log"
-	"github.com/mobiledgex/edge-cloud/objstore"
-=======
 	"github.com/mobiledgex/edge-cloud/cloudcommon"
 	"github.com/mobiledgex/edge-cloud/edgeproto"
 	"github.com/mobiledgex/edge-cloud/log"
 	"github.com/mobiledgex/edge-cloud/notify"
->>>>>>> cfb85a75
+	"github.com/mobiledgex/edge-cloud/objstore"
 	"github.com/mobiledgex/edge-cloud/testutil"
 	"github.com/stretchr/testify/require"
 )
@@ -81,10 +73,6 @@
 	testBadLat(t, ctx, &cl, []float64{0, 90.1, -90.1, -1323213, 1232334}, "update")
 	testBadLong(t, ctx, &cl, []float64{0, 180.1, -180.1, -1323213, 1232334}, "update")
 
-<<<<<<< HEAD
-	testGpuResourceMapping(t, ctx, &cl)
-	testResMapKeysApi(t, ctx, &cl)
-=======
 	// Cloudlet upgrade tests
 	testControllerStates(t, ctx)
 	testCloudletStates(t, ctx, "success")
@@ -92,7 +80,9 @@
 	testCloudletStates(t, ctx, "failure")
 	testUpgradeFailure(t, ctx)
 
->>>>>>> cfb85a75
+	testGpuResourceMapping(t, ctx, &cl)
+	testResMapKeysApi(t, ctx, &cl)
+
 	dummy.Stop()
 }
 
@@ -126,7 +116,492 @@
 	}
 }
 
-<<<<<<< HEAD
+func waitForState(key *edgeproto.CloudletKey, state edgeproto.TrackedState) error {
+	lastState := edgeproto.TrackedState_TRACKED_STATE_UNKNOWN
+	for i := 0; i < 10; i++ {
+		cloudlet := edgeproto.Cloudlet{}
+		if cloudletApi.cache.Get(key, &cloudlet) {
+			if cloudlet.State == state {
+				return nil
+			}
+			lastState = cloudlet.State
+		}
+		time.Sleep(10 * time.Millisecond)
+	}
+
+	return fmt.Errorf("Unable to get desired cloudlet state, actual state %s, desired state %s", lastState, state)
+}
+
+func forceCloudletInfoState(ctx context.Context, key *edgeproto.CloudletKey, state edgeproto.CloudletState, version string) {
+	info := edgeproto.CloudletInfo{}
+	info.Key = *key
+	info.State = state
+	info.Version = version
+	cloudletInfoApi.Update(ctx, &info, 0)
+}
+
+func testControllerStates(t *testing.T, ctx context.Context) {
+	var stateTransitions []stateTransition
+	// State transitions from "UpdateRequested"
+
+	stateTransitions = []stateTransition{
+		stateTransition{
+			triggerState:   edgeproto.CloudletState_CLOUDLET_STATE_UPGRADE,
+			triggerVersion: crm_v1,
+			expectedState:  edgeproto.TrackedState_UPDATING,
+		},
+		stateTransition{
+			triggerState:   edgeproto.CloudletState_CLOUDLET_STATE_INIT,
+			triggerVersion: crm_v2,
+			expectedState:  edgeproto.TrackedState_CRM_INITOK,
+		},
+		stateTransition{
+			triggerState:   edgeproto.CloudletState_CLOUDLET_STATE_READY,
+			triggerVersion: crm_v2,
+			expectedState:  edgeproto.TrackedState_READY,
+		},
+	}
+	testUpgradeScenario(t, ctx, &stateTransitions, "success")
+
+	stateTransitions = []stateTransition{
+		stateTransition{
+			// From old CRM, should be ignored
+			triggerState:   edgeproto.CloudletState_CLOUDLET_STATE_INIT,
+			triggerVersion: crm_v1,
+			expectedState:  edgeproto.TrackedState_CRM_INITOK,
+			ignoreState:    true,
+		},
+		stateTransition{
+			triggerState:   edgeproto.CloudletState_CLOUDLET_STATE_UPGRADE,
+			triggerVersion: crm_v1,
+			expectedState:  edgeproto.TrackedState_UPDATING,
+		},
+		stateTransition{
+			// From old CRM, should be ignored
+			triggerState:   edgeproto.CloudletState_CLOUDLET_STATE_INIT,
+			triggerVersion: crm_v1,
+			expectedState:  edgeproto.TrackedState_CRM_INITOK,
+			ignoreState:    true,
+		},
+		stateTransition{
+			// From old CRM, should be ignored
+			triggerState:   edgeproto.CloudletState_CLOUDLET_STATE_READY,
+			triggerVersion: crm_v1,
+			expectedState:  edgeproto.TrackedState_READY,
+			ignoreState:    true,
+		},
+		stateTransition{
+			triggerState:   edgeproto.CloudletState_CLOUDLET_STATE_INIT,
+			triggerVersion: crm_v2,
+			expectedState:  edgeproto.TrackedState_CRM_INITOK,
+		},
+		stateTransition{
+			triggerState:   edgeproto.CloudletState_CLOUDLET_STATE_READY,
+			triggerVersion: crm_v2,
+			expectedState:  edgeproto.TrackedState_READY,
+		},
+	}
+	testUpgradeScenario(t, ctx, &stateTransitions, "success")
+
+	stateTransitions = []stateTransition{
+		stateTransition{
+			triggerState:   edgeproto.CloudletState_CLOUDLET_STATE_INIT,
+			triggerVersion: crm_v2,
+			expectedState:  edgeproto.TrackedState_CRM_INITOK,
+		},
+		stateTransition{
+			// From old CRM, should be ignored
+			triggerState:   edgeproto.CloudletState_CLOUDLET_STATE_READY,
+			triggerVersion: crm_v1,
+			expectedState:  edgeproto.TrackedState_READY,
+			ignoreState:    true,
+		},
+		stateTransition{
+			triggerState:   edgeproto.CloudletState_CLOUDLET_STATE_READY,
+			triggerVersion: crm_v2,
+			expectedState:  edgeproto.TrackedState_READY,
+		},
+	}
+	testUpgradeScenario(t, ctx, &stateTransitions, "success")
+
+	stateTransitions = []stateTransition{
+		stateTransition{
+			triggerState:   edgeproto.CloudletState_CLOUDLET_STATE_UPGRADE,
+			triggerVersion: crm_v1,
+			expectedState:  edgeproto.TrackedState_UPDATING,
+		},
+		stateTransition{
+			triggerState:   edgeproto.CloudletState_CLOUDLET_STATE_INIT,
+			triggerVersion: crm_v2,
+			expectedState:  edgeproto.TrackedState_CRM_INITOK,
+		},
+		stateTransition{
+			triggerState:   edgeproto.CloudletState_CLOUDLET_STATE_ERRORS,
+			triggerVersion: crm_v1,
+			expectedState:  edgeproto.TrackedState_UPDATE_ERROR,
+		},
+	}
+	testUpgradeScenario(t, ctx, &stateTransitions, "fail")
+
+	stateTransitions = []stateTransition{
+		stateTransition{
+			triggerState:   edgeproto.CloudletState_CLOUDLET_STATE_UPGRADE,
+			triggerVersion: crm_v1,
+			expectedState:  edgeproto.TrackedState_UPDATING,
+		},
+		stateTransition{
+			triggerState:   edgeproto.CloudletState_CLOUDLET_STATE_ERRORS,
+			triggerVersion: crm_v1,
+			expectedState:  edgeproto.TrackedState_UPDATE_ERROR,
+		},
+	}
+	testUpgradeScenario(t, ctx, &stateTransitions, "fail")
+
+	stateTransitions = []stateTransition{
+		stateTransition{
+			triggerState:   edgeproto.CloudletState_CLOUDLET_STATE_ERRORS,
+			triggerVersion: crm_v1,
+			expectedState:  edgeproto.TrackedState_UPDATE_ERROR,
+		},
+	}
+	testUpgradeScenario(t, ctx, &stateTransitions, "fail")
+}
+
+func testUpgradeScenario(t *testing.T, ctx context.Context, transitions *[]stateTransition, scenario string) {
+	var err error
+	cloudlet := testutil.CloudletData[2]
+	cloudlet.Key.Name = "crmupgradetests"
+	cloudlet.Version = crm_v1
+	err = cloudletApi.CreateCloudlet(&cloudlet, testutil.NewCudStreamoutCloudlet(ctx))
+	require.Nil(t, err)
+
+	go func() {
+		forceCloudletInfoState(ctx, &cloudlet.Key, edgeproto.CloudletState_CLOUDLET_STATE_READY, crm_v1)
+		cloudlet.Version = crm_v2
+		err := cloudletApi.UpgradeCloudlet(ctx, &cloudlet, testutil.NewCudStreamoutCloudlet(ctx))
+		if scenario == "fail" {
+			require.NotNil(t, err, "upgrade cloudlet should fail")
+		} else {
+			require.Nil(t, err, "upgrade cloudlet should succeed")
+		}
+	}()
+
+	err = waitForState(&cloudlet.Key, edgeproto.TrackedState_UPDATE_REQUESTED)
+	require.Nil(t, err, "cloudlet state transtions")
+
+	for _, transition := range *transitions {
+		forceCloudletInfoState(ctx, &cloudlet.Key, transition.triggerState, transition.triggerVersion)
+		err = waitForState(&cloudlet.Key, transition.expectedState)
+		if transition.ignoreState {
+			require.NotNil(t, err, fmt.Sprintf("cloudlet state transtions for %s scenario should be ignored", scenario))
+		} else {
+			require.Nil(t, err, fmt.Sprintf("cloudlet state transtions for %s scenario", scenario))
+		}
+	}
+
+	err = cloudletApi.DeleteCloudlet(&cloudlet, testutil.NewCudStreamoutCloudlet(ctx))
+	require.Nil(t, err)
+}
+
+func testNotifyId(t *testing.T, ctrlHandler *notify.DummyHandler, key *edgeproto.CloudletKey, nodeCount, notifyId int, crmVersion string) {
+	require.Equal(t, nodeCount, len(ctrlHandler.NodeCache.Objs), "node count matches")
+	nodeVersion, nodeNotifyId, err := ctrlHandler.GetCloudletDetails(key)
+	require.Nil(t, err, "get cloudlet version & notifyId from node cache")
+	require.Equal(t, nodeVersion, crmVersion, "node version matches")
+	require.Equal(t, nodeNotifyId, int64(notifyId), "node notifyId matches")
+}
+
+func testCloudletStates(t *testing.T, ctx context.Context, scenario string) {
+	ctrlHandler := notify.NewDummyHandler()
+	ctrlMgr := notify.ServerMgr{}
+	ctrlHandler.RegisterServer(&ctrlMgr)
+	ctrlMgr.Start("127.0.0.1:50001", "")
+	defer ctrlMgr.Stop()
+
+	crm_notifyaddr := "127.0.0.1:0"
+	cloudlet := testutil.CloudletData[2]
+	cloudlet.Version = crm_v1
+	cloudlet.Key.Name = "testcloudletstates"
+	cloudlet.NotifySrvAddr = crm_notifyaddr
+	pfConfig, err := getPlatformConfig(ctx, &cloudlet)
+	require.Nil(t, err, "get platform config")
+
+	err = cloudcommon.StartCRMService(ctx, &cloudlet, pfConfig)
+	require.Nil(t, err, "start cloudlet")
+
+	err = ctrlHandler.WaitForCloudletState(&cloudlet.Key, edgeproto.CloudletState_CLOUDLET_STATE_INIT, crm_v1)
+	require.Nil(t, err, "cloudlet state transition")
+
+	cloudlet.State = edgeproto.TrackedState_CRM_INITOK
+	ctrlHandler.CloudletCache.Update(ctx, &cloudlet, 0)
+
+	err = ctrlHandler.WaitForCloudletState(&cloudlet.Key, edgeproto.CloudletState_CLOUDLET_STATE_READY, crm_v1)
+	require.Nil(t, err, "cloudlet state transition")
+
+	cloudlet.State = edgeproto.TrackedState_READY
+	ctrlHandler.CloudletCache.Update(ctx, &cloudlet, 0)
+
+	// Wait for cloudlet trackedstate to propagate to CRM
+	time.Sleep(1 * time.Millisecond)
+
+	// Start upgrade
+	switch scenario {
+	case "success":
+		// Cloudlet state transition:
+		//   Upgrade (crmv1) -> Init (crmv2) -> Ready (crmv2)
+		// Tracked state transition
+		//   UpdateRequested -> Updating -> CrmInitOk -> Ready
+
+		testNotifyId(t, ctrlHandler, &cloudlet.Key, 1, 0, crm_v1)
+
+		cloudlet.Config = *pfConfig
+		cloudlet.NotifySrvAddr = crm_notifyaddr
+		cloudlet.Version = crm_v2
+		cloudlet.State = edgeproto.TrackedState_UPDATE_REQUESTED
+		ctrlHandler.CloudletCache.Update(ctx, &cloudlet, 0)
+
+		err = ctrlHandler.WaitForCloudletState(&cloudlet.Key, edgeproto.CloudletState_CLOUDLET_STATE_UPGRADE, crm_v1)
+		require.Nil(t, err, "cloudlet state transition")
+
+		cloudlet.State = edgeproto.TrackedState_UPDATING
+		ctrlHandler.CloudletCache.Update(ctx, &cloudlet, 0)
+
+		err = ctrlHandler.WaitForCloudletState(&cloudlet.Key, edgeproto.CloudletState_CLOUDLET_STATE_INIT, crm_v2)
+		require.Nil(t, err, "cloudlet state transition")
+
+		cloudlet.State = edgeproto.TrackedState_CRM_INITOK
+		ctrlHandler.CloudletCache.Update(ctx, &cloudlet, 0)
+
+		err = ctrlHandler.WaitForCloudletState(&cloudlet.Key, edgeproto.CloudletState_CLOUDLET_STATE_READY, crm_v2)
+		require.Nil(t, err, "cloudlet state transition")
+
+		cloudlet.State = edgeproto.TrackedState_READY
+		ctrlHandler.CloudletCache.Update(ctx, &cloudlet, 0)
+
+		testNotifyId(t, ctrlHandler, &cloudlet.Key, 1, 1, crm_v2)
+	case "success-cleanupfailure":
+		// Cloudlet state transition:
+		//   Upgrade (crmv1) -> Init (crmv2) -> Ready (crmv2)
+		// Tracked state transition
+		//   UpdateRequested -> Updating -> CrmInitOk -> Ready
+
+		testNotifyId(t, ctrlHandler, &cloudlet.Key, 1, 0, crm_v1)
+
+		cloudlet.Config = *pfConfig
+		cloudlet.NotifySrvAddr = crm_notifyaddr
+		cloudlet.Version = crm_v2
+		cloudlet.State = edgeproto.TrackedState_UPDATE_REQUESTED
+		// simulate cleanup failure
+		cloudlet.Config.CleanupMode = false
+		ctrlHandler.CloudletCache.Update(ctx, &cloudlet, 0)
+
+		err = ctrlHandler.WaitForCloudletState(&cloudlet.Key, edgeproto.CloudletState_CLOUDLET_STATE_UPGRADE, crm_v1)
+		require.Nil(t, err, "cloudlet state transition")
+
+		cloudlet.State = edgeproto.TrackedState_UPDATING
+		ctrlHandler.CloudletCache.Update(ctx, &cloudlet, 0)
+
+		err = ctrlHandler.WaitForCloudletState(&cloudlet.Key, edgeproto.CloudletState_CLOUDLET_STATE_INIT, crm_v2)
+		require.Nil(t, err, "cloudlet state transition")
+
+		cloudlet.State = edgeproto.TrackedState_CRM_INITOK
+		ctrlHandler.CloudletCache.Update(ctx, &cloudlet, 0)
+
+		err = ctrlHandler.WaitForCloudletState(&cloudlet.Key, edgeproto.CloudletState_CLOUDLET_STATE_READY, crm_v2)
+		require.Nil(t, err, "cloudlet state transition")
+
+		cloudlet.State = edgeproto.TrackedState_READY
+		ctrlHandler.CloudletCache.Update(ctx, &cloudlet, 0)
+
+		testNotifyId(t, ctrlHandler, &cloudlet.Key, 1, 1, crm_v2)
+	case "failure":
+		// upgrade will fail because notifySrvAddr is invalid
+		// Cloudlet state transition:
+		//   Upgrade (crmv1) -> Error (crmv1) -> Ready (crmv1)
+		// Tracked state transition
+		//   UpdateRequested ->  UpdateError
+
+		testNotifyId(t, ctrlHandler, &cloudlet.Key, 1, 0, crm_v1)
+
+		cloudlet.Config = *pfConfig
+		cloudlet.Version = crm_v2
+		cloudlet.NotifySrvAddr = "abcdef"
+		cloudlet.State = edgeproto.TrackedState_UPDATE_REQUESTED
+		ctrlHandler.CloudletCache.Update(ctx, &cloudlet, 0)
+
+		err = ctrlHandler.WaitForCloudletState(&cloudlet.Key, edgeproto.CloudletState_CLOUDLET_STATE_ERRORS, crm_v1)
+		require.Nil(t, err, "cloudlet state transition")
+
+		cloudlet.State = edgeproto.TrackedState_UPDATE_ERROR
+		ctrlHandler.CloudletCache.Update(ctx, &cloudlet, 0)
+
+		err = ctrlHandler.WaitForCloudletState(&cloudlet.Key, edgeproto.CloudletState_CLOUDLET_STATE_READY, crm_v1)
+		require.Nil(t, err, "cloudlet state transition")
+
+		testNotifyId(t, ctrlHandler, &cloudlet.Key, 1, 0, crm_v1)
+	}
+
+	// Delete CRM
+	err = cloudcommon.StopCRMService(ctx, &cloudlet)
+	require.Nil(t, err, "stop cloudlet")
+}
+
+func testUpgradeFailure(t *testing.T, ctx context.Context) {
+	var err error
+	cloudlet := testutil.CloudletData[2]
+	cloudlet.Key.Name = "crmfailuretests"
+	cloudlet.Version = crm_v1
+	err = cloudletApi.CreateCloudlet(&cloudlet, testutil.NewCudStreamoutCloudlet(ctx))
+	require.Nil(t, err)
+
+	// Upgrade should fail if any appInst/clusterInst
+	// creation/updation/deletion is in progress
+	clusterInst := testutil.ClusterInstData[0]
+	clusterInst.State = edgeproto.TrackedState_UPDATE_REQUESTED
+	clusterInst.Key.CloudletKey = cloudlet.Key
+	clusterInstApi.cache.Update(ctx, &clusterInst, 0)
+
+	cloudlet.Version = crm_v2
+	err = cloudletApi.UpgradeCloudlet(ctx, &cloudlet, testutil.NewCudStreamoutCloudlet(ctx))
+	require.NotNil(t, err, "upgrade should fail as clusterinst will begin update")
+
+	clusterInstApi.cache.Delete(ctx, &clusterInst, 0)
+
+	appInst := testutil.AppInstData[0]
+	appInst.State = edgeproto.TrackedState_CREATING
+	appInst.Key.ClusterInstKey.CloudletKey = cloudlet.Key
+	appInstApi.cache.Update(ctx, &appInst, 0)
+
+	cloudlet.Version = crm_v2
+	err = cloudletApi.UpgradeCloudlet(ctx, &cloudlet, testutil.NewCudStreamoutCloudlet(ctx))
+	require.NotNil(t, err, "upgrade should fail as appinst creation is in progress")
+
+	appInstApi.cache.Delete(ctx, &appInst, 0)
+
+	// Simulate upgrade in progress, appInst/clusterInst creation will
+	// not be allowed on this cloudlet until upgrade is done
+	cloudlet.State = edgeproto.TrackedState_UPDATE_REQUESTED
+	cloudletApi.cache.Update(ctx, &cloudlet, 0)
+
+	_, err = appApi.CreateApp(ctx, &testutil.AppData[0])
+	require.Nil(t, err, "create app")
+	appInst = testutil.AppInstData[0]
+	appInst.Key.ClusterInstKey.CloudletKey = cloudlet.Key
+	err = appInstApi.CreateAppInst(&appInst, testutil.NewCudStreamoutAppInst(ctx))
+	require.NotNil(t, err, "Create AppInst failure as cloudlet is upgrading")
+
+	cloudlet.State = edgeproto.TrackedState_UPDATING
+	cloudletApi.cache.Update(ctx, &cloudlet, 0)
+
+	clusterInst = testutil.ClusterInstData[0]
+	clusterInst.Key.CloudletKey = cloudlet.Key
+	err = clusterInstApi.CreateClusterInst(&clusterInst, testutil.NewCudStreamoutClusterInst(ctx))
+	require.NotNil(t, err, "Create ClusterInst failure as cloudlet is upgrading")
+
+	// Simulate upgrade failure, appInst/clusterInst creation will
+	// not be allowed on this cloudlet until upgrade is fixed
+	cloudlet.State = edgeproto.TrackedState_UPDATE_ERROR
+	cloudletApi.cache.Update(ctx, &cloudlet, 0)
+
+	appInst = testutil.AppInstData[0]
+	appInst.Key.ClusterInstKey.CloudletKey = cloudlet.Key
+	err = appInstApi.CreateAppInst(&appInst, testutil.NewCudStreamoutAppInst(ctx))
+	require.NotNil(t, err, "Create AppInst failure as cloudlet is in error state")
+
+	clusterInst = testutil.ClusterInstData[0]
+	clusterInst.Key.CloudletKey = cloudlet.Key
+	err = clusterInstApi.CreateClusterInst(&clusterInst, testutil.NewCudStreamoutClusterInst(ctx))
+	require.NotNil(t, err, "Create ClusterInst failure as cloudlet is in error state")
+
+	err = cloudletApi.DeleteCloudlet(&cloudlet, testutil.NewCudStreamoutCloudlet(ctx))
+	require.Nil(t, err)
+}
+
+func testResMapKeysApi(t *testing.T, ctx context.Context, cl *edgeproto.Cloudlet) {
+	// We can add/remove edgeproto.ResTagTableKey values to the cl.ResTagMap map
+	// which then can be used in the GetVMSpec call when matching our meta-resource specificer
+	// to a deployments actual resources/flavrs.
+	resmap := edgeproto.CloudletResMap{}
+	resmap.Key = cl.Key
+	// test_data contains sample resource tag maps, add them to the cloudlet
+	// verify, and remove them. ClI should follow suit.
+	if cl.ResTagMap == nil {
+		cl.ResTagMap = make(map[string]*edgeproto.ResTagTableKey)
+	}
+	if resmap.Mapping == nil {
+		resmap.Mapping = make(map[string]string)
+	}
+
+	// use the OptResNames as clould.ResTagMap[key] = tblkey in test
+	// gpu, nas and nic are the current set of Resource Names.
+	// setup the test map using the test_data objects
+	// The AddCloudResMapKey is setup to accept multiple res tbl keys at once
+	// but we're doing it one by one.
+
+	resmap.Mapping[strings.ToLower(edgeproto.OptResNames_name[0])] = testutil.Restblkeys[0].Name
+	_, err := cloudletApi.AddCloudletResMapping(ctx, &resmap)
+	require.Nil(t, err, "AddCloudletResMapKey")
+
+	resmap.Mapping[strings.ToLower(edgeproto.OptResNames_name[1])] = testutil.Restblkeys[1].Name
+	_, err = cloudletApi.AddCloudletResMapping(ctx, &resmap)
+	require.Nil(t, err, "AddCloudletResMapKey")
+
+	resmap.Mapping[strings.ToLower(edgeproto.OptResNames_name[2])] = testutil.Restblkeys[2].Name
+	_, err = cloudletApi.AddCloudletResMapping(ctx, &resmap)
+	require.Nil(t, err, "AddCloudletResMapKey")
+
+	testcl := &edgeproto.Cloudlet{}
+	// now it's all stored, fetch a copy of the cloudlet and verify
+	err = cloudletApi.sync.ApplySTMWait(ctx, func(stm concurrency.STM) error {
+		if !cloudletApi.store.STMGet(stm, &cl.Key, testcl) {
+			return objstore.ErrKVStoreKeyNotFound
+		}
+		return err
+	})
+
+	// what's in our testcl? Check the resource map
+	tkey := testcl.ResTagMap[strings.ToLower(edgeproto.OptResNames_name[0])]
+	require.Equal(t, testutil.Restblkeys[0].Name, tkey.Name, "AddCloudletResMapKey")
+	tkey = testcl.ResTagMap[strings.ToLower(edgeproto.OptResNames_name[1])]
+	require.Equal(t, testutil.Restblkeys[1].Name, tkey.Name, "AddCloudletResMapKey")
+	tkey = testcl.ResTagMap[strings.ToLower(edgeproto.OptResNames_name[2])]
+	require.Equal(t, testutil.Restblkeys[2].Name, tkey.Name, "AddCloudletResMapKey")
+
+	// and the actual keys should match as well
+	require.Equal(t, testutil.Restblkeys[0], *testcl.ResTagMap[testutil.Restblkeys[0].Name], "AddCloudletResMapKey")
+	require.Equal(t, testutil.Restblkeys[1], *testcl.ResTagMap[testutil.Restblkeys[1].Name], "AddCloudletResMapKey")
+	require.Equal(t, testutil.Restblkeys[2], *testcl.ResTagMap[testutil.Restblkeys[2].Name], "AddCloudletResMapKey")
+
+	resmap1 := edgeproto.CloudletResMap{}
+	resmap1.Mapping = make(map[string]string)
+	resmap1.Mapping[strings.ToLower(edgeproto.OptResNames_name[2])] = testutil.Restblkeys[2].Name
+	resmap1.Mapping[strings.ToLower(edgeproto.OptResNames_name[1])] = testutil.Restblkeys[1].Name
+	resmap1.Key = cl.Key
+
+	_, err = cloudletApi.RemoveCloudletResMapping(ctx, &resmap1)
+	require.Nil(t, err, "RemoveCloudletResMapKey")
+
+	rmcl := &edgeproto.Cloudlet{}
+	if rmcl.ResTagMap == nil {
+		rmcl.ResTagMap = make(map[string]*edgeproto.ResTagTableKey)
+	}
+	rmcl.Key = resmap1.Key
+
+	err = cloudletApi.sync.ApplySTMWait(ctx, func(stm concurrency.STM) error {
+		if !cloudletApi.store.STMGet(stm, &cl.Key, rmcl) {
+			return objstore.ErrKVStoreKeyNotFound
+		}
+		return err
+	})
+
+	require.Nil(t, err, "STMGet failure")
+	// and check the maps len = 1
+	require.Equal(t, 1, len(rmcl.ResTagMap), "RemoveCloudletResMapKey")
+	// and might as well check the key "gpu" exists
+	_, ok := rmcl.ResTagMap[testutil.Restblkeys[0].Name]
+	require.Equal(t, true, ok, "RemoveCloudletResMapKey")
+}
+
 func testGpuResourceMapping(t *testing.T, ctx context.Context, cl *edgeproto.Cloudlet) {
 	// Cloudlet now has a map key'ed by resource name whose value is a resource tag map key.
 	// We init this map, and create a resource table, and place its key into this map
@@ -204,490 +679,4 @@
 	// is only a flavor with 'gpu' in the name will trigger a gpu request match.
 	spec, vmerr = resTagTableApi.GetVMSpec(testutil.CloudletInfoData[0].Flavors, testflavor, nil)
 	require.Equal(t, "no suitable platform flavor found for x1.large-mex, please try a smaller flavor", vmerr.Error(), "nil table")
-}
-
-func testResMapKeysApi(t *testing.T, ctx context.Context, cl *edgeproto.Cloudlet) {
-	// We can add/remove edgeproto.ResTagTableKey values to the cl.ResTagMap map
-	// which then can be used in the GetVMSpec call when matching our meta-resource specificer
-	// to a deployments actual resources/flavrs.
-	resmap := edgeproto.CloudletResMap{}
-	resmap.Key = cl.Key
-	// test_data contains sample resource tag maps, add them to the cloudlet
-	// verify, and remove them. ClI should follow suit.
-	if cl.ResTagMap == nil {
-		cl.ResTagMap = make(map[string]*edgeproto.ResTagTableKey)
-	}
-	if resmap.Mapping == nil {
-		resmap.Mapping = make(map[string]string)
-	}
-
-	// use the OptResNames as clould.ResTagMap[key] = tblkey in test
-	// gpu, nas and nic are the current set of Resource Names.
-	// setup the test map using the test_data objects
-	// The AddCloudResMapKey is setup to accept multiple res tbl keys at once
-	// but we're doing it one by one.
-
-	resmap.Mapping[strings.ToLower(edgeproto.OptResNames_name[0])] = testutil.Restblkeys[0].Name
-	_, err := cloudletApi.AddCloudletResMapping(ctx, &resmap)
-	require.Nil(t, err, "AddCloudletResMapKey")
-
-	resmap.Mapping[strings.ToLower(edgeproto.OptResNames_name[1])] = testutil.Restblkeys[1].Name
-	_, err = cloudletApi.AddCloudletResMapping(ctx, &resmap)
-	require.Nil(t, err, "AddCloudletResMapKey")
-
-	resmap.Mapping[strings.ToLower(edgeproto.OptResNames_name[2])] = testutil.Restblkeys[2].Name
-	_, err = cloudletApi.AddCloudletResMapping(ctx, &resmap)
-	require.Nil(t, err, "AddCloudletResMapKey")
-
-	testcl := &edgeproto.Cloudlet{}
-	// now it's all stored, fetch a copy of the cloudlet and verify
-	err = cloudletApi.sync.ApplySTMWait(ctx, func(stm concurrency.STM) error {
-		if !cloudletApi.store.STMGet(stm, &cl.Key, testcl) {
-			return objstore.ErrKVStoreKeyNotFound
-		}
-		return err
-	})
-
-	// what's in our testcl? Check the resource map
-	tkey := testcl.ResTagMap[strings.ToLower(edgeproto.OptResNames_name[0])]
-	require.Equal(t, testutil.Restblkeys[0].Name, tkey.Name, "AddCloudletResMapKey")
-	tkey = testcl.ResTagMap[strings.ToLower(edgeproto.OptResNames_name[1])]
-	require.Equal(t, testutil.Restblkeys[1].Name, tkey.Name, "AddCloudletResMapKey")
-	tkey = testcl.ResTagMap[strings.ToLower(edgeproto.OptResNames_name[2])]
-	require.Equal(t, testutil.Restblkeys[2].Name, tkey.Name, "AddCloudletResMapKey")
-
-	// and the actual keys should match as well
-	require.Equal(t, testutil.Restblkeys[0], *testcl.ResTagMap[testutil.Restblkeys[0].Name], "AddCloudletResMapKey")
-	require.Equal(t, testutil.Restblkeys[1], *testcl.ResTagMap[testutil.Restblkeys[1].Name], "AddCloudletResMapKey")
-	require.Equal(t, testutil.Restblkeys[2], *testcl.ResTagMap[testutil.Restblkeys[2].Name], "AddCloudletResMapKey")
-
-	resmap1 := edgeproto.CloudletResMap{}
-	resmap1.Mapping = make(map[string]string)
-	resmap1.Mapping[strings.ToLower(edgeproto.OptResNames_name[2])] = testutil.Restblkeys[2].Name
-	resmap1.Mapping[strings.ToLower(edgeproto.OptResNames_name[1])] = testutil.Restblkeys[1].Name
-	resmap1.Key = cl.Key
-
-	_, err = cloudletApi.RemoveCloudletResMapping(ctx, &resmap1)
-	require.Nil(t, err, "RemoveCloudletResMapKey")
-
-	rmcl := &edgeproto.Cloudlet{}
-	if rmcl.ResTagMap == nil {
-		rmcl.ResTagMap = make(map[string]*edgeproto.ResTagTableKey)
-	}
-	rmcl.Key = resmap1.Key
-
-	err = cloudletApi.sync.ApplySTMWait(ctx, func(stm concurrency.STM) error {
-		if !cloudletApi.store.STMGet(stm, &cl.Key, rmcl) {
-			return objstore.ErrKVStoreKeyNotFound
-		}
-		return err
-	})
-
-	require.Nil(t, err, "STMGet failure")
-	// and check the maps len = 1
-	require.Equal(t, 1, len(rmcl.ResTagMap), "RemoveCloudletResMapKey")
-	// and might as well check the key "gpu" exists
-	_, ok := rmcl.ResTagMap[testutil.Restblkeys[0].Name]
-	require.Equal(t, true, ok, "RemoveCloudletResMapKey")
-=======
-func waitForState(key *edgeproto.CloudletKey, state edgeproto.TrackedState) error {
-	lastState := edgeproto.TrackedState_TRACKED_STATE_UNKNOWN
-	for i := 0; i < 10; i++ {
-		cloudlet := edgeproto.Cloudlet{}
-		if cloudletApi.cache.Get(key, &cloudlet) {
-			if cloudlet.State == state {
-				return nil
-			}
-			lastState = cloudlet.State
-		}
-		time.Sleep(10 * time.Millisecond)
-	}
-
-	return fmt.Errorf("Unable to get desired cloudlet state, actual state %s, desired state %s", lastState, state)
-}
-
-func forceCloudletInfoState(ctx context.Context, key *edgeproto.CloudletKey, state edgeproto.CloudletState, version string) {
-	info := edgeproto.CloudletInfo{}
-	info.Key = *key
-	info.State = state
-	info.Version = version
-	cloudletInfoApi.Update(ctx, &info, 0)
-}
-
-func testControllerStates(t *testing.T, ctx context.Context) {
-	var stateTransitions []stateTransition
-	// State transitions from "UpdateRequested"
-
-	stateTransitions = []stateTransition{
-		stateTransition{
-			triggerState:   edgeproto.CloudletState_CLOUDLET_STATE_UPGRADE,
-			triggerVersion: crm_v1,
-			expectedState:  edgeproto.TrackedState_UPDATING,
-		},
-		stateTransition{
-			triggerState:   edgeproto.CloudletState_CLOUDLET_STATE_INIT,
-			triggerVersion: crm_v2,
-			expectedState:  edgeproto.TrackedState_CRM_INITOK,
-		},
-		stateTransition{
-			triggerState:   edgeproto.CloudletState_CLOUDLET_STATE_READY,
-			triggerVersion: crm_v2,
-			expectedState:  edgeproto.TrackedState_READY,
-		},
-	}
-	testUpgradeScenario(t, ctx, &stateTransitions, "success")
-
-	stateTransitions = []stateTransition{
-		stateTransition{
-			// From old CRM, should be ignored
-			triggerState:   edgeproto.CloudletState_CLOUDLET_STATE_INIT,
-			triggerVersion: crm_v1,
-			expectedState:  edgeproto.TrackedState_CRM_INITOK,
-			ignoreState:    true,
-		},
-		stateTransition{
-			triggerState:   edgeproto.CloudletState_CLOUDLET_STATE_UPGRADE,
-			triggerVersion: crm_v1,
-			expectedState:  edgeproto.TrackedState_UPDATING,
-		},
-		stateTransition{
-			// From old CRM, should be ignored
-			triggerState:   edgeproto.CloudletState_CLOUDLET_STATE_INIT,
-			triggerVersion: crm_v1,
-			expectedState:  edgeproto.TrackedState_CRM_INITOK,
-			ignoreState:    true,
-		},
-		stateTransition{
-			// From old CRM, should be ignored
-			triggerState:   edgeproto.CloudletState_CLOUDLET_STATE_READY,
-			triggerVersion: crm_v1,
-			expectedState:  edgeproto.TrackedState_READY,
-			ignoreState:    true,
-		},
-		stateTransition{
-			triggerState:   edgeproto.CloudletState_CLOUDLET_STATE_INIT,
-			triggerVersion: crm_v2,
-			expectedState:  edgeproto.TrackedState_CRM_INITOK,
-		},
-		stateTransition{
-			triggerState:   edgeproto.CloudletState_CLOUDLET_STATE_READY,
-			triggerVersion: crm_v2,
-			expectedState:  edgeproto.TrackedState_READY,
-		},
-	}
-	testUpgradeScenario(t, ctx, &stateTransitions, "success")
-
-	stateTransitions = []stateTransition{
-		stateTransition{
-			triggerState:   edgeproto.CloudletState_CLOUDLET_STATE_INIT,
-			triggerVersion: crm_v2,
-			expectedState:  edgeproto.TrackedState_CRM_INITOK,
-		},
-		stateTransition{
-			// From old CRM, should be ignored
-			triggerState:   edgeproto.CloudletState_CLOUDLET_STATE_READY,
-			triggerVersion: crm_v1,
-			expectedState:  edgeproto.TrackedState_READY,
-			ignoreState:    true,
-		},
-		stateTransition{
-			triggerState:   edgeproto.CloudletState_CLOUDLET_STATE_READY,
-			triggerVersion: crm_v2,
-			expectedState:  edgeproto.TrackedState_READY,
-		},
-	}
-	testUpgradeScenario(t, ctx, &stateTransitions, "success")
-
-	stateTransitions = []stateTransition{
-		stateTransition{
-			triggerState:   edgeproto.CloudletState_CLOUDLET_STATE_UPGRADE,
-			triggerVersion: crm_v1,
-			expectedState:  edgeproto.TrackedState_UPDATING,
-		},
-		stateTransition{
-			triggerState:   edgeproto.CloudletState_CLOUDLET_STATE_INIT,
-			triggerVersion: crm_v2,
-			expectedState:  edgeproto.TrackedState_CRM_INITOK,
-		},
-		stateTransition{
-			triggerState:   edgeproto.CloudletState_CLOUDLET_STATE_ERRORS,
-			triggerVersion: crm_v1,
-			expectedState:  edgeproto.TrackedState_UPDATE_ERROR,
-		},
-	}
-	testUpgradeScenario(t, ctx, &stateTransitions, "fail")
-
-	stateTransitions = []stateTransition{
-		stateTransition{
-			triggerState:   edgeproto.CloudletState_CLOUDLET_STATE_UPGRADE,
-			triggerVersion: crm_v1,
-			expectedState:  edgeproto.TrackedState_UPDATING,
-		},
-		stateTransition{
-			triggerState:   edgeproto.CloudletState_CLOUDLET_STATE_ERRORS,
-			triggerVersion: crm_v1,
-			expectedState:  edgeproto.TrackedState_UPDATE_ERROR,
-		},
-	}
-	testUpgradeScenario(t, ctx, &stateTransitions, "fail")
-
-	stateTransitions = []stateTransition{
-		stateTransition{
-			triggerState:   edgeproto.CloudletState_CLOUDLET_STATE_ERRORS,
-			triggerVersion: crm_v1,
-			expectedState:  edgeproto.TrackedState_UPDATE_ERROR,
-		},
-	}
-	testUpgradeScenario(t, ctx, &stateTransitions, "fail")
-}
-
-func testUpgradeScenario(t *testing.T, ctx context.Context, transitions *[]stateTransition, scenario string) {
-	var err error
-	cloudlet := testutil.CloudletData[2]
-	cloudlet.Key.Name = "crmupgradetests"
-	cloudlet.Version = crm_v1
-	err = cloudletApi.CreateCloudlet(&cloudlet, testutil.NewCudStreamoutCloudlet(ctx))
-	require.Nil(t, err)
-
-	go func() {
-		forceCloudletInfoState(ctx, &cloudlet.Key, edgeproto.CloudletState_CLOUDLET_STATE_READY, crm_v1)
-		cloudlet.Version = crm_v2
-		err := cloudletApi.UpgradeCloudlet(ctx, &cloudlet, testutil.NewCudStreamoutCloudlet(ctx))
-		if scenario == "fail" {
-			require.NotNil(t, err, "upgrade cloudlet should fail")
-		} else {
-			require.Nil(t, err, "upgrade cloudlet should succeed")
-		}
-	}()
-
-	err = waitForState(&cloudlet.Key, edgeproto.TrackedState_UPDATE_REQUESTED)
-	require.Nil(t, err, "cloudlet state transtions")
-
-	for _, transition := range *transitions {
-		forceCloudletInfoState(ctx, &cloudlet.Key, transition.triggerState, transition.triggerVersion)
-		err = waitForState(&cloudlet.Key, transition.expectedState)
-		if transition.ignoreState {
-			require.NotNil(t, err, fmt.Sprintf("cloudlet state transtions for %s scenario should be ignored", scenario))
-		} else {
-			require.Nil(t, err, fmt.Sprintf("cloudlet state transtions for %s scenario", scenario))
-		}
-	}
-
-	err = cloudletApi.DeleteCloudlet(&cloudlet, testutil.NewCudStreamoutCloudlet(ctx))
-	require.Nil(t, err)
-}
-
-func testNotifyId(t *testing.T, ctrlHandler *notify.DummyHandler, key *edgeproto.CloudletKey, nodeCount, notifyId int, crmVersion string) {
-	require.Equal(t, nodeCount, len(ctrlHandler.NodeCache.Objs), "node count matches")
-	nodeVersion, nodeNotifyId, err := ctrlHandler.GetCloudletDetails(key)
-	require.Nil(t, err, "get cloudlet version & notifyId from node cache")
-	require.Equal(t, nodeVersion, crmVersion, "node version matches")
-	require.Equal(t, nodeNotifyId, int64(notifyId), "node notifyId matches")
-}
-
-func testCloudletStates(t *testing.T, ctx context.Context, scenario string) {
-	ctrlHandler := notify.NewDummyHandler()
-	ctrlMgr := notify.ServerMgr{}
-	ctrlHandler.RegisterServer(&ctrlMgr)
-	ctrlMgr.Start("127.0.0.1:50001", "")
-	defer ctrlMgr.Stop()
-
-	crm_notifyaddr := "127.0.0.1:0"
-	cloudlet := testutil.CloudletData[2]
-	cloudlet.Version = crm_v1
-	cloudlet.Key.Name = "testcloudletstates"
-	cloudlet.NotifySrvAddr = crm_notifyaddr
-	pfConfig, err := getPlatformConfig(ctx, &cloudlet)
-	require.Nil(t, err, "get platform config")
-
-	err = cloudcommon.StartCRMService(ctx, &cloudlet, pfConfig)
-	require.Nil(t, err, "start cloudlet")
-
-	err = ctrlHandler.WaitForCloudletState(&cloudlet.Key, edgeproto.CloudletState_CLOUDLET_STATE_INIT, crm_v1)
-	require.Nil(t, err, "cloudlet state transition")
-
-	cloudlet.State = edgeproto.TrackedState_CRM_INITOK
-	ctrlHandler.CloudletCache.Update(ctx, &cloudlet, 0)
-
-	err = ctrlHandler.WaitForCloudletState(&cloudlet.Key, edgeproto.CloudletState_CLOUDLET_STATE_READY, crm_v1)
-	require.Nil(t, err, "cloudlet state transition")
-
-	cloudlet.State = edgeproto.TrackedState_READY
-	ctrlHandler.CloudletCache.Update(ctx, &cloudlet, 0)
-
-	// Wait for cloudlet trackedstate to propagate to CRM
-	time.Sleep(1 * time.Millisecond)
-
-	// Start upgrade
-	switch scenario {
-	case "success":
-		// Cloudlet state transition:
-		//   Upgrade (crmv1) -> Init (crmv2) -> Ready (crmv2)
-		// Tracked state transition
-		//   UpdateRequested -> Updating -> CrmInitOk -> Ready
-
-		testNotifyId(t, ctrlHandler, &cloudlet.Key, 1, 0, crm_v1)
-
-		cloudlet.Config = *pfConfig
-		cloudlet.NotifySrvAddr = crm_notifyaddr
-		cloudlet.Version = crm_v2
-		cloudlet.State = edgeproto.TrackedState_UPDATE_REQUESTED
-		ctrlHandler.CloudletCache.Update(ctx, &cloudlet, 0)
-
-		err = ctrlHandler.WaitForCloudletState(&cloudlet.Key, edgeproto.CloudletState_CLOUDLET_STATE_UPGRADE, crm_v1)
-		require.Nil(t, err, "cloudlet state transition")
-
-		cloudlet.State = edgeproto.TrackedState_UPDATING
-		ctrlHandler.CloudletCache.Update(ctx, &cloudlet, 0)
-
-		err = ctrlHandler.WaitForCloudletState(&cloudlet.Key, edgeproto.CloudletState_CLOUDLET_STATE_INIT, crm_v2)
-		require.Nil(t, err, "cloudlet state transition")
-
-		cloudlet.State = edgeproto.TrackedState_CRM_INITOK
-		ctrlHandler.CloudletCache.Update(ctx, &cloudlet, 0)
-
-		err = ctrlHandler.WaitForCloudletState(&cloudlet.Key, edgeproto.CloudletState_CLOUDLET_STATE_READY, crm_v2)
-		require.Nil(t, err, "cloudlet state transition")
-
-		cloudlet.State = edgeproto.TrackedState_READY
-		ctrlHandler.CloudletCache.Update(ctx, &cloudlet, 0)
-
-		testNotifyId(t, ctrlHandler, &cloudlet.Key, 1, 1, crm_v2)
-	case "success-cleanupfailure":
-		// Cloudlet state transition:
-		//   Upgrade (crmv1) -> Init (crmv2) -> Ready (crmv2)
-		// Tracked state transition
-		//   UpdateRequested -> Updating -> CrmInitOk -> Ready
-
-		testNotifyId(t, ctrlHandler, &cloudlet.Key, 1, 0, crm_v1)
-
-		cloudlet.Config = *pfConfig
-		cloudlet.NotifySrvAddr = crm_notifyaddr
-		cloudlet.Version = crm_v2
-		cloudlet.State = edgeproto.TrackedState_UPDATE_REQUESTED
-		// simulate cleanup failure
-		cloudlet.Config.CleanupMode = false
-		ctrlHandler.CloudletCache.Update(ctx, &cloudlet, 0)
-
-		err = ctrlHandler.WaitForCloudletState(&cloudlet.Key, edgeproto.CloudletState_CLOUDLET_STATE_UPGRADE, crm_v1)
-		require.Nil(t, err, "cloudlet state transition")
-
-		cloudlet.State = edgeproto.TrackedState_UPDATING
-		ctrlHandler.CloudletCache.Update(ctx, &cloudlet, 0)
-
-		err = ctrlHandler.WaitForCloudletState(&cloudlet.Key, edgeproto.CloudletState_CLOUDLET_STATE_INIT, crm_v2)
-		require.Nil(t, err, "cloudlet state transition")
-
-		cloudlet.State = edgeproto.TrackedState_CRM_INITOK
-		ctrlHandler.CloudletCache.Update(ctx, &cloudlet, 0)
-
-		err = ctrlHandler.WaitForCloudletState(&cloudlet.Key, edgeproto.CloudletState_CLOUDLET_STATE_READY, crm_v2)
-		require.Nil(t, err, "cloudlet state transition")
-
-		cloudlet.State = edgeproto.TrackedState_READY
-		ctrlHandler.CloudletCache.Update(ctx, &cloudlet, 0)
-
-		testNotifyId(t, ctrlHandler, &cloudlet.Key, 1, 1, crm_v2)
-	case "failure":
-		// upgrade will fail because notifySrvAddr is invalid
-		// Cloudlet state transition:
-		//   Upgrade (crmv1) -> Error (crmv1) -> Ready (crmv1)
-		// Tracked state transition
-		//   UpdateRequested ->  UpdateError
-
-		testNotifyId(t, ctrlHandler, &cloudlet.Key, 1, 0, crm_v1)
-
-		cloudlet.Config = *pfConfig
-		cloudlet.Version = crm_v2
-		cloudlet.NotifySrvAddr = "abcdef"
-		cloudlet.State = edgeproto.TrackedState_UPDATE_REQUESTED
-		ctrlHandler.CloudletCache.Update(ctx, &cloudlet, 0)
-
-		err = ctrlHandler.WaitForCloudletState(&cloudlet.Key, edgeproto.CloudletState_CLOUDLET_STATE_ERRORS, crm_v1)
-		require.Nil(t, err, "cloudlet state transition")
-
-		cloudlet.State = edgeproto.TrackedState_UPDATE_ERROR
-		ctrlHandler.CloudletCache.Update(ctx, &cloudlet, 0)
-
-		err = ctrlHandler.WaitForCloudletState(&cloudlet.Key, edgeproto.CloudletState_CLOUDLET_STATE_READY, crm_v1)
-		require.Nil(t, err, "cloudlet state transition")
-
-		testNotifyId(t, ctrlHandler, &cloudlet.Key, 1, 0, crm_v1)
-	}
-
-	// Delete CRM
-	err = cloudcommon.StopCRMService(ctx, &cloudlet)
-	require.Nil(t, err, "stop cloudlet")
-}
-
-func testUpgradeFailure(t *testing.T, ctx context.Context) {
-	var err error
-	cloudlet := testutil.CloudletData[2]
-	cloudlet.Key.Name = "crmfailuretests"
-	cloudlet.Version = crm_v1
-	err = cloudletApi.CreateCloudlet(&cloudlet, testutil.NewCudStreamoutCloudlet(ctx))
-	require.Nil(t, err)
-
-	// Upgrade should fail if any appInst/clusterInst
-	// creation/updation/deletion is in progress
-	clusterInst := testutil.ClusterInstData[0]
-	clusterInst.State = edgeproto.TrackedState_UPDATE_REQUESTED
-	clusterInst.Key.CloudletKey = cloudlet.Key
-	clusterInstApi.cache.Update(ctx, &clusterInst, 0)
-
-	cloudlet.Version = crm_v2
-	err = cloudletApi.UpgradeCloudlet(ctx, &cloudlet, testutil.NewCudStreamoutCloudlet(ctx))
-	require.NotNil(t, err, "upgrade should fail as clusterinst will begin update")
-
-	clusterInstApi.cache.Delete(ctx, &clusterInst, 0)
-
-	appInst := testutil.AppInstData[0]
-	appInst.State = edgeproto.TrackedState_CREATING
-	appInst.Key.ClusterInstKey.CloudletKey = cloudlet.Key
-	appInstApi.cache.Update(ctx, &appInst, 0)
-
-	cloudlet.Version = crm_v2
-	err = cloudletApi.UpgradeCloudlet(ctx, &cloudlet, testutil.NewCudStreamoutCloudlet(ctx))
-	require.NotNil(t, err, "upgrade should fail as appinst creation is in progress")
-
-	appInstApi.cache.Delete(ctx, &appInst, 0)
-
-	// Simulate upgrade in progress, appInst/clusterInst creation will
-	// not be allowed on this cloudlet until upgrade is done
-	cloudlet.State = edgeproto.TrackedState_UPDATE_REQUESTED
-	cloudletApi.cache.Update(ctx, &cloudlet, 0)
-
-	_, err = appApi.CreateApp(ctx, &testutil.AppData[0])
-	require.Nil(t, err, "create app")
-	appInst = testutil.AppInstData[0]
-	appInst.Key.ClusterInstKey.CloudletKey = cloudlet.Key
-	err = appInstApi.CreateAppInst(&appInst, testutil.NewCudStreamoutAppInst(ctx))
-	require.NotNil(t, err, "Create AppInst failure as cloudlet is upgrading")
-
-	cloudlet.State = edgeproto.TrackedState_UPDATING
-	cloudletApi.cache.Update(ctx, &cloudlet, 0)
-
-	clusterInst = testutil.ClusterInstData[0]
-	clusterInst.Key.CloudletKey = cloudlet.Key
-	err = clusterInstApi.CreateClusterInst(&clusterInst, testutil.NewCudStreamoutClusterInst(ctx))
-	require.NotNil(t, err, "Create ClusterInst failure as cloudlet is upgrading")
-
-	// Simulate upgrade failure, appInst/clusterInst creation will
-	// not be allowed on this cloudlet until upgrade is fixed
-	cloudlet.State = edgeproto.TrackedState_UPDATE_ERROR
-	cloudletApi.cache.Update(ctx, &cloudlet, 0)
-
-	appInst = testutil.AppInstData[0]
-	appInst.Key.ClusterInstKey.CloudletKey = cloudlet.Key
-	err = appInstApi.CreateAppInst(&appInst, testutil.NewCudStreamoutAppInst(ctx))
-	require.NotNil(t, err, "Create AppInst failure as cloudlet is in error state")
-
-	clusterInst = testutil.ClusterInstData[0]
-	clusterInst.Key.CloudletKey = cloudlet.Key
-	err = clusterInstApi.CreateClusterInst(&clusterInst, testutil.NewCudStreamoutClusterInst(ctx))
-	require.NotNil(t, err, "Create ClusterInst failure as cloudlet is in error state")
-
-	err = cloudletApi.DeleteCloudlet(&cloudlet, testutil.NewCudStreamoutCloudlet(ctx))
-	require.Nil(t, err)
->>>>>>> cfb85a75
 }