// test etcd process

package main

import (
	"context"
	"errors"
	"fmt"
	"sync"
	"testing"
	"time"

	"github.com/coreos/etcd/clientv3/concurrency"
	etcd_client "github.com/mobiledgex/edge-cloud/controller/etcd_client"
	"github.com/mobiledgex/edge-cloud/log"
	"github.com/mobiledgex/edge-cloud/objstore"
	"github.com/stretchr/testify/assert"
)

func expectNewRev(t *testing.T, expRev *int64, checkRev int64) {
	*expRev++
	assert.Equal(t, *expRev, checkRev, "revision")
}

func testCalls(t *testing.T, objStore objstore.KVStore) {
	count := 0
	m := make(map[string]string)
	key1 := "1/1/2222222"
	val1 := "app1"
	m["1/0/123456789"] = "value1"
	m[key1] = val1
	m["1/1/123456789"] = "app2"
	m["1/1/12323445"] = "app3"
	var expRev int64 = 1
	var rev int64
	var err error

	syncCheck := NewSyncCheck(t, objStore)
	defer syncCheck.Stop()

	// check what happens if no put is called
	// no change is made to database, function returns current revision.
	rev, err = objStore.ApplySTM(func(stm concurrency.STM) error {
		stm.Get("foo")
		stm.Get("bar")
		return nil
	})
	assert.Nil(t, err)
	assert.Equal(t, expRev, rev, "revision")

	// test create
	for key, val := range m {
		rev, err := objStore.Create(key, val)
		expectNewRev(t, &expRev, rev)
		assert.Nil(t, err, "Create failed for key %s", key)
		assert.Equal(t, expRev, rev, "revision")
		syncCheck.Expect(t, key, val, expRev)
	}
	_, err = objStore.Create(key1, val1)
	assert.Equal(t, objstore.ErrKVStoreKeyExists, err, "Create object that already exists")

	// test get and list
	val, vers, _, err := objStore.Get(key1)
	assert.Nil(t, err, "Get key %s", key1)
	assert.Equal(t, val1, string(val), "Get key %s value", key1)
	assert.EqualValues(t, 1, vers, "version for key %s", key1)
	val, vers, _, err = objStore.Get("No such key")
	assert.Equal(t, objstore.ErrKVStoreKeyNotFound, err, "Get non-existent key")

	count = 0
	err = objStore.List("", func(key, val []byte, rev int64) error {
		count++
		return nil
	})
	assert.Equal(t, 4, count, "List count")

	// test update
	val2 := "app111"
	rev, err = objStore.Update(key1, val2, 1)
	expectNewRev(t, &expRev, rev)
	assert.Equal(t, expRev, rev, "revision")
	assert.Nil(t, err, "Update existing object")
	syncCheck.Expect(t, key1, val2, expRev)
	val, vers, _, err = objStore.Get(key1)
	assert.Nil(t, err, "Get key %s", key1)
	assert.Equal(t, val2, string(val), "Get key %s updated value", key1)
	assert.EqualValues(t, 2, vers, "version for key %s", key1)
	rev, err = objStore.Update(key1, val2, 1)
	assert.NotNil(t, err, "Update with wrong mod value")
	rev, err = objStore.Update(key1, val2, objstore.ObjStoreUpdateVersionAny)
	expectNewRev(t, &expRev, rev)
	assert.Nil(t, err, "Update any version")
	val, vers, _, err = objStore.Get(key1)
	assert.Nil(t, err, "Get key %s", key1)
	assert.EqualValues(t, 3, vers, "version for key %s", key1)

	rev, err = objStore.Update("no-such-key", "", 0)
	assert.Equal(t, objstore.ErrKVStoreKeyNotFound, err, "Update non-existent key")

	// test delete
	rev, err = objStore.Delete(key1)
	expectNewRev(t, &expRev, rev)
	assert.Nil(t, err, "Delete key %s", key1)
	syncCheck.ExpectNil(t, key1, expRev)
	val, _, _, err = objStore.Get(key1)
	assert.Equal(t, objstore.ErrKVStoreKeyNotFound, err, "Get deleted key")
	count = 0
	err = objStore.List("", func(key, val []byte, rev int64) error {
		count++
		return nil
	})
	assert.Equal(t, 3, count, "List count")
	assert.Equal(t, 3, len(syncCheck.kv), "sync count")

	// test put
	pkey := "1/foo/adslfk"
	pval := "put value"
	rev, err = objStore.Put(pkey, pval)
	expectNewRev(t, &expRev, rev)
	assert.Nil(t, err, "Put key %s", pkey)
	syncCheck.Expect(t, pkey, pval, expRev)
	val, vers, _, err = objStore.Get(pkey)
	assert.Nil(t, err, "Get key %s", pkey)
	assert.Equal(t, pval, string(val), "Get key %s value", pkey)
	rev, err = objStore.Put(pkey, pval)
	expectNewRev(t, &expRev, rev)
	assert.Nil(t, err, "Put key %s again", pkey)

	// debug sync
	syncCheck.Dump()

	fmt.Println("***** test STM ******")
	k0 := "create/key"
	v0 := "create val"
	k1 := "1/App/someapp"
	v1 := "someapp value"
	k2 := "1/App/anotherapp"
	v2 := "anotherapp value"
	ii := 0

	// This tests that doing a Get that returns "" followed by a Put is
	// equivalent to a "Create", which requires the key does not exist.
	//
	// After doing the stm.Get, the function inteferes with itself
	// by directly putting the KV pair (not via STM so bypasses the STM).
	// The subsequent stm.Put should be restrained by the revision (0)
	// of the stm.Get, such that during commit, it will fail.
	// This will trigger a retry, which will run the function again.
	// On retry, the stm.Get check will return "already exists".
	// If the stm.Get + stm.Put was not equivalent to a create, then
	// the put would have succeeded, and the apply would have succeeded
	// and the number of tries (ii) would just be 1.
	rev, err = objStore.ApplySTM(func(stm concurrency.STM) error {
		ii++
		if stm.Get(k0) != "" {
			return errors.New("already exists")
		}

		fmt.Println("non-stm put interference")
		objStore.Put(k0, v0)
		expRev++

		stm.Put(k0, v0)
		return nil
	})
	assert.NotNil(t, err)
	assert.Equal(t, 2, ii)

	// This tests that doing a Get that returns non-"" followed by
	// a Put is equivalent to an "Update", which requires the key exist.
	//
	// After doing the stm.Get, the function interferes with itself
	// by directly deleting the KV pair (not via STM so bypasses the STM).
	// The subsequent stm.Put should be restrained by the revision id (1)
	// of the stm.Get, such that during commit, it will fail.
	// This will trigger a retry, which will run the function again.
	// On retry, the stm.Get check will fail with "not found".
	// If the stm.Get + stm.Put was not equivalent to an update, then
	// the put would have succeeded, and the apply would have succeeded
	// and the number of tries (ii) would just be 1.
	// Note that kv pair already exists from previous test before this
	// function starts.
	ii = 0
	rev, err = objStore.ApplySTM(func(stm concurrency.STM) error {
		ii++
		if stm.Get(k0) == "" {
			return errors.New("not found")
		}

		fmt.Println("non-stm delete interference")
		objStore.Delete(k0)
		expRev++

		stm.Put(k0, v0)
		return nil
	})
	assert.NotNil(t, err)
	assert.Equal(t, 2, ii)

	// test create of both at the same time.
	rev, err = objStore.ApplySTM(func(stm concurrency.STM) error {
		if stm.Get(k1) != "" || stm.Get(k2) != "" {
			return errors.New("already exists")
		}
		stm.Put(k1, v1)
		stm.Put(k2, v2)
		return nil
	})
	assert.Nil(t, err)
	expectNewRev(t, &expRev, rev)
	val, _, _, err = objStore.Get(k1)
	assert.Nil(t, err)
	assert.Equal(t, v1, string(val))
	val, _, _, err = objStore.Get(k2)
	assert.Nil(t, err)
	assert.Equal(t, v2, string(val))

	// check that create when it already exists fails
	rev, err = objStore.ApplySTM(func(stm concurrency.STM) error {
		if stm.Get(k1) != "" || stm.Get(k2) != "" {
			return errors.New("already exists")
		}
		stm.Put(k1, v1)
		stm.Put(k2, v2)
		return nil
	})
	assert.NotNil(t, err)

	// run update
	newval := "some new value"
	rev, err = objStore.ApplySTM(func(stm concurrency.STM) error {
		if stm.Get(k1) == "" {
			return errors.New("does not exist")
		}
		stm.Put(k1, newval)
		return nil
	})
	assert.Nil(t, err)
	expectNewRev(t, &expRev, rev)
	val, _, _, err = objStore.Get(k1)
	assert.Nil(t, err)
	assert.Equal(t, newval, string(val))

	// check delete
	rev, err = objStore.ApplySTM(func(stm concurrency.STM) error {
		if stm.Get(k1) == "" || stm.Get(k2) == "" {
			return errors.New("keys do not exist")
		}
		stm.Del(k1)
		stm.Del(k2)
		return nil
	})
	assert.Nil(t, err)
	expectNewRev(t, &expRev, rev)
	// err is "Key not found" because they were deleted
	val, _, _, err = objStore.Get(k1)
	assert.NotNil(t, err)
	val, _, _, err = objStore.Get(k2)
	assert.NotNil(t, err)

	// check all-or-nothing.
	rev, err = objStore.ApplySTM(func(stm concurrency.STM) error {
		stm.Put(k1, v1)
		if true {
			return errors.New("error out")
		}
		stm.Put(k2, v2)
		return nil
	})
	// neither key should exist
	val, _, _, err = objStore.Get(k1)
	assert.NotNil(t, err)
	val, _, _, err = objStore.Get(k2)
	assert.NotNil(t, err)

	// check what happens if no put is called
	// no change is made to database, function returns current revision.
	rev, err = objStore.ApplySTM(func(stm concurrency.STM) error {
		stm.Get(k1)
		stm.Get(k2)
		return nil
	})
	assert.Nil(t, err)
	assert.Equal(t, expRev, rev, "revision")

	// check that get after put succeeds
	rev, err = objStore.ApplySTM(func(stm concurrency.STM) error {
		if stm.Get(k1) != "" || stm.Get(k2) != "" {
			return errors.New("already exists")
		}
		stm.Put(k1, v1)
		// since k1 was put, this next check should pass
		if stm.Get(k1) == "" {
			return errors.New("put but not found")
		}
		stm.Put(k2, v2)
		return nil
	})
	assert.Nil(t, err)
	expectNewRev(t, &expRev, rev)
	val, _, _, err = objStore.Get(k1)
	assert.Nil(t, err)
	assert.Equal(t, v1, string(val))
	val, _, _, err = objStore.Get(k2)
	assert.Nil(t, err)
	assert.Equal(t, v2, string(val))
}

func TestEtcdDummy(t *testing.T) {
	log.SetDebugLevel(log.DebugLevelEtcd)
	dummy := dummyEtcd{}
	dummy.Start()
	testCalls(t, &dummy)
	dummy.Stop()
}

<<<<<<< HEAD
func TestEtcdReal(t *testing.T) {
	log.SetDebugLevel(log.DebugLevelEtcd)
	etcd, err := StartLocalEtcdServer()
	assert.Nil(t, err, "Etcd start")
	if err != nil {
		return
	}
	_, err = os.Stat(etcd.Config.LogFile)
	assert.Nil(t, err, "Stat log file %s", etcd.Config.LogFile)

	objStore, err := etcd_client.GetEtcdClientBasic(etcd.Config.ClientUrls)
	assert.Nil(t, err, "Etcd client")
	if err != nil {
		return
	}
	testCalls(t, objStore)

	etcd.Stop()
	if _, err := os.Stat(etcd.Config.LogFile); !os.IsNotExist(err) {
		t.Errorf("Etcd logfile still present after cleanup: %s", err)
	}
	if _, err := os.Stat(etcd.Config.DataDir); !os.IsNotExist(err) {
		// this indicates etcd process is probably still running
		t.Errorf("testdir still present after cleanup: %s", err)
	}
}

=======
>>>>>>> bc2114b8
type SyncCheck struct {
	kv         map[string]string
	mux        sync.Mutex
	syncCancel context.CancelFunc
	syncList   map[string]struct{}
	rev        int64
}

func NewSyncCheck(t *testing.T, objstore objstore.KVStore) *SyncCheck {
	sy := SyncCheck{}
	sy.kv = make(map[string]string)

	ctx, cancel := context.WithCancel(context.Background())
	sy.syncCancel = cancel
	go func() {
		err := objstore.Sync(ctx, "", sy.Cb)
		assert.Nil(t, err, "Sync error")
	}()
	return &sy
}

func (s *SyncCheck) Stop() {
	s.syncCancel()
}

func (s *SyncCheck) Cb(data *objstore.SyncCbData) {
	s.mux.Lock()
	defer s.mux.Unlock()
	log.InfoLog("sync check cb", "action", objstore.SyncActionStrs[data.Action], "key", string(data.Key), "val", string(data.Value), "rev", data.Rev)
	switch data.Action {
	case objstore.SyncUpdate:
		s.kv[string(data.Key)] = string(data.Value)
		s.rev = data.Rev
	case objstore.SyncDelete:
		delete(s.kv, string(data.Key))
		s.rev = data.Rev
	case objstore.SyncListStart:
		s.syncList = make(map[string]struct{})
	case objstore.SyncList:
		s.kv[string(data.Key)] = string(data.Value)
		s.syncList[string(data.Key)] = struct{}{}
	case objstore.SyncListEnd:
		for key, _ := range s.kv {
			if _, found := s.syncList[key]; !found {
				delete(s.kv, key)
			}
		}
		s.syncList = nil
		s.rev = data.Rev
	}
}

func (s *SyncCheck) WaitRev(rev int64) {
	for ii := 0; ii < 10; ii++ {
		if s.rev == rev {
			return
		}
		time.Sleep(20 * time.Millisecond)
	}
	log.InfoLog("Wait rev timed out", "rev", rev)
}

func (s *SyncCheck) Expect(t *testing.T, key, val string, rev int64) {
	s.WaitRev(rev)
	s.mux.Lock()
	defer s.mux.Unlock()
	foundVal, found := s.kv[key]
	assert.Equal(t, rev, s.rev, "rev")
	assert.True(t, found, "find", "key", key, "rev", rev)
	assert.Equal(t, foundVal, val, "find", "key", key, "val", val, "rev", rev)
}

func (s *SyncCheck) ExpectNil(t *testing.T, key string, rev int64) {
	s.WaitRev(rev)
	s.mux.Lock()
	defer s.mux.Unlock()
	_, found := s.kv[key]
	assert.Equal(t, rev, s.rev, "rev")
	assert.False(t, found, "not find", "key", key, "rev", rev)
}

func (s *SyncCheck) Dump() {
	s.mux.Lock()
	defer s.mux.Unlock()
	log.InfoLog("sync check rev", "rev", s.rev)
	for key, val := range s.kv {
		log.InfoLog("sync check kv", "key", key, "val", val)
	}
}<|MERGE_RESOLUTION|>--- conflicted
+++ resolved
@@ -11,7 +11,6 @@
 	"time"
 
 	"github.com/coreos/etcd/clientv3/concurrency"
-	etcd_client "github.com/mobiledgex/edge-cloud/controller/etcd_client"
 	"github.com/mobiledgex/edge-cloud/log"
 	"github.com/mobiledgex/edge-cloud/objstore"
 	"github.com/stretchr/testify/assert"
@@ -314,36 +313,6 @@
 	dummy.Stop()
 }
 
-<<<<<<< HEAD
-func TestEtcdReal(t *testing.T) {
-	log.SetDebugLevel(log.DebugLevelEtcd)
-	etcd, err := StartLocalEtcdServer()
-	assert.Nil(t, err, "Etcd start")
-	if err != nil {
-		return
-	}
-	_, err = os.Stat(etcd.Config.LogFile)
-	assert.Nil(t, err, "Stat log file %s", etcd.Config.LogFile)
-
-	objStore, err := etcd_client.GetEtcdClientBasic(etcd.Config.ClientUrls)
-	assert.Nil(t, err, "Etcd client")
-	if err != nil {
-		return
-	}
-	testCalls(t, objStore)
-
-	etcd.Stop()
-	if _, err := os.Stat(etcd.Config.LogFile); !os.IsNotExist(err) {
-		t.Errorf("Etcd logfile still present after cleanup: %s", err)
-	}
-	if _, err := os.Stat(etcd.Config.DataDir); !os.IsNotExist(err) {
-		// this indicates etcd process is probably still running
-		t.Errorf("testdir still present after cleanup: %s", err)
-	}
-}
-
-=======
->>>>>>> bc2114b8
 type SyncCheck struct {
 	kv         map[string]string
 	mux        sync.Mutex
