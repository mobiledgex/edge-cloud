package main

import (
	"errors"
	"fmt"
	"strings"
	"time"

	"github.com/coreos/etcd/clientv3/concurrency"
	"github.com/mobiledgex/edge-cloud/cloudcommon"
	dme "github.com/mobiledgex/edge-cloud/d-match-engine/dme-proto"
	"github.com/mobiledgex/edge-cloud/edgeproto"
	"github.com/mobiledgex/edge-cloud/log"
	"github.com/mobiledgex/edge-cloud/objstore"
	"github.com/mobiledgex/edge-cloud/util"
	"k8s.io/api/core/v1"
	"k8s.io/apimachinery/pkg/runtime"
)

type AppInstApi struct {
	sync  *Sync
	store edgeproto.AppInstStore
	cache edgeproto.AppInstCache
}

const RootLBSharedPortBegin int32 = 10000

var appInstApi = AppInstApi{}

// TODO: these timeouts should be adjust based on target platform,
// as some platforms (azure, etc) may take much longer.
// These timeouts should be at least long enough for the controller and
// CRM to exchange an initial set of messages (i.e. 10 sec or so).
var CreateAppInstTimeout = 30 * time.Minute
var UpdateAppInstTimeout = 20 * time.Minute
var DeleteAppInstTimeout = 20 * time.Minute

// Transition states indicate states in which the CRM is still busy.
var CreateAppInstTransitions = map[edgeproto.TrackedState]struct{}{
	edgeproto.TrackedState_Creating: struct{}{},
}
var UpdateAppInstTransitions = map[edgeproto.TrackedState]struct{}{
	edgeproto.TrackedState_Updating: struct{}{},
}
var DeleteAppInstTransitions = map[edgeproto.TrackedState]struct{}{
	edgeproto.TrackedState_Deleting: struct{}{},
}

func InitAppInstApi(sync *Sync) {
	appInstApi.sync = sync
	appInstApi.store = edgeproto.NewAppInstStore(sync.store)
	edgeproto.InitAppInstCache(&appInstApi.cache)
	sync.RegisterCache(&appInstApi.cache)
	if *shortTimeouts {
		CreateAppInstTimeout = 3 * time.Second
		UpdateAppInstTimeout = 2 * time.Second
		DeleteAppInstTimeout = 2 * time.Second
	}
}

func (s *AppInstApi) GetAllKeys(keys map[edgeproto.AppInstKey]struct{}) {
	s.cache.GetAllKeys(keys)
}

func (s *AppInstApi) Get(key *edgeproto.AppInstKey, val *edgeproto.AppInst) bool {
	return s.cache.Get(key, val)
}

func (s *AppInstApi) HasKey(key *edgeproto.AppInstKey) bool {
	return s.cache.HasKey(key)
}

func (s *AppInstApi) UsesCloudlet(in *edgeproto.CloudletKey, dynInsts map[edgeproto.AppInstKey]struct{}) bool {
	var app edgeproto.App
	s.cache.Mux.Lock()
	defer s.cache.Mux.Unlock()
	static := false
	for key, val := range s.cache.Objs {
		if key.CloudletKey.Matches(in) && appApi.Get(&val.Key.AppKey, &app) {
			if (val.Liveness == edgeproto.Liveness_LivenessStatic) && (app.DelOpt == edgeproto.DeleteType_NoAutoDelete) {
				static = true
				//if can autodelete it then also add it to the dynInsts to be deleted later
			} else if (val.Liveness == edgeproto.Liveness_LivenessDynamic) || (app.DelOpt == edgeproto.DeleteType_AutoDelete) {
				dynInsts[key] = struct{}{}
			}
		}
	}
	return static
}

func (s *AppInstApi) UsesApp(in *edgeproto.AppKey, dynInsts map[edgeproto.AppInstKey]struct{}) bool {
	s.cache.Mux.Lock()
	defer s.cache.Mux.Unlock()
	static := false
	for key, val := range s.cache.Objs {
		if key.AppKey.Matches(in) {
			if val.Liveness == edgeproto.Liveness_LivenessStatic {
				static = true
			} else if val.Liveness == edgeproto.Liveness_LivenessDynamic {
				dynInsts[key] = struct{}{}
			}
		}
	}
	return static
}

func (s *AppInstApi) UsesClusterInst(key *edgeproto.ClusterInstKey) bool {
	var app edgeproto.App
	s.cache.Mux.Lock()
	defer s.cache.Mux.Unlock()
	for _, val := range s.cache.Objs {
		if val.ClusterInstKey.Matches(key) && appApi.Get(&val.Key.AppKey, &app) {
			log.DebugLog(log.DebugLevelApi, "AppInst found for clusterInst", "app", app.Key.Name,
				"autodelete", app.DelOpt.String())
			if app.DelOpt == edgeproto.DeleteType_NoAutoDelete {
				return true
			}
		}
	}
	return false
}

func (s *AppInstApi) AutoDeleteAppInsts(key *edgeproto.ClusterInstKey, cb edgeproto.ClusterInstApi_DeleteClusterInstServer) error {
	var app edgeproto.App
	apps := make(map[edgeproto.AppInstKey]*edgeproto.AppInst)
	log.DebugLog(log.DebugLevelApi, "Auto-deleting appinsts ", "cluster", key.ClusterKey.Name)
	s.cache.Mux.Lock()
	for k, val := range s.cache.Objs {
		if val.ClusterInstKey.Matches(key) && appApi.Get(&val.Key.AppKey, &app) {
			if app.DelOpt == edgeproto.DeleteType_AutoDelete {
				apps[k] = val
			}
		}
	}
	s.cache.Mux.Unlock()
	for _, val := range apps {
		log.DebugLog(log.DebugLevelApi, "Auto-deleting appinst ", "appinst", val.Key.AppKey.Name)
		cb.Send(&edgeproto.Result{Message: "Autodeleting appinst " + val.Key.AppKey.Name})
		if err := s.deleteAppInstInternal(DefCallContext(), val, cb); err != nil {
			return err
		}
	}
	return nil
}

func (s *AppInstApi) UsesFlavor(key *edgeproto.FlavorKey) bool {
	s.cache.Mux.Lock()
	defer s.cache.Mux.Unlock()
	for _, app := range s.cache.Objs {
		if app.Flavor.Matches(key) {
			return true
		}
	}
	return false
}

func (s *AppInstApi) CreateAppInst(in *edgeproto.AppInst, cb edgeproto.AppInstApi_CreateAppInstServer) error {
	in.Liveness = edgeproto.Liveness_LivenessStatic
	return s.createAppInstInternal(DefCallContext(), in, cb)
}

func getProtocolBitMap(proto dme.LProto) (int32, error) {
	var bitmap int32
	switch proto {
	//put all "TCP" protocols below here
	case dme.LProto_LProtoHTTP:
		fallthrough
	case dme.LProto_LProtoTCP:
		bitmap = 1 //01
		break
	//put all "UDP" protocols below here
	case dme.LProto_LProtoUDP:
		bitmap = 2 //10
		break
	default:
		return 0, errors.New("Unknown protocol in use for this app")
	}
	return bitmap, nil
}

func protocolInUse(protocolsToCheck int32, usedProtocols int32) bool {
	return (protocolsToCheck & usedProtocols) != 0
}

func addProtocol(protos int32, protocolToAdd int32) int32 {
	return protos | protocolToAdd
}

func removeProtocol(protos int32, protocolToRemove int32) int32 {
	return protos & (^protocolToRemove)
}

// createAppInstInternal is used to create dynamic app insts internally,
// bypassing static assignment.
func (s *AppInstApi) createAppInstInternal(cctx *CallContext, in *edgeproto.AppInst, cb edgeproto.AppInstApi_CreateAppInstServer) (reterr error) {
	if in.Liveness == edgeproto.Liveness_LivenessUnknown {
		in.Liveness = edgeproto.Liveness_LivenessDynamic
	}
	cctx.SetOverride(&in.CrmOverride)
	if !ignoreCRM(cctx) {
		if err := cloudletInfoApi.checkCloudletReady(&in.Key.CloudletKey); err != nil {
			return err
		}
	}

	var autocluster bool
	// See if we need to create auto-cluster.
	// This also sets up the correct ClusterInstKey in "in".

	// indicates special default cloudlet maintained by the developer
	var defaultCloudlet bool

	if in.Key.CloudletKey == cloudcommon.DefaultCloudletKey {
		log.DebugLog(log.DebugLevelApi, "special default public cloud case", "appinst", in)
		defaultCloudlet = true
	}

	if !defaultCloudlet {
		err := s.sync.ApplySTMWait(func(stm concurrency.STM) error {
			autocluster = false
			if s.store.STMGet(stm, &in.Key, in) {
				if !cctx.Undo && in.State != edgeproto.TrackedState_DeleteError && !ignoreTransient(cctx, in.State) {
					if in.State == edgeproto.TrackedState_CreateError {
						cb.Send(&edgeproto.Result{Message: fmt.Sprintf("Previous create failed, %v", in.Errors)})
						cb.Send(&edgeproto.Result{Message: "Use DeleteAppInst to remove and try again"})
					}
					return objstore.ErrKVStoreKeyExists
				}
				in.Errors = nil
				if !defaultCloudlet {
					// must reset Uri
					in.Uri = ""
				}
			} else {
				err := in.Validate(edgeproto.AppInstAllFieldsMap)
				if err != nil {
					return err
				}
			}
			// make sure cloudlet exists
			if !cloudletApi.store.STMGet(stm, &in.Key.CloudletKey, nil) {
				return errors.New("Specified cloudlet not found")
			}

			cikey := &in.ClusterInstKey
			if cikey.CloudletKey.Name != "" || cikey.CloudletKey.OperatorKey.Name != "" {
				// Make sure ClusterInst cloudlet key matches
				// AppInst's cloudlet key to prevent confusion
				// if user specifies both.
				if !in.Key.CloudletKey.Matches(&cikey.CloudletKey) {
					return errors.New("Specified ClusterInst cloudlet key does not match specified AppInst cloudlet key")
				}

			}
			in.ClusterInstKey.CloudletKey = in.Key.CloudletKey
			// Explicit auto-cluster requirement
			if cikey.ClusterKey.Name == "" {
				return fmt.Errorf("No cluster name specified. Create one first or use \"%s\" as the name to automatically create a ClusterInst", ClusterAutoPrefix)
			}
			var app edgeproto.App
			if !appApi.store.STMGet(stm, &in.Key.AppKey, &app) {
				return edgeproto.ErrEdgeApiAppNotFound
			}
			// Check if specified ClusterInst exists
			if cikey.ClusterKey.Name != ClusterAutoPrefix && cloudcommon.IsClusterInstReqd(&app) {
				if !clusterInstApi.store.STMGet(stm, &in.ClusterInstKey, nil) {
					// developer may or may not be specified
					// in clusterinst.
					in.ClusterInstKey.Developer = in.Key.AppKey.DeveloperKey.Name
					if !clusterInstApi.store.STMGet(stm, &in.ClusterInstKey, nil) {
						return errors.New("Specified ClusterInst not found")
					}
				}
				// cluster inst exists so we're good.
				return nil
			}
<<<<<<< HEAD
			if cloudcommon.IsClusterInstReqd(&app) {
				// Auto-cluster
				//TODO  figure out if theres a way without having the redundant developer name in the cluster name
				cikey.ClusterKey.Name = fmt.Sprintf("%s%s%s", ClusterAutoPrefix, in.Key.AppKey.Name, in.Key.AppKey.DeveloperKey.Name)
				cikey.ClusterKey.Name = util.K8SSanitize(cikey.ClusterKey.Name)
				//set the developer the same as the app dev if not specified
				if cikey.Developer == "" {
					cikey.Developer = in.Key.AppKey.DeveloperKey.Name
				}
				autocluster = true
			}
=======
			// Auto-cluster
			cikey.ClusterKey.Name = fmt.Sprintf("%s%s%s", ClusterAutoPrefix, in.Key.AppKey.Name, in.Key.AppKey.DeveloperKey.Name)
			cikey.ClusterKey.Name = util.K8SSanitize(cikey.ClusterKey.Name)
			autocluster = true

>>>>>>> 6d6c4e8c
			if in.Flavor.Name == "" {
				// find flavor from app
				in.Flavor = app.DefaultFlavor
			}
			return nil
		})
		if err != nil {
			return err
		}
	}
	if autocluster {
		// auto-create cluster inst
		clusterInst := edgeproto.ClusterInst{}
		clusterInst.Key = in.ClusterInstKey
		clusterInst.Auto = true
		log.DebugLog(log.DebugLevelApi,
			"Create auto-clusterinst",
			"key", clusterInst.Key,
			"appinst", in)
		clusterflavorKey, err := GetClusterFlavorForFlavor(&in.Flavor)
		if err != nil {
			return fmt.Errorf("error getting flavor for auto ClusterInst, %s", err.Error())
		}
		clusterInst.Flavor = *clusterflavorKey
		err = clusterInstApi.createClusterInstInternal(cctx, &clusterInst, cb)
		if err != nil {
			return err
		}
		defer func() {
			if reterr != nil && !cctx.Undo {
				cb.Send(&edgeproto.Result{Message: "Deleting auto-ClusterInst due to failure"})
				undoErr := clusterInstApi.deleteClusterInstInternal(cctx.WithUndo(), &clusterInst, cb)
				if undoErr != nil {
					log.DebugLog(log.DebugLevelApi,
						"Undo create auto-clusterinst failed",
						"key", clusterInst.Key,
						"undoErr", undoErr)
				}
			}
		}()
	}

	// these checks cannot be in ApplySTMWait funcs since
	// that func may run several times if the database changes while
	// it is running, and the stm func modifies in.Uri.
	if in.Uri == "" && defaultCloudlet {
		return errors.New("URI (Public FQDN) is required for default cloudlet")
	} else if in.Uri != "" && !defaultCloudlet {
		return fmt.Errorf("Cannot specify URI %s for non-default cloudlet", in.Uri)
	}

	err := s.sync.ApplySTMWait(func(stm concurrency.STM) error {
		buf := in
		if !defaultCloudlet {
			// lookup already done, don't overwrite changes
			buf = nil
		}
		if s.store.STMGet(stm, &in.Key, buf) {
			if !cctx.Undo && in.State != edgeproto.TrackedState_DeleteError {
				if in.State == edgeproto.TrackedState_CreateError {
					cb.Send(&edgeproto.Result{Message: fmt.Sprintf("Previous create failed, %v", in.Errors)})
					cb.Send(&edgeproto.Result{Message: "Use DeleteAppInst to remove and try again"})
				}
				return objstore.ErrKVStoreKeyExists
			}
			in.Errors = nil
		} else {
			err := in.Validate(edgeproto.AppInstAllFieldsMap)
			if err != nil {
				return err
			}
		}

		// cache location of cloudlet in app inst
		var cloudlet edgeproto.Cloudlet

		if !defaultCloudlet {
			if !cloudletApi.store.STMGet(stm, &in.Key.CloudletKey, &cloudlet) {
				return errors.New("Specified cloudlet not found")
			}
			in.CloudletLoc = cloudlet.Location
		} else {
			in.CloudletLoc = dme.Loc{}
		}

		var app edgeproto.App
		if !appApi.store.STMGet(stm, &in.Key.AppKey, &app) {
			return edgeproto.ErrEdgeApiAppNotFound
		}

		if in.Flavor.Name == "" {
			in.Flavor = app.DefaultFlavor
		}

		if !flavorApi.store.STMGet(stm, &in.Flavor, nil) {
			return fmt.Errorf("Flavor %s not found", in.Flavor.Name)
		}

		var clusterKey *edgeproto.ClusterKey
		ipaccess := edgeproto.IpAccess_IpAccessShared
		if !defaultCloudlet && cloudcommon.IsClusterInstReqd(&app) {
			clusterInst := edgeproto.ClusterInst{}
			if !clusterInstApi.store.STMGet(stm, &in.ClusterInstKey, &clusterInst) {
				return errors.New("Cluster instance does not exist for app")
			}
			if clusterInst.State != edgeproto.TrackedState_Ready {
				return fmt.Errorf("ClusterInst %s not ready", clusterInst.Key.GetKeyString())
			}

			ipaccess = clusterInst.IpAccess
			clusterKey = &clusterInst.Key.ClusterKey
		}

		cloudletRefs := edgeproto.CloudletRefs{}
		cloudletRefsChanged := false
		if !cloudletRefsApi.store.STMGet(stm, &in.Key.CloudletKey, &cloudletRefs) {
			initCloudletRefs(&cloudletRefs, &in.Key.CloudletKey)
		}

		ports, _ := edgeproto.ParseAppPorts(app.AccessPorts)
		if defaultCloudlet || !cloudcommon.IsClusterInstReqd(&app) {
			// nothing to do
		} else if ipaccess == edgeproto.IpAccess_IpAccessShared {
			in.Uri = cloudcommon.GetRootLBFQDN(&in.Key.CloudletKey)
			if cloudletRefs.RootLbPorts == nil {
				cloudletRefs.RootLbPorts = make(map[int32]int32)
			}

			for ii, _ := range ports {
				// Samsung enabling layer ignores port mapping.
				// Attempt to use the internal port as the
				// external port so port remap is not required.
				protocolBits, err := getProtocolBitMap(ports[ii].Proto)
				if err != nil {
					return err
				}
				iport := ports[ii].InternalPort
				eport := int32(-1)
				if usedProtocols, found := cloudletRefs.RootLbPorts[iport]; !found || !protocolInUse(protocolBits, usedProtocols) {

					// rootLB has its own ports it uses
					// before any apps are even present.
					iport := ports[ii].InternalPort
					if iport != 22 &&
						iport != 18888 &&
						iport != 18889 {
						eport = iport
					}
				}
				for p := RootLBSharedPortBegin; p < 65000 && eport == int32(-1); p++ {
					// each kubernetes service gets its own
					// nginx proxy that runs in the rootLB,
					// and http ports are also mapped to it,
					// so there is no shared L7 port + path.
					if usedProtocols, found := cloudletRefs.RootLbPorts[p]; found && protocolInUse(protocolBits, usedProtocols) {

						continue
					}
					eport = p
				}
				if eport == int32(-1) {
					return errors.New("no free external ports")
				}
				ports[ii].PublicPort = eport
				existingProtoBits, _ := cloudletRefs.RootLbPorts[eport]
				cloudletRefs.RootLbPorts[eport] = addProtocol(protocolBits, existingProtoBits)

				cloudletRefsChanged = true
			}
		} else {
			in.Uri = cloudcommon.GetAppFQDN(&in.Key, &in.Key.CloudletKey, clusterKey)
			for ii, _ := range ports {
				ports[ii].PublicPort = ports[ii].InternalPort
			}
		}
		if len(ports) > 0 {
			in.MappedPorts = ports
			if !defaultCloudlet {
				setPortFQDNPrefixes(in, &app)
			}
		}

		// TODO: Make sure resources are available
		if cloudletRefsChanged {
			cloudletRefsApi.store.STMPut(stm, &cloudletRefs)
		}
		in.CreatedAt = cloudcommon.TimeToTimestamp(time.Now())

		if ignoreCRM(cctx) || defaultCloudlet {
			in.State = edgeproto.TrackedState_Ready
		} else {
			in.State = edgeproto.TrackedState_CreateRequested
		}
		s.store.STMPut(stm, in)
		return nil
	})
	if err != nil {
		return err
	}
	if ignoreCRM(cctx) || defaultCloudlet {
		return nil
	}
	err = appInstApi.cache.WaitForState(cb.Context(), &in.Key, edgeproto.TrackedState_Ready, CreateAppInstTransitions, edgeproto.TrackedState_CreateError, CreateAppInstTimeout, "Created successfully", cb.Send)
	if err != nil && cctx.Override == edgeproto.CRMOverride_IgnoreCRMErrors {
		cb.Send(&edgeproto.Result{Message: fmt.Sprintf("Create AppInst ignoring CRM failure: %s", err.Error())})
		s.ReplaceErrorState(in, edgeproto.TrackedState_Ready)
		cb.Send(&edgeproto.Result{Message: "Created AppInst successfully"})
		err = nil
	}
	if err != nil {
		// XXX should probably track mod revision ID and only undo
		// if no other changes were made to appInst in the meantime.
		// crm failed or some other err, undo
		cb.Send(&edgeproto.Result{Message: "Deleting AppInst due to failure"})
		undoErr := s.deleteAppInstInternal(cctx.WithUndo(), in, cb)
		if undoErr != nil {
			log.InfoLog("Undo create appinst", "undoErr", undoErr)
		}
	}
	return err
}

func (s *AppInstApi) updateAppInstInternal(cctx *CallContext, in *edgeproto.AppInst, cb edgeproto.AppInstApi_UpdateAppInstServer) error {
	_, err := s.store.Update(in, s.sync.syncWait)
	return err
}

func (s *AppInstApi) UpdateAppInst(in *edgeproto.AppInst, cb edgeproto.AppInstApi_UpdateAppInstServer) error {
	// don't allow updates to cached fields
	if in.Fields != nil {
		for _, field := range in.Fields {
			if strings.HasPrefix(field, edgeproto.AppInstFieldCloudletLoc) {
				return errors.New("Cannot specify cloudlet location fields as they are inherited from specified cloudlet")
			}
		}
	}
	return errors.New("Update app instance not supported yet")
}

func (s *AppInstApi) DeleteAppInst(in *edgeproto.AppInst, cb edgeproto.AppInstApi_DeleteAppInstServer) error {
	return s.deleteAppInstInternal(DefCallContext(), in, cb)
}

func (s *AppInstApi) deleteAppInstInternal(cctx *CallContext, in *edgeproto.AppInst, cb edgeproto.AppInstApi_DeleteAppInstServer) error {
	cctx.SetOverride(&in.CrmOverride)

	var defaultCloudlet bool

	log.DebugLog(log.DebugLevelApi, "deleteAppInstInternal", "appinst", in)

	if in.Key.CloudletKey == cloudcommon.DefaultCloudletKey {
		log.DebugLog(log.DebugLevelApi, "special public cloud case", "appinst", in)
		defaultCloudlet = true
	}

	if !ignoreCRM(cctx) {
		if err := cloudletInfoApi.checkCloudletReady(&in.Key.CloudletKey); err != nil {
			return err
		}
	}
	clusterInstKey := edgeproto.ClusterInstKey{}
	err := s.sync.ApplySTMWait(func(stm concurrency.STM) error {
		if !s.store.STMGet(stm, &in.Key, in) {
			// already deleted
			return objstore.ErrKVStoreKeyNotFound
		}
		if !cctx.Undo && in.State != edgeproto.TrackedState_Ready && in.State != edgeproto.TrackedState_CreateError && in.State != edgeproto.TrackedState_DeleteError && !ignoreTransient(cctx, in.State) {
			return errors.New("AppInst busy, cannot delete")
		}
		var cloudlet edgeproto.Cloudlet
		if !defaultCloudlet {
			if !cloudletApi.store.STMGet(stm, &in.Key.CloudletKey, &cloudlet) {
				return errors.New("Specified cloudlet not found")
			}

			cloudletRefs := edgeproto.CloudletRefs{}
			cloudletRefsChanged := false
			if cloudletRefsApi.store.STMGet(stm, &in.Key.CloudletKey, &cloudletRefs) {
				// shared root load balancer
				for ii, _ := range in.MappedPorts {
					p := in.MappedPorts[ii].PublicPort
					protocol, err := getProtocolBitMap(in.MappedPorts[ii].Proto)

					if err != nil {
						return err
					}
					protos, _ := cloudletRefs.RootLbPorts[p]
					if cloudletRefs.RootLbPorts != nil {
						cloudletRefs.RootLbPorts[p] = removeProtocol(protos, protocol)
					}
					cloudletRefsChanged = true
				}
			}
			clusterInstKey = in.ClusterInstKey
			if cloudletRefsChanged {
				cloudletRefsApi.store.STMPut(stm, &cloudletRefs)
			}
		}
		// delete app inst
		if ignoreCRM(cctx) || defaultCloudlet {
			// CRM state should be the same as before the
			// operation failed, so just need to clean up
			// controller state.
			s.store.STMDel(stm, &in.Key)
		} else {
			in.State = edgeproto.TrackedState_DeleteRequested
			s.store.STMPut(stm, in)
		}
		return nil
	})
	if err != nil {
		return err
	}
	if ignoreCRM(cctx) || defaultCloudlet {
		return nil
	}
	err = appInstApi.cache.WaitForState(cb.Context(), &in.Key, edgeproto.TrackedState_NotPresent, DeleteAppInstTransitions, edgeproto.TrackedState_DeleteError, DeleteAppInstTimeout, "Deleted AppInst successfully", cb.Send)
	if err != nil && cctx.Override == edgeproto.CRMOverride_IgnoreCRMErrors {
		cb.Send(&edgeproto.Result{Message: fmt.Sprintf("Delete AppInst ignoring CRM failure: %s", err.Error())})
		s.ReplaceErrorState(in, edgeproto.TrackedState_NotPresent)
		cb.Send(&edgeproto.Result{Message: "Deleted AppInst successfully"})
		err = nil
	}
	if err != nil {
		// crm failed or some other err, undo
		cb.Send(&edgeproto.Result{Message: "Recreating AppInst due to failure"})
		undoErr := s.createAppInstInternal(cctx.WithUndo(), in, cb)
		if undoErr != nil {
			log.InfoLog("Undo delete appinst", "undoErr", undoErr)
		}
		return err
	} else {
		// delete clusterinst afterwards if it was auto-created
		clusterInst := edgeproto.ClusterInst{}
		if clusterInstApi.Get(&clusterInstKey, &clusterInst) && clusterInst.Auto {
			cb.Send(&edgeproto.Result{Message: "Deleting auto-cluster inst"})
			autoerr := clusterInstApi.deleteClusterInstInternal(cctx, &clusterInst, cb)
			if autoerr != nil {
				log.InfoLog("Failed to delete auto cluster inst",
					"clusterInst", clusterInst, "err", err)
			}
		}
	}
	return err
}

func (s *AppInstApi) ShowAppInst(in *edgeproto.AppInst, cb edgeproto.AppInstApi_ShowAppInstServer) error {
	err := s.cache.Show(in, func(obj *edgeproto.AppInst) error {
		err := cb.Send(obj)
		return err
	})
	return err
}

func (s *AppInstApi) UpdateFromInfo(in *edgeproto.AppInstInfo) {
	log.DebugLog(log.DebugLevelApi, "Update AppInst from info", "key", in.Key, "state", in.State)
	s.sync.ApplySTMWait(func(stm concurrency.STM) error {
		inst := edgeproto.AppInst{}
		if !s.store.STMGet(stm, &in.Key, &inst) {
			// got deleted in the meantime
			return nil
		}
		if inst.State == in.State {
			// already in that state
			if in.State == edgeproto.TrackedState_Ready {
				// update runtime info
				inst.RuntimeInfo = in.RuntimeInfo
				s.store.STMPut(stm, &inst)
			}
			return nil
		}
		// please see state_transitions.md
		if !crmTransitionOk(inst.State, in.State) {
			log.DebugLog(log.DebugLevelApi, "Invalid state transition",
				"key", &in.Key, "cur", inst.State, "next", in.State)
			return nil
		}
		inst.State = in.State
		if in.State == edgeproto.TrackedState_CreateError || in.State == edgeproto.TrackedState_DeleteError || in.State == edgeproto.TrackedState_UpdateError {
			inst.Errors = in.Errors
		}
		inst.RuntimeInfo = in.RuntimeInfo
		s.store.STMPut(stm, &inst)
		return nil
	})
}

func (s *AppInstApi) DeleteFromInfo(in *edgeproto.AppInstInfo) {
	log.DebugLog(log.DebugLevelApi, "Delete AppInst from info", "key", in.Key, "state", in.State)
	s.sync.ApplySTMWait(func(stm concurrency.STM) error {
		inst := edgeproto.AppInst{}
		if !s.store.STMGet(stm, &in.Key, &inst) {
			// got deleted in the meantime
			return nil
		}
		// please see state_transitions.md
		if inst.State != edgeproto.TrackedState_Deleting && inst.State != edgeproto.TrackedState_DeleteRequested {
			log.DebugLog(log.DebugLevelApi, "Invalid state transition",
				"key", &in.Key, "cur", inst.State,
				"next", edgeproto.TrackedState_NotPresent)
			return nil
		}
		s.store.STMDel(stm, &in.Key)
		return nil
	})
}

func (s *AppInstApi) ReplaceErrorState(in *edgeproto.AppInst, newState edgeproto.TrackedState) {
	s.sync.ApplySTMWait(func(stm concurrency.STM) error {
		inst := edgeproto.AppInst{}
		if !s.store.STMGet(stm, &in.Key, &inst) {
			// got deleted in the meantime
			return nil
		}
		if inst.State != edgeproto.TrackedState_CreateError &&
			inst.State != edgeproto.TrackedState_DeleteError &&
			inst.State != edgeproto.TrackedState_UpdateError {
			return nil
		}
		if newState == edgeproto.TrackedState_NotPresent {
			s.store.STMDel(stm, &in.Key)
		} else {
			inst.State = newState
			inst.Errors = nil
			s.store.STMPut(stm, &inst)
		}
		return nil
	})
}

func allocateIP(inst *edgeproto.ClusterInst, cloudlet *edgeproto.Cloudlet, refs *edgeproto.CloudletRefs) error {
	if inst.Key.CloudletKey.OperatorKey.Name == cloudcommon.OperatorGCP || inst.Key.CloudletKey.OperatorKey.Name == cloudcommon.OperatorAzure {
		// public cloud implements dedicated access
		inst.IpAccess = edgeproto.IpAccess_IpAccessDedicated
		return nil
	}
	if inst.IpAccess == edgeproto.IpAccess_IpAccessShared {
		// shared, so no allocation needed
		return nil
	}
	if inst.IpAccess == edgeproto.IpAccess_IpAccessDedicatedOrShared {
		// set to shared, as CRM does not implement dedicated
		// ip assignment yet.
		inst.IpAccess = edgeproto.IpAccess_IpAccessShared
		return nil
	}

	// Allocate a dedicated IP
	if cloudlet.IpSupport == edgeproto.IpSupport_IpSupportStatic {
		// TODO:
		// parse cloudlet.StaticIps and refs.UsedStaticIps.
		// pick a free one, put it in refs.UsedStaticIps, and
		// set inst.AllocatedIp to the Ip.
		return errors.New("Static IPs not supported yet")
	} else if cloudlet.IpSupport == edgeproto.IpSupport_IpSupportDynamic {
		// Note one dynamic IP is reserved for Global Reverse Proxy LB.
		if refs.UsedDynamicIps+1 >= cloudlet.NumDynamicIps {
			return errors.New("No more dynamic IPs left")
		}
		refs.UsedDynamicIps++
		inst.AllocatedIp = cloudcommon.AllocatedIpDynamic
		return nil
	}
	return errors.New("Invalid IpSupport type")
}

func freeIP(inst *edgeproto.ClusterInst, cloudlet *edgeproto.Cloudlet, refs *edgeproto.CloudletRefs) {
	if inst.IpAccess == edgeproto.IpAccess_IpAccessShared {
		return
	}
	if cloudlet.IpSupport == edgeproto.IpSupport_IpSupportStatic {
		// TODO: free static ip in inst.AllocatedIp from refs.
	} else if cloudlet.IpSupport == edgeproto.IpSupport_IpSupportDynamic {
		refs.UsedDynamicIps--
		inst.AllocatedIp = ""
	}
}

func setPortFQDNPrefixes(in *edgeproto.AppInst, app *edgeproto.App) error {
	// For Kubernetes deployments, the CRM sets the
	// FQDN based on the service (load balancer) name
	// in the kubernetes deployment manifest.
	// The Controller needs to set a matching
	// FQDNPrefix on the ports so the DME can tell the
	// App Client the correct FQDN for a given port.
	if app.Deployment == cloudcommon.AppDeploymentTypeKubernetes {
		objs, _, err := cloudcommon.DecodeK8SYaml(app.DeploymentManifest)
		if err != nil {
			return fmt.Errorf("invalid kubernetes deployment yaml, %s", err.Error())
		}
		for ii, _ := range in.MappedPorts {
			setPortFQDNPrefix(&in.MappedPorts[ii], objs)
		}
	}
	return nil
}

func setPortFQDNPrefix(port *dme.AppPort, objs []runtime.Object) {
	for _, obj := range objs {
		ksvc, ok := obj.(*v1.Service)
		if !ok {
			continue
		}
		for _, kp := range ksvc.Spec.Ports {
			lproto, err := edgeproto.LProtoStr(port.Proto)
			if err != nil {
				return
			}
			if lproto != strings.ToLower(string(kp.Protocol)) {
				continue
			}
			if kp.TargetPort.IntValue() == int(port.InternalPort) {
				port.FQDNPrefix = cloudcommon.FQDNPrefix(ksvc.Name)
				return
			}
		}
	}
}<|MERGE_RESOLUTION|>--- conflicted
+++ resolved
@@ -274,7 +274,6 @@
 				// cluster inst exists so we're good.
 				return nil
 			}
-<<<<<<< HEAD
 			if cloudcommon.IsClusterInstReqd(&app) {
 				// Auto-cluster
 				//TODO  figure out if theres a way without having the redundant developer name in the cluster name
@@ -286,13 +285,7 @@
 				}
 				autocluster = true
 			}
-=======
-			// Auto-cluster
-			cikey.ClusterKey.Name = fmt.Sprintf("%s%s%s", ClusterAutoPrefix, in.Key.AppKey.Name, in.Key.AppKey.DeveloperKey.Name)
-			cikey.ClusterKey.Name = util.K8SSanitize(cikey.ClusterKey.Name)
-			autocluster = true
-
->>>>>>> 6d6c4e8c
+
 			if in.Flavor.Name == "" {
 				// find flavor from app
 				in.Flavor = app.DefaultFlavor
