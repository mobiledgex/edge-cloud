package main

import (
	"errors"
	"fmt"
	"strings"
	"time"

	"github.com/coreos/etcd/clientv3/concurrency"
	"github.com/mobiledgex/edge-cloud/cloudcommon"
	dme "github.com/mobiledgex/edge-cloud/d-match-engine/dme-proto"
	"github.com/mobiledgex/edge-cloud/edgeproto"
	"github.com/mobiledgex/edge-cloud/log"
	"github.com/mobiledgex/edge-cloud/objstore"
	"github.com/mobiledgex/edge-cloud/util"
	v1 "k8s.io/api/core/v1"
	"k8s.io/apimachinery/pkg/runtime"
)

type AppInstApi struct {
	sync  *Sync
	store edgeproto.AppInstStore
	cache edgeproto.AppInstCache
}

const RootLBSharedPortBegin int32 = 10000

var appInstApi = AppInstApi{}

// TODO: these timeouts should be adjust based on target platform,
// as some platforms (azure, etc) may take much longer.
// These timeouts should be at least long enough for the controller and
// CRM to exchange an initial set of messages (i.e. 10 sec or so).
var CreateAppInstTimeout = 30 * time.Minute
var UpdateAppInstTimeout = 20 * time.Minute
var DeleteAppInstTimeout = 20 * time.Minute

// Transition states indicate states in which the CRM is still busy.
var CreateAppInstTransitions = map[edgeproto.TrackedState]struct{}{
	edgeproto.TrackedState_Creating: struct{}{},
}
var UpdateAppInstTransitions = map[edgeproto.TrackedState]struct{}{
	edgeproto.TrackedState_Updating: struct{}{},
}
var DeleteAppInstTransitions = map[edgeproto.TrackedState]struct{}{
	edgeproto.TrackedState_Deleting: struct{}{},
}

func InitAppInstApi(sync *Sync) {
	appInstApi.sync = sync
	appInstApi.store = edgeproto.NewAppInstStore(sync.store)
	edgeproto.InitAppInstCache(&appInstApi.cache)
	sync.RegisterCache(&appInstApi.cache)
	if *shortTimeouts {
		CreateAppInstTimeout = 3 * time.Second
		UpdateAppInstTimeout = 2 * time.Second
		DeleteAppInstTimeout = 2 * time.Second
	}
}

func (s *AppInstApi) GetAllKeys(keys map[edgeproto.AppInstKey]struct{}) {
	s.cache.GetAllKeys(keys)
}

func (s *AppInstApi) Get(key *edgeproto.AppInstKey, val *edgeproto.AppInst) bool {
	return s.cache.Get(key, val)
}

func (s *AppInstApi) HasKey(key *edgeproto.AppInstKey) bool {
	return s.cache.HasKey(key)
}

func (s *AppInstApi) UsesCloudlet(in *edgeproto.CloudletKey, dynInsts map[edgeproto.AppInstKey]struct{}) bool {
	var app edgeproto.App
	s.cache.Mux.Lock()
	defer s.cache.Mux.Unlock()
	static := false
	for key, val := range s.cache.Objs {
		if key.ClusterInstKey.CloudletKey.Matches(in) && appApi.Get(&val.Key.AppKey, &app) {
			if (val.Liveness == edgeproto.Liveness_LivenessStatic) && (app.DelOpt == edgeproto.DeleteType_NoAutoDelete) {
				static = true
				//if can autodelete it then also add it to the dynInsts to be deleted later
			} else if (val.Liveness == edgeproto.Liveness_LivenessDynamic) || (app.DelOpt == edgeproto.DeleteType_AutoDelete) {
				dynInsts[key] = struct{}{}
			}
		}
	}
	return static
}

func (s *AppInstApi) UsesApp(in *edgeproto.AppKey, dynInsts map[edgeproto.AppInstKey]struct{}) bool {
	s.cache.Mux.Lock()
	defer s.cache.Mux.Unlock()
	static := false
	for key, val := range s.cache.Objs {
		if key.AppKey.Matches(in) {
			if val.Liveness == edgeproto.Liveness_LivenessStatic {
				static = true
			} else if val.Liveness == edgeproto.Liveness_LivenessDynamic {
				dynInsts[key] = struct{}{}
			}
		}
	}
	return static
}

func (s *AppInstApi) UsesClusterInst(in *edgeproto.ClusterInstKey) bool {
	var app edgeproto.App
	s.cache.Mux.Lock()
	defer s.cache.Mux.Unlock()
	for key, val := range s.cache.Objs {
		if key.ClusterInstKey.Matches(in) && appApi.Get(&val.Key.AppKey, &app) {
			log.DebugLog(log.DebugLevelApi, "AppInst found for clusterInst", "app", app.Key.Name,
				"autodelete", app.DelOpt.String())
			if app.DelOpt == edgeproto.DeleteType_NoAutoDelete {
				return true
			}
		}
	}
	return false
}

func (s *AppInstApi) AutoDeleteAppInsts(key *edgeproto.ClusterInstKey, cb edgeproto.ClusterInstApi_DeleteClusterInstServer) error {
	var app edgeproto.App
	var err error
	apps := make(map[edgeproto.AppInstKey]*edgeproto.AppInst)
	log.DebugLog(log.DebugLevelApi, "Auto-deleting appinsts ", "cluster", key.ClusterKey.Name)
	s.cache.Mux.Lock()
	for k, val := range s.cache.Objs {
		if k.ClusterInstKey.Matches(key) && appApi.Get(&val.Key.AppKey, &app) {
			if app.DelOpt == edgeproto.DeleteType_AutoDelete {
				apps[k] = val
			}
		}
	}
	s.cache.Mux.Unlock()

	//Spin in case cluster was just created and apps are still in the creation process and cannot be deleted
	var spinTime time.Duration
	start := time.Now()
	for _, val := range apps {
		log.DebugLog(log.DebugLevelApi, "Auto-deleting appinst ", "appinst", val.Key.AppKey.Name)
		cb.Send(&edgeproto.Result{Message: "Autodeleting appinst " + val.Key.AppKey.Name})
		for {
			err = s.deleteAppInstInternal(DefCallContext(), val, cb)
			if err != nil && err.Error() == "AppInst busy, cannot delete" {
				spinTime = time.Since(start)
				if spinTime > DeleteAppInstTimeout {
					log.DebugLog(log.DebugLevelApi, "Timeout while waiting for app", val.Key.AppKey.Name)
					return err
				}
				log.DebugLog(log.DebugLevelApi, "Appinst busy, retrying in 0.5s...", val.Key.AppKey.Name)
				time.Sleep(500 * time.Millisecond)
			} else { //if its anything other than an appinst busy error, break out of the spin
				break
			}
		}
		if err != nil {
			return err
		}
	}
	return nil
}

func (s *AppInstApi) UsesFlavor(key *edgeproto.FlavorKey) bool {
	s.cache.Mux.Lock()
	defer s.cache.Mux.Unlock()
	for _, app := range s.cache.Objs {
		if app.Flavor.Matches(key) {
			return true
		}
	}
	return false
}

func (s *AppInstApi) CreateAppInst(in *edgeproto.AppInst, cb edgeproto.AppInstApi_CreateAppInstServer) error {
	in.Liveness = edgeproto.Liveness_LivenessStatic
	return s.createAppInstInternal(DefCallContext(), in, cb)
}

func getProtocolBitMap(proto dme.LProto) (int32, error) {
	var bitmap int32
	switch proto {
	//put all "TCP" protocols below here
	case dme.LProto_LProtoHTTP:
		fallthrough
	case dme.LProto_LProtoTCP:
		bitmap = 1 //01
		break
	//put all "UDP" protocols below here
	case dme.LProto_LProtoUDP:
		bitmap = 2 //10
		break
	default:
		return 0, errors.New("Unknown protocol in use for this app")
	}
	return bitmap, nil
}

func protocolInUse(protocolsToCheck int32, usedProtocols int32) bool {
	return (protocolsToCheck & usedProtocols) != 0
}

func addProtocol(protos int32, protocolToAdd int32) int32 {
	return protos | protocolToAdd
}

func removeProtocol(protos int32, protocolToRemove int32) int32 {
	return protos & (^protocolToRemove)
}

// createAppInstInternal is used to create dynamic app insts internally,
// bypassing static assignment.
func (s *AppInstApi) createAppInstInternal(cctx *CallContext, in *edgeproto.AppInst, cb edgeproto.AppInstApi_CreateAppInstServer) (reterr error) {
	if in.Liveness == edgeproto.Liveness_LivenessUnknown {
		in.Liveness = edgeproto.Liveness_LivenessDynamic
	}
	cctx.SetOverride(&in.CrmOverride)
	if !ignoreCRM(cctx) {
		if err := cloudletInfoApi.checkCloudletReady(&in.Key.ClusterInstKey.CloudletKey); err != nil {
			return err
		}
	}

	var autocluster bool
	// See if we need to create auto-cluster.
	// This also sets up the correct ClusterInstKey in "in".

	// indicates special default cloudlet maintained by the developer
	var defaultCloudlet bool

	if in.Key.ClusterInstKey.CloudletKey == cloudcommon.DefaultCloudletKey {
		log.DebugLog(log.DebugLevelApi, "special default public cloud case", "appinst", in)
		defaultCloudlet = true
	}

	if !defaultCloudlet {
		err := s.sync.ApplySTMWait(func(stm concurrency.STM) error {
			autocluster = false
			if s.store.STMGet(stm, &in.Key, in) {
				if !cctx.Undo && in.State != edgeproto.TrackedState_DeleteError && !ignoreTransient(cctx, in.State) {
					if in.State == edgeproto.TrackedState_CreateError {
						cb.Send(&edgeproto.Result{Message: fmt.Sprintf("Previous create failed, %v", in.Errors)})
						cb.Send(&edgeproto.Result{Message: "Use DeleteAppInst to remove and try again"})
					}
					return objstore.ErrKVStoreKeyExists
				}
				in.Errors = nil
				if !defaultCloudlet {
					// must reset Uri
					in.Uri = ""
				}
			} else {
				err := in.Validate(edgeproto.AppInstAllFieldsMap)
				if err != nil {
					return err
				}
			}
			// make sure cloudlet exists
			if !cloudletApi.store.STMGet(stm, &in.Key.ClusterInstKey.CloudletKey, nil) {
				return errors.New("Specified cloudlet not found")
			}

<<<<<<< HEAD
			cikey := &in.Key.ClusterInstKey

=======
			cikey := &in.ClusterInstKey
			if cikey.CloudletKey.Name != "" || cikey.CloudletKey.OperatorKey.Name != "" {
				// Make sure ClusterInst cloudlet key matches
				// AppInst's cloudlet key to prevent confusion
				// if user specifies both.
				if !in.Key.CloudletKey.Matches(&cikey.CloudletKey) {
					return errors.New("Specified ClusterInst cloudlet key does not match specified AppInst cloudlet key")
				}
			}
			in.ClusterInstKey.CloudletKey = in.Key.CloudletKey
>>>>>>> bc2114b8
			// Explicit auto-cluster requirement
			if cikey.ClusterKey.Name == "" {
				return fmt.Errorf("No cluster name specified. Create one first or use \"%s\" as the name to automatically create a ClusterInst", ClusterAutoPrefix)
			}
			var app edgeproto.App
			if !appApi.store.STMGet(stm, &in.Key.AppKey, &app) {
				return edgeproto.ErrEdgeApiAppNotFound
			}
			// Check if specified ClusterInst exists
<<<<<<< HEAD
			if cikey.ClusterKey.Name != ClusterAutoPrefix {
				if !clusterInstApi.store.STMGet(stm, &in.Key.ClusterInstKey, nil) {
=======
			if cikey.ClusterKey.Name != ClusterAutoPrefix && cloudcommon.IsClusterInstReqd(&app) {
				if !clusterInstApi.store.STMGet(stm, &in.ClusterInstKey, nil) {
>>>>>>> bc2114b8
					// developer may or may not be specified
					// in clusterinst.
					in.Key.ClusterInstKey.Developer = in.Key.AppKey.DeveloperKey.Name
					if !clusterInstApi.store.STMGet(stm, &in.Key.ClusterInstKey, nil) {
						return errors.New("Specified ClusterInst not found")
					}
				}
				// cluster inst exists so we're good.
				return nil
			}
			if cloudcommon.IsClusterInstReqd(&app) {
				// Auto-cluster
				cikey.ClusterKey.Name = fmt.Sprintf("%s%s", ClusterAutoPrefix, in.Key.AppKey.Name)
				cikey.ClusterKey.Name = util.K8SSanitize(cikey.ClusterKey.Name)
				if cikey.Developer == "" {
					cikey.Developer = in.Key.AppKey.DeveloperKey.Name
				}
				autocluster = true
			}

			if in.Flavor.Name == "" {
				// find flavor from app
				in.Flavor = app.DefaultFlavor
			}
			return nil
		})
		if err != nil {
			return err
		}
	}
	if autocluster {
		// auto-create cluster inst
		clusterInst := edgeproto.ClusterInst{}
		clusterInst.Key = in.Key.ClusterInstKey
		clusterInst.Auto = true
		log.DebugLog(log.DebugLevelApi,
			"Create auto-clusterinst",
			"key", clusterInst.Key,
			"appinst", in)

		clusterInst.Flavor = in.Flavor
		clusterInst.IpAccess = in.AutoClusterIpAccess
		clusterInst.NumMasters = 1
		clusterInst.NumNodes = 1 // TODO support 1 master, zero nodes
		err := clusterInstApi.createClusterInstInternal(cctx, &clusterInst, cb)
		if err != nil {
			return err
		}
		defer func() {
			if reterr != nil && !cctx.Undo {
				cb.Send(&edgeproto.Result{Message: "Deleting auto-ClusterInst due to failure"})
				undoErr := clusterInstApi.deleteClusterInstInternal(cctx.WithUndo(), &clusterInst, cb)
				if undoErr != nil {
					log.DebugLog(log.DebugLevelApi,
						"Undo create auto-clusterinst failed",
						"key", clusterInst.Key,
						"undoErr", undoErr)
				}
			}
		}()
	}

	// these checks cannot be in ApplySTMWait funcs since
	// that func may run several times if the database changes while
	// it is running, and the stm func modifies in.Uri.
	if in.Uri == "" && defaultCloudlet {
		return errors.New("URI (Public FQDN) is required for default cloudlet")
	} else if in.Uri != "" && !defaultCloudlet {
		return fmt.Errorf("Cannot specify URI %s for non-default cloudlet", in.Uri)
	}

	err := s.sync.ApplySTMWait(func(stm concurrency.STM) error {
		buf := in
		if !defaultCloudlet {
			// lookup already done, don't overwrite changes
			buf = nil
		}
		if s.store.STMGet(stm, &in.Key, buf) {
			if !cctx.Undo && in.State != edgeproto.TrackedState_DeleteError {
				if in.State == edgeproto.TrackedState_CreateError {
					cb.Send(&edgeproto.Result{Message: fmt.Sprintf("Previous create failed, %v", in.Errors)})
					cb.Send(&edgeproto.Result{Message: "Use DeleteAppInst to remove and try again"})
				}
				return objstore.ErrKVStoreKeyExists
			}
			in.Errors = nil
		} else {
			err := in.Validate(edgeproto.AppInstAllFieldsMap)
			if err != nil {
				return err
			}
		}

		// cache location of cloudlet in app inst
		var cloudlet edgeproto.Cloudlet

		if !defaultCloudlet {
			if !cloudletApi.store.STMGet(stm, &in.Key.ClusterInstKey.CloudletKey, &cloudlet) {
				return errors.New("Specified cloudlet not found")
			}
			in.CloudletLoc = cloudlet.Location
		} else {
			in.CloudletLoc = dme.Loc{}
		}

		var app edgeproto.App
		if !appApi.store.STMGet(stm, &in.Key.AppKey, &app) {
			return edgeproto.ErrEdgeApiAppNotFound
		}

		if in.Flavor.Name == "" {
			in.Flavor = app.DefaultFlavor
		}

		if !flavorApi.store.STMGet(stm, &in.Flavor, nil) {
			return fmt.Errorf("Flavor %s not found", in.Flavor.Name)
		}

		var clusterKey *edgeproto.ClusterKey
		ipaccess := edgeproto.IpAccess_IpAccessShared
		if !defaultCloudlet && cloudcommon.IsClusterInstReqd(&app) {
			clusterInst := edgeproto.ClusterInst{}
			if !clusterInstApi.store.STMGet(stm, &in.Key.ClusterInstKey, &clusterInst) {
				return errors.New("Cluster instance does not exist for app")
			}
			if clusterInst.State != edgeproto.TrackedState_Ready {
				return fmt.Errorf("ClusterInst %s not ready", clusterInst.Key.GetKeyString())
			}

<<<<<<< HEAD
			var info edgeproto.CloudletInfo
			if !cloudletInfoApi.store.STMGet(stm, &in.Key.ClusterInstKey.CloudletKey, &info) {
				return errors.New("Info for cloudlet not found")
			}
=======
>>>>>>> bc2114b8
			ipaccess = clusterInst.IpAccess
			clusterKey = &clusterInst.Key.ClusterKey
		}

		cloudletRefs := edgeproto.CloudletRefs{}
		cloudletRefsChanged := false
		if !cloudletRefsApi.store.STMGet(stm, &in.Key.ClusterInstKey.CloudletKey, &cloudletRefs) {
			initCloudletRefs(&cloudletRefs, &in.Key.ClusterInstKey.CloudletKey)
		}

		ports, _ := edgeproto.ParseAppPorts(app.AccessPorts)
		if defaultCloudlet || !cloudcommon.IsClusterInstReqd(&app) {
			// nothing to do
		} else if ipaccess == edgeproto.IpAccess_IpAccessShared {
			in.Uri = cloudcommon.GetRootLBFQDN(&in.Key.ClusterInstKey.CloudletKey)
			if cloudletRefs.RootLbPorts == nil {
				cloudletRefs.RootLbPorts = make(map[int32]int32)
			}

			for ii, _ := range ports {
				if setL7Port(&ports[ii], &in.Key) {
					log.DebugLog(log.DebugLevelApi,
						"skip L7 port", "port", ports[ii])
					continue
				}
				// Samsung enabling layer ignores port mapping.
				// Attempt to use the internal port as the
				// external port so port remap is not required.
				protocolBits, err := getProtocolBitMap(ports[ii].Proto)
				if err != nil {
					return err
				}
				iport := ports[ii].InternalPort
				eport := int32(-1)
				if usedProtocols, found := cloudletRefs.RootLbPorts[iport]; !found || !protocolInUse(protocolBits, usedProtocols) {

					// rootLB has its own ports it uses
					// before any apps are even present.
					iport := ports[ii].InternalPort
					if iport != 22 &&
						iport != cloudcommon.RootLBL7Port {
						eport = iport
					}
				}
				for p := RootLBSharedPortBegin; p < 65000 && eport == int32(-1); p++ {
					// each kubernetes service gets its own
					// nginx proxy that runs in the rootLB,
					// and http ports are also mapped to it,
					// so there is no shared L7 port + path.
					if usedProtocols, found := cloudletRefs.RootLbPorts[p]; found && protocolInUse(protocolBits, usedProtocols) {

						continue
					}
					eport = p
				}
				if eport == int32(-1) {
					return errors.New("no free external ports")
				}
				ports[ii].PublicPort = eport
				existingProtoBits, _ := cloudletRefs.RootLbPorts[eport]
				cloudletRefs.RootLbPorts[eport] = addProtocol(protocolBits, existingProtoBits)

				cloudletRefsChanged = true
			}
		} else {
			if isIPAllocatedPerService(in.Key.CloudletKey.OperatorKey.Name) {
				//dedicated access in which each service gets a different ip
				in.Uri = cloudcommon.GetAppFQDN(&in.Key, &in.Key.CloudletKey, clusterKey)
				for ii, _ := range ports {
					// No rootLB to do L7 muxing, and each
					// service has it's own IP anyway so
					// no muxing is needed. Treat http as tcp.
					if ports[ii].Proto == dme.LProto_LProtoHTTP {
						ports[ii].Proto = dme.LProto_LProtoTCP
					}
					ports[ii].PublicPort = ports[ii].InternalPort
				}
			} else {
				//dedicated access in which IP is that of the LB
				in.Uri = cloudcommon.GetDedicatedLBFQDN(&in.Key.CloudletKey, clusterKey)
				for ii, _ := range ports {
					if setL7Port(&ports[ii], &in.Key) {
						continue
					}
					ports[ii].PublicPort = ports[ii].InternalPort
				}
			}
		}
		if len(ports) > 0 {
			in.MappedPorts = ports
			if !defaultCloudlet {
				setPortFQDNPrefixes(in, &app)
			}
		}

		// TODO: Make sure resources are available
		if cloudletRefsChanged {
			cloudletRefsApi.store.STMPut(stm, &cloudletRefs)
		}
		in.CreatedAt = cloudcommon.TimeToTimestamp(time.Now())

		if ignoreCRM(cctx) || defaultCloudlet {
			in.State = edgeproto.TrackedState_Ready
		} else {
			in.State = edgeproto.TrackedState_CreateRequested
		}
		s.store.STMPut(stm, in)
		return nil
	})
	if err != nil {
		return err
	}
	if ignoreCRM(cctx) || defaultCloudlet {
		cb.Send(&edgeproto.Result{Message: "Created successfully"})
		return nil
	}
	err = appInstApi.cache.WaitForState(cb.Context(), &in.Key, edgeproto.TrackedState_Ready, CreateAppInstTransitions, edgeproto.TrackedState_CreateError, CreateAppInstTimeout, "Created successfully", cb.Send)
	if err != nil && cctx.Override == edgeproto.CRMOverride_IgnoreCRMErrors {
		cb.Send(&edgeproto.Result{Message: fmt.Sprintf("Create AppInst ignoring CRM failure: %s", err.Error())})
		s.ReplaceErrorState(in, edgeproto.TrackedState_Ready)
		cb.Send(&edgeproto.Result{Message: "Created AppInst successfully"})
		err = nil
	}
	if err != nil {
		// XXX should probably track mod revision ID and only undo
		// if no other changes were made to appInst in the meantime.
		// crm failed or some other err, undo
		cb.Send(&edgeproto.Result{Message: "Deleting AppInst due to failure"})
		undoErr := s.deleteAppInstInternal(cctx.WithUndo(), in, cb)
		if undoErr != nil {
			log.InfoLog("Undo create appinst", "undoErr", undoErr)
		}
	}
	return err
}

func (s *AppInstApi) updateAppInstInternal(cctx *CallContext, in *edgeproto.AppInst, cb edgeproto.AppInstApi_UpdateAppInstServer) error {
	_, err := s.store.Update(in, s.sync.syncWait)
	return err
}

func (s *AppInstApi) UpdateAppInst(in *edgeproto.AppInst, cb edgeproto.AppInstApi_UpdateAppInstServer) error {
	// don't allow updates to cached fields
	if in.Fields != nil {
		for _, field := range in.Fields {
			if strings.HasPrefix(field, edgeproto.AppInstFieldCloudletLoc) {
				return errors.New("Cannot specify cloudlet location fields as they are inherited from specified cloudlet")
			}
		}
	}
	return errors.New("Update app instance not supported yet")
}

func (s *AppInstApi) DeleteAppInst(in *edgeproto.AppInst, cb edgeproto.AppInstApi_DeleteAppInstServer) error {
	return s.deleteAppInstInternal(DefCallContext(), in, cb)
}

func (s *AppInstApi) deleteAppInstInternal(cctx *CallContext, in *edgeproto.AppInst, cb edgeproto.AppInstApi_DeleteAppInstServer) error {
	cctx.SetOverride(&in.CrmOverride)

	var defaultCloudlet bool

	log.DebugLog(log.DebugLevelApi, "deleteAppInstInternal", "appinst", in)

	if in.Key.ClusterInstKey.CloudletKey == cloudcommon.DefaultCloudletKey {
		log.DebugLog(log.DebugLevelApi, "special public cloud case", "appinst", in)
		defaultCloudlet = true
	}

	if !ignoreCRM(cctx) {
		if err := cloudletInfoApi.checkCloudletReady(&in.Key.ClusterInstKey.CloudletKey); err != nil {
			return err
		}
	}
	clusterInstKey := edgeproto.ClusterInstKey{}
	err := s.sync.ApplySTMWait(func(stm concurrency.STM) error {
		if !s.store.STMGet(stm, &in.Key, in) {
			// already deleted
			return objstore.ErrKVStoreKeyNotFound
		}

		if !cctx.Undo && in.State != edgeproto.TrackedState_Ready && in.State != edgeproto.TrackedState_CreateError && in.State != edgeproto.TrackedState_DeleteError && !ignoreTransient(cctx, in.State) {
			return errors.New("AppInst busy, cannot delete")
		}

		var cloudlet edgeproto.Cloudlet
		if !defaultCloudlet {
			if !cloudletApi.store.STMGet(stm, &in.Key.ClusterInstKey.CloudletKey, &cloudlet) {
				return errors.New("Specified cloudlet not found")
			}

			cloudletRefs := edgeproto.CloudletRefs{}
			cloudletRefsChanged := false
			if cloudletRefsApi.store.STMGet(stm, &in.Key.ClusterInstKey.CloudletKey, &cloudletRefs) {
				// shared root load balancer
				for ii, _ := range in.MappedPorts {
					if in.MappedPorts[ii].Proto == dme.LProto_LProtoHTTP {
						continue
					}

					p := in.MappedPorts[ii].PublicPort
					protocol, err := getProtocolBitMap(in.MappedPorts[ii].Proto)

					if err != nil {
						return err
					}
					protos, _ := cloudletRefs.RootLbPorts[p]
					if cloudletRefs.RootLbPorts != nil {
						cloudletRefs.RootLbPorts[p] = removeProtocol(protos, protocol)
						if cloudletRefs.RootLbPorts[p] == 0 {
							delete(cloudletRefs.RootLbPorts, p)
						}
					}
					cloudletRefsChanged = true
				}
			}
			clusterInstKey = in.Key.ClusterInstKey
			if cloudletRefsChanged {
				cloudletRefsApi.store.STMPut(stm, &cloudletRefs)
			}
		}
		// delete app inst
		if ignoreCRM(cctx) || defaultCloudlet {
			// CRM state should be the same as before the
			// operation failed, so just need to clean up
			// controller state.
			s.store.STMDel(stm, &in.Key)
		} else {
			in.State = edgeproto.TrackedState_DeleteRequested
			s.store.STMPut(stm, in)
		}
		return nil
	})
	if err != nil {
		return err
	}
	if ignoreCRM(cctx) || defaultCloudlet {
		return nil
	}
	err = appInstApi.cache.WaitForState(cb.Context(), &in.Key, edgeproto.TrackedState_NotPresent, DeleteAppInstTransitions, edgeproto.TrackedState_DeleteError, DeleteAppInstTimeout, "Deleted AppInst successfully", cb.Send)
	if err != nil && cctx.Override == edgeproto.CRMOverride_IgnoreCRMErrors {
		cb.Send(&edgeproto.Result{Message: fmt.Sprintf("Delete AppInst ignoring CRM failure: %s", err.Error())})
		s.ReplaceErrorState(in, edgeproto.TrackedState_NotPresent)
		cb.Send(&edgeproto.Result{Message: "Deleted AppInst successfully"})
		err = nil
	}
	if err != nil {
		// crm failed or some other err, undo
		cb.Send(&edgeproto.Result{Message: "Recreating AppInst due to failure"})
		undoErr := s.createAppInstInternal(cctx.WithUndo(), in, cb)
		if undoErr != nil {
			log.InfoLog("Undo delete appinst", "undoErr", undoErr)
		}
		return err
	} else {
		// delete clusterinst afterwards if it was auto-created
		clusterInst := edgeproto.ClusterInst{}
		if clusterInstApi.Get(&clusterInstKey, &clusterInst) && clusterInst.Auto {
			cb.Send(&edgeproto.Result{Message: "Deleting auto-cluster inst"})
			autoerr := clusterInstApi.deleteClusterInstInternal(cctx, &clusterInst, cb)
			if autoerr != nil {
				log.InfoLog("Failed to delete auto cluster inst",
					"clusterInst", clusterInst, "err", err)
			}
		}
	}
	return err
}

func (s *AppInstApi) ShowAppInst(in *edgeproto.AppInst, cb edgeproto.AppInstApi_ShowAppInstServer) error {
	err := s.cache.Show(in, func(obj *edgeproto.AppInst) error {
		err := cb.Send(obj)
		return err
	})
	return err
}

func (s *AppInstApi) UpdateFromInfo(in *edgeproto.AppInstInfo) {
	log.DebugLog(log.DebugLevelApi, "Update AppInst from info", "key", in.Key, "state", in.State)
	s.sync.ApplySTMWait(func(stm concurrency.STM) error {
		inst := edgeproto.AppInst{}
		if !s.store.STMGet(stm, &in.Key, &inst) {
			// got deleted in the meantime
			return nil
		}
		if inst.State == in.State {
			// already in that state
			if in.State == edgeproto.TrackedState_Ready {
				// update runtime info
				inst.RuntimeInfo = in.RuntimeInfo
				s.store.STMPut(stm, &inst)
			}
			return nil
		}
		// please see state_transitions.md
		if !crmTransitionOk(inst.State, in.State) {
			log.DebugLog(log.DebugLevelApi, "Invalid state transition",
				"key", &in.Key, "cur", inst.State, "next", in.State)
			return nil
		}
		inst.State = in.State
		if in.State == edgeproto.TrackedState_CreateError || in.State == edgeproto.TrackedState_DeleteError || in.State == edgeproto.TrackedState_UpdateError {
			inst.Errors = in.Errors
		}
		inst.RuntimeInfo = in.RuntimeInfo
		s.store.STMPut(stm, &inst)
		return nil
	})
}

func (s *AppInstApi) DeleteFromInfo(in *edgeproto.AppInstInfo) {
	log.DebugLog(log.DebugLevelApi, "Delete AppInst from info", "key", in.Key, "state", in.State)
	s.sync.ApplySTMWait(func(stm concurrency.STM) error {
		inst := edgeproto.AppInst{}
		if !s.store.STMGet(stm, &in.Key, &inst) {
			// got deleted in the meantime
			return nil
		}
		// please see state_transitions.md
		if inst.State != edgeproto.TrackedState_Deleting && inst.State != edgeproto.TrackedState_DeleteRequested {
			log.DebugLog(log.DebugLevelApi, "Invalid state transition",
				"key", &in.Key, "cur", inst.State,
				"next", edgeproto.TrackedState_NotPresent)
			return nil
		}
		s.store.STMDel(stm, &in.Key)
		return nil
	})
}

func (s *AppInstApi) ReplaceErrorState(in *edgeproto.AppInst, newState edgeproto.TrackedState) {
	s.sync.ApplySTMWait(func(stm concurrency.STM) error {
		inst := edgeproto.AppInst{}
		if !s.store.STMGet(stm, &in.Key, &inst) {
			// got deleted in the meantime
			return nil
		}
		if inst.State != edgeproto.TrackedState_CreateError &&
			inst.State != edgeproto.TrackedState_DeleteError &&
			inst.State != edgeproto.TrackedState_UpdateError {
			return nil
		}
		if newState == edgeproto.TrackedState_NotPresent {
			s.store.STMDel(stm, &in.Key)
		} else {
			inst.State = newState
			inst.Errors = nil
			s.store.STMPut(stm, &inst)
		}
		return nil
	})
}

// public cloud k8s cluster allocates a separate IP per service.  This is a type of dedicated access
func isIPAllocatedPerService(operator string) bool {
	return operator == cloudcommon.OperatorGCP || operator == cloudcommon.OperatorAzure
}

func allocateIP(inst *edgeproto.ClusterInst, cloudlet *edgeproto.Cloudlet, refs *edgeproto.CloudletRefs) error {
	if isIPAllocatedPerService(cloudlet.Key.OperatorKey.Name) {
		// public cloud implements dedicated access
		inst.IpAccess = edgeproto.IpAccess_IpAccessDedicated
		return nil
	}
	if inst.IpAccess == edgeproto.IpAccess_IpAccessShared {
		// shared, so no allocation needed
		return nil
	}
	if inst.IpAccess == edgeproto.IpAccess_IpAccessDedicatedOrShared {
		// set to shared, as CRM does not implement dedicated
		// ip assignment yet.
		inst.IpAccess = edgeproto.IpAccess_IpAccessShared
		return nil
	}

	// Allocate a dedicated IP
	if cloudlet.IpSupport == edgeproto.IpSupport_IpSupportStatic {
		// TODO:
		// parse cloudlet.StaticIps and refs.UsedStaticIps.
		// pick a free one, put it in refs.UsedStaticIps, and
		// set inst.AllocatedIp to the Ip.
		return errors.New("Static IPs not supported yet")
	} else if cloudlet.IpSupport == edgeproto.IpSupport_IpSupportDynamic {
		// Note one dynamic IP is reserved for Global Reverse Proxy LB.
		if refs.UsedDynamicIps+1 >= cloudlet.NumDynamicIps {
			return errors.New("No more dynamic IPs left")
		}
		refs.UsedDynamicIps++
		inst.AllocatedIp = cloudcommon.AllocatedIpDynamic
		return nil
	}
	return errors.New("Invalid IpSupport type")
}

func freeIP(inst *edgeproto.ClusterInst, cloudlet *edgeproto.Cloudlet, refs *edgeproto.CloudletRefs) {
	if inst.IpAccess == edgeproto.IpAccess_IpAccessShared {
		return
	}
	if cloudlet.IpSupport == edgeproto.IpSupport_IpSupportStatic {
		// TODO: free static ip in inst.AllocatedIp from refs.
	} else if cloudlet.IpSupport == edgeproto.IpSupport_IpSupportDynamic {
		refs.UsedDynamicIps--
		inst.AllocatedIp = ""
	}
}

func setPortFQDNPrefixes(in *edgeproto.AppInst, app *edgeproto.App) error {
	// For Kubernetes deployments, the CRM sets the
	// FQDN based on the service (load balancer) name
	// in the kubernetes deployment manifest.
	// The Controller needs to set a matching
	// FQDNPrefix on the ports so the DME can tell the
	// App Client the correct FQDN for a given port.
	if app.Deployment == cloudcommon.AppDeploymentTypeKubernetes {
		objs, _, err := cloudcommon.DecodeK8SYaml(app.DeploymentManifest)
		if err != nil {
			return fmt.Errorf("invalid kubernetes deployment yaml, %s", err.Error())
		}
		for ii, _ := range in.MappedPorts {
			setPortFQDNPrefix(&in.MappedPorts[ii], objs)
		}
	}
	return nil
}

func setPortFQDNPrefix(port *dme.AppPort, objs []runtime.Object) {
	for _, obj := range objs {
		ksvc, ok := obj.(*v1.Service)
		if !ok {
			continue
		}
		for _, kp := range ksvc.Spec.Ports {
			lproto, err := edgeproto.LProtoStr(port.Proto)
			if err != nil {
				return
			}
			if lproto != strings.ToLower(string(kp.Protocol)) {
				continue
			}
			if kp.TargetPort.IntValue() == int(port.InternalPort) {
				port.FQDNPrefix = cloudcommon.FQDNPrefix(ksvc.Name)
				return
			}
		}
	}
}

func setL7Port(port *dme.AppPort, key *edgeproto.AppInstKey) bool {
	if port.Proto != dme.LProto_LProtoHTTP {
		return false
	}
	port.PublicPort = cloudcommon.RootLBL7Port
	port.PathPrefix = cloudcommon.GetL7Path(key, port.InternalPort)
	return true
}<|MERGE_RESOLUTION|>--- conflicted
+++ resolved
@@ -261,11 +261,7 @@
 				return errors.New("Specified cloudlet not found")
 			}
 
-<<<<<<< HEAD
 			cikey := &in.Key.ClusterInstKey
-
-=======
-			cikey := &in.ClusterInstKey
 			if cikey.CloudletKey.Name != "" || cikey.CloudletKey.OperatorKey.Name != "" {
 				// Make sure ClusterInst cloudlet key matches
 				// AppInst's cloudlet key to prevent confusion
@@ -275,7 +271,6 @@
 				}
 			}
 			in.ClusterInstKey.CloudletKey = in.Key.CloudletKey
->>>>>>> bc2114b8
 			// Explicit auto-cluster requirement
 			if cikey.ClusterKey.Name == "" {
 				return fmt.Errorf("No cluster name specified. Create one first or use \"%s\" as the name to automatically create a ClusterInst", ClusterAutoPrefix)
@@ -285,13 +280,8 @@
 				return edgeproto.ErrEdgeApiAppNotFound
 			}
 			// Check if specified ClusterInst exists
-<<<<<<< HEAD
-			if cikey.ClusterKey.Name != ClusterAutoPrefix {
+			if cikey.ClusterKey.Name != ClusterAutoPrefix && cloudcommon.IsClusterInstReqd(&app) {
 				if !clusterInstApi.store.STMGet(stm, &in.Key.ClusterInstKey, nil) {
-=======
-			if cikey.ClusterKey.Name != ClusterAutoPrefix && cloudcommon.IsClusterInstReqd(&app) {
-				if !clusterInstApi.store.STMGet(stm, &in.ClusterInstKey, nil) {
->>>>>>> bc2114b8
 					// developer may or may not be specified
 					// in clusterinst.
 					in.Key.ClusterInstKey.Developer = in.Key.AppKey.DeveloperKey.Name
@@ -421,13 +411,6 @@
 				return fmt.Errorf("ClusterInst %s not ready", clusterInst.Key.GetKeyString())
 			}
 
-<<<<<<< HEAD
-			var info edgeproto.CloudletInfo
-			if !cloudletInfoApi.store.STMGet(stm, &in.Key.ClusterInstKey.CloudletKey, &info) {
-				return errors.New("Info for cloudlet not found")
-			}
-=======
->>>>>>> bc2114b8
 			ipaccess = clusterInst.IpAccess
 			clusterKey = &clusterInst.Key.ClusterKey
 		}
