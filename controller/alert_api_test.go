package main

import (
	"context"
	"testing"
	"time"

	"github.com/mobiledgex/edge-cloud/cloudcommon/node"
	influxq "github.com/mobiledgex/edge-cloud/controller/influxq_client"
	dme "github.com/mobiledgex/edge-cloud/d-match-engine/dme-proto"
	"github.com/mobiledgex/edge-cloud/edgeproto"
	"github.com/mobiledgex/edge-cloud/log"
	"github.com/mobiledgex/edge-cloud/objstore"
	"github.com/mobiledgex/edge-cloud/testutil"
	"github.com/mobiledgex/edge-cloud/vault"
	"github.com/stretchr/testify/require"
)

func TestAlertApi(t *testing.T) {
	log.SetDebugLevel(log.DebugLevelEtcd | log.DebugLevelApi)
	log.InitTracer(nil)
	defer log.FinishTracer()
	ctx := log.StartTestSpan(context.Background())

	testinit()

	dummy := dummyEtcd{}
	dummy.Start()

	sync := InitSync(&dummy)
	InitApis(sync)
	sync.Start()
	defer sync.Done()

	for _, alert := range testutil.AlertData {
		alertApi.Update(ctx, &alert, 0)
	}
	testutil.InternalAlertTest(t, "show", &alertApi, testutil.AlertData)

	dummy.Stop()
}

func TestAppInstDownAlert(t *testing.T) {
	log.SetDebugLevel(log.DebugLevelEtcd | log.DebugLevelApi)
	log.InitTracer(nil)
	defer log.FinishTracer()
	ctx := log.StartTestSpan(context.Background())

	testinit()

	dummy := dummyEtcd{}
	dummy.Start()

	sync := InitSync(&dummy)
	InitApis(sync)
	sync.Start()
	defer sync.Done()
	NewDummyInfoResponder(&appInstApi.cache, &clusterInstApi.cache,
		&appInstInfoApi, &clusterInstInfoApi)

	// create supporting data
	testutil.InternalFlavorCreate(t, &flavorApi, testutil.FlavorData)
	testutil.InternalCloudletCreate(t, &cloudletApi, testutil.CloudletData)
	insertCloudletInfo(ctx, testutil.CloudletInfoData)
	testutil.InternalAutoProvPolicyCreate(t, &autoProvPolicyApi, testutil.AutoProvPolicyData)
	testutil.InternalAutoScalePolicyCreate(t, &autoScalePolicyApi, testutil.AutoScalePolicyData)
	testutil.InternalAppCreate(t, &appApi, testutil.AppData)
	testutil.InternalClusterInstCreate(t, &clusterInstApi, testutil.ClusterInstData)
	testutil.InternalAppInstCreate(t, &appInstApi, testutil.AppInstData)
	// Create a reservable clusterInst
	cinst := testutil.ClusterInstData[7]
	streamOut := testutil.NewCudStreamoutAppInst(ctx)
	appinst := edgeproto.AppInst{}
	appinst.Key.AppKey = testutil.AppData[0].Key
	appinst.Key.ClusterInstKey = cinst.Key
	err := appInstApi.CreateAppInst(&appinst, streamOut)
	require.Nil(t, err, "create AppInst")
	// Inject AppInst info check that all appInsts are Healthy
	for ii, _ := range testutil.AppInstInfoData {
		in := &testutil.AppInstInfoData[ii]
		appInstInfoApi.Update(ctx, in, 0)
	}
	for _, val := range appInstApi.cache.Objs {
		require.Equal(t, dme.HealthCheck_HEALTH_CHECK_OK, val.Obj.HealthCheck)
	}
	// Trigger Alerts
	for _, alert := range testutil.AlertData {
		alertApi.Update(ctx, &alert, 0)
	}
	// Check reservable cluster

	found := appInstApi.Get(&appinst.Key, &appinst)
	require.True(t, found)
	require.Equal(t, dme.HealthCheck_HEALTH_CHECK_FAIL_ROOTLB_OFFLINE, appinst.HealthCheck)
	// check other appInstances
	for ii, testData := range testutil.AppInstData {
		found = appInstApi.Get(&testData.Key, &appinst)
		require.True(t, found)
		if ii == 0 {
			require.Equal(t, dme.HealthCheck_HEALTH_CHECK_FAIL_SERVER_FAIL, appinst.HealthCheck)
		} else {
			require.Equal(t, dme.HealthCheck_HEALTH_CHECK_OK, appinst.HealthCheck)
		}
	}

	dummy.Stop()
}

// Set up globals for API unit tests
func testinit() {
	objstore.InitRegion(1)
	tMode := true
	testMode = &tMode
	dockerRegistry := "docker.mobiledgex.net"
	registryFQDN = &dockerRegistry
	vaultConfig, _ = vault.BestConfig("")
	services.events = influxq.NewInfluxQ("events", "user", "pass")
	cleanupCloudletInfoTimeout = 100 * time.Millisecond
	RequireAppInstPortConsistency = true
	cplookup := &node.CloudletPoolCache{}
	cplookup.Init()
	nodeMgr.CloudletPoolLookup = cplookup
<<<<<<< HEAD
=======

>>>>>>> 6196ba22
}<|MERGE_RESOLUTION|>--- conflicted
+++ resolved
@@ -120,8 +120,4 @@
 	cplookup := &node.CloudletPoolCache{}
 	cplookup.Init()
 	nodeMgr.CloudletPoolLookup = cplookup
-<<<<<<< HEAD
-=======
-
->>>>>>> 6196ba22
 }