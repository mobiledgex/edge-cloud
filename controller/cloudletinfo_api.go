--- conflicted
+++ resolved
@@ -59,13 +59,9 @@
 	s.sync.ApplySTMWait(ctx, func(stm concurrency.STM) error {
 		info := edgeproto.CloudletInfo{}
 		if s.store.STMGet(stm, &in.Key, &info) {
-<<<<<<< HEAD
-			if in.State == edgeproto.CloudletState_CLOUDLET_STATE_READY &&
-				info.State != edgeproto.CloudletState_CLOUDLET_STATE_READY &&
-				info.State != edgeproto.CloudletState_CLOUDLET_STATE_RESOURCE_UPDATE {
-=======
-			if in.State == dme.CloudletState_CLOUDLET_STATE_READY && info.State != dme.CloudletState_CLOUDLET_STATE_READY {
->>>>>>> 6196ba22
+			if in.State == dme.CloudletState_CLOUDLET_STATE_READY &&
+				info.State != dme.CloudletState_CLOUDLET_STATE_READY &&
+				info.State != dme.CloudletState_CLOUDLET_STATE_RESOURCE_UPDATE {
 				changedToOnline = true
 			}
 		}
@@ -89,13 +85,9 @@
 		}
 	case dme.CloudletState_CLOUDLET_STATE_READY:
 		newState = edgeproto.TrackedState_READY
-<<<<<<< HEAD
-	case edgeproto.CloudletState_CLOUDLET_STATE_RESOURCE_UPDATE:
+	case dme.CloudletState_CLOUDLET_STATE_RESOURCE_UPDATE:
 		fallthrough
-	case edgeproto.CloudletState_CLOUDLET_STATE_UPGRADE:
-=======
 	case dme.CloudletState_CLOUDLET_STATE_UPGRADE:
->>>>>>> 6196ba22
 		newState = edgeproto.TrackedState_UPDATING
 	default:
 		log.SpanLog(ctx, log.DebugLevelNotify, "Skip cloudletInfo state handling", "key", in.Key, "state", in.State)
