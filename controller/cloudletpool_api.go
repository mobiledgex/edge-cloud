package main

import (
	"context"
	"errors"
	"fmt"
	"strings"
	"time"

	"github.com/coreos/etcd/clientv3/concurrency"
	"github.com/mobiledgex/edge-cloud/cloudcommon"
	"github.com/mobiledgex/edge-cloud/cloudcommon/node"
	"github.com/mobiledgex/edge-cloud/edgeproto"
	"github.com/mobiledgex/edge-cloud/log"
)

type CloudletPoolApi struct {
	all   *AllApis
	sync  *Sync
	store edgeproto.CloudletPoolStore
	cache *edgeproto.CloudletPoolCache
}

func NewCloudletPoolApi(sync *Sync, all *AllApis) *CloudletPoolApi {
	cloudletPoolApi := CloudletPoolApi{}
	cloudletPoolApi.all = all
	cloudletPoolApi.sync = sync
	cloudletPoolApi.store = edgeproto.NewCloudletPoolStore(sync.store)
	cloudletPoolApi.cache = nodeMgr.CloudletPoolLookup.GetCloudletPoolCache(node.NoRegion)
	sync.RegisterCache(cloudletPoolApi.cache)
	return &cloudletPoolApi
}

func (s *CloudletPoolApi) CreateCloudletPool(ctx context.Context, in *edgeproto.CloudletPool) (*edgeproto.Result, error) {
	if err := in.Validate(edgeproto.CloudletPoolAllFieldsMap); err != nil {
		return &edgeproto.Result{}, err
	}

	err := s.sync.ApplySTMWait(ctx, func(stm concurrency.STM) error {
		if s.store.STMGet(stm, &in.Key, nil) {
			return in.Key.ExistsError()
		}
		if err := s.checkCloudletsExist(stm, in); err != nil {
			return err
		}
		in.CreatedAt = cloudcommon.TimeToTimestamp(time.Now())
		s.store.STMPut(stm, in)
		return nil
	})
	return &edgeproto.Result{}, err
}

func (s *CloudletPoolApi) DeleteCloudletPool(ctx context.Context, in *edgeproto.CloudletPool) (*edgeproto.Result, error) {
<<<<<<< HEAD
	if TrustPolicyExceptionForCloudletPoolKeyExists(&in.Key) {
=======
	if s.all.trustPolicyExceptionApi.TrustPolicyExceptionForCloudletPoolKeyExists(&in.Key) {
>>>>>>> 004df581
		return &edgeproto.Result{}, errors.New("CloudletPool in use by Trust Policy Exception")
	}
	err := s.sync.ApplySTMWait(ctx, func(stm concurrency.STM) error {
		if !s.store.STMGet(stm, &in.Key, nil) {
			return in.Key.NotFoundError()
		}
		s.store.STMDel(stm, &in.Key)
		return nil
	})
	return &edgeproto.Result{}, err
}

func (s *CloudletPoolApi) UpdateCloudletPool(ctx context.Context, in *edgeproto.CloudletPool) (*edgeproto.Result, error) {
	err := s.sync.ApplySTMWait(ctx, func(stm concurrency.STM) error {
		cur := edgeproto.CloudletPool{}
		if !s.store.STMGet(stm, &in.Key, &cur) {
			return in.Key.NotFoundError()
		}
		changed := cur.CopyInFields(in)
		if err := cur.Validate(nil); err != nil {
			return err
		}
		if changed == 0 {
			return nil
		}
		if err := s.checkCloudletsExist(stm, &cur); err != nil {
			return err
		}
<<<<<<< HEAD
		if TrustPolicyExceptionForCloudletPoolKeyExists(&in.Key) {
=======
		if s.all.trustPolicyExceptionApi.TrustPolicyExceptionForCloudletPoolKeyExists(&in.Key) {
>>>>>>> 004df581
			return fmt.Errorf("Not allowed to update CloudletPool when TrustPolicyException is applied")
		}
		cur.UpdatedAt = cloudcommon.TimeToTimestamp(time.Now())
		s.store.STMPut(stm, &cur)
		return nil
	})
	return &edgeproto.Result{}, err
}

func (s *CloudletPoolApi) checkCloudletsExist(stm concurrency.STM, in *edgeproto.CloudletPool) error {
	notFound := []string{}
	for _, name := range in.Cloudlets {
		key := edgeproto.CloudletKey{
			Name:         name,
			Organization: in.Key.Organization,
		}
		if !s.all.cloudletApi.store.STMGet(stm, &key, nil) {
			notFound = append(notFound, name)
		}
	}
	if len(notFound) > 0 {
		return fmt.Errorf("Cloudlets %s not found", strings.Join(notFound, ", "))
	}
	return nil
}

func (s *CloudletPoolApi) ShowCloudletPool(in *edgeproto.CloudletPool, cb edgeproto.CloudletPoolApi_ShowCloudletPoolServer) error {
	err := s.cache.Show(in, func(obj *edgeproto.CloudletPool) error {
		err := cb.Send(obj)
		return err
	})
	return err
}

func (s *CloudletPoolApi) AddCloudletPoolMember(ctx context.Context, in *edgeproto.CloudletPoolMember) (*edgeproto.Result, error) {
	err := s.sync.ApplySTMWait(ctx, func(stm concurrency.STM) error {
		cur := edgeproto.CloudletPool{}
		if !s.store.STMGet(stm, &in.Key, &cur) {
			return in.Key.NotFoundError()
		}
		for _, name := range cur.Cloudlets {
			if name == in.CloudletName {
				return fmt.Errorf("Cloudlet already part of pool")
			}
		}
		ckey := edgeproto.CloudletKey{
			Name:         in.CloudletName,
			Organization: in.Key.Organization,
		}
		if !s.all.cloudletApi.store.STMGet(stm, &ckey, nil) {
			return ckey.NotFoundError()
		}
		cur.Cloudlets = append(cur.Cloudlets, in.CloudletName)
		s.store.STMPut(stm, &cur)
		return nil
	})
	return &edgeproto.Result{}, err
}

func (s *CloudletPoolApi) RemoveCloudletPoolMember(ctx context.Context, in *edgeproto.CloudletPoolMember) (*edgeproto.Result, error) {
	err := s.sync.ApplySTMWait(ctx, func(stm concurrency.STM) error {
		cur := edgeproto.CloudletPool{}
		if !s.store.STMGet(stm, &in.Key, &cur) {
			return in.Key.NotFoundError()
		}
		changed := false
		for ii, _ := range cur.Cloudlets {
			if cur.Cloudlets[ii] == in.CloudletName {
				cur.Cloudlets = append(cur.Cloudlets[:ii], cur.Cloudlets[ii+1:]...)
				changed = true
				break
			}
		}
		if !changed {
			return nil
		}
		s.store.STMPut(stm, &cur)
		return nil
	})
	return &edgeproto.Result{}, err
}

func (s *CloudletPoolApi) cloudletDeleted(ctx context.Context, key *edgeproto.CloudletKey) {
	// best effort, no problem if we miss something here.
	toRemove := []edgeproto.CloudletPoolMember{}
	s.cache.Mux.Lock()
	for _, data := range s.cache.Objs {
		if data.Obj.Key.Organization != key.Organization {
			continue
		}
		// we don't check if it's part of the list because
		// the remove func will do that anyway.
		member := edgeproto.CloudletPoolMember{
			Key:          data.Obj.Key,
			CloudletName: key.Name,
		}
		toRemove = append(toRemove, member)
	}
	s.cache.Mux.Unlock()
	for _, member := range toRemove {
		_, err := s.RemoveCloudletPoolMember(ctx, &member)
		if err != nil {
			log.SpanLog(ctx, log.DebugLevelApi, "failed to remove cloudlet member", "member", member, "err", err)
		}
	}
}

func (s *CloudletPoolApi) GetCloudletPoolKeysForCloudletKey(in *edgeproto.CloudletKey) ([]edgeproto.CloudletPoolKey, error) {
	return s.cache.GetPoolsForCloudletKey(in)
}

func (s *CloudletPoolApi) HasCloudletPool(key *edgeproto.CloudletPoolKey) bool {
	return s.cache.HasKey(key)
}

<<<<<<< HEAD
func validateCloudletPoolExists(key *edgeproto.CloudletPoolKey) bool {
	return cloudletPoolApi.HasCloudletPool(key)
=======
func (s *CloudletPoolApi) validateCloudletPoolExists(key *edgeproto.CloudletPoolKey) bool {
	return s.HasCloudletPool(key)
>>>>>>> 004df581
}<|MERGE_RESOLUTION|>--- conflicted
+++ resolved
@@ -51,11 +51,7 @@
 }
 
 func (s *CloudletPoolApi) DeleteCloudletPool(ctx context.Context, in *edgeproto.CloudletPool) (*edgeproto.Result, error) {
-<<<<<<< HEAD
-	if TrustPolicyExceptionForCloudletPoolKeyExists(&in.Key) {
-=======
 	if s.all.trustPolicyExceptionApi.TrustPolicyExceptionForCloudletPoolKeyExists(&in.Key) {
->>>>>>> 004df581
 		return &edgeproto.Result{}, errors.New("CloudletPool in use by Trust Policy Exception")
 	}
 	err := s.sync.ApplySTMWait(ctx, func(stm concurrency.STM) error {
@@ -84,11 +80,7 @@
 		if err := s.checkCloudletsExist(stm, &cur); err != nil {
 			return err
 		}
-<<<<<<< HEAD
-		if TrustPolicyExceptionForCloudletPoolKeyExists(&in.Key) {
-=======
 		if s.all.trustPolicyExceptionApi.TrustPolicyExceptionForCloudletPoolKeyExists(&in.Key) {
->>>>>>> 004df581
 			return fmt.Errorf("Not allowed to update CloudletPool when TrustPolicyException is applied")
 		}
 		cur.UpdatedAt = cloudcommon.TimeToTimestamp(time.Now())
@@ -204,11 +196,6 @@
 	return s.cache.HasKey(key)
 }
 
-<<<<<<< HEAD
-func validateCloudletPoolExists(key *edgeproto.CloudletPoolKey) bool {
-	return cloudletPoolApi.HasCloudletPool(key)
-=======
 func (s *CloudletPoolApi) validateCloudletPoolExists(key *edgeproto.CloudletPoolKey) bool {
 	return s.HasCloudletPool(key)
->>>>>>> 004df581
 }