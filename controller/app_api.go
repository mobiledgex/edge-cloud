--- conflicted
+++ resolved
@@ -658,7 +658,6 @@
 	return &edgeproto.Result{}, err
 }
 
-<<<<<<< HEAD
 func revisionUpdateNeeded(fields map[string]struct{}) bool {
 	_, alertPoliciesSpecified := fields[edgeproto.AppFieldAlertPolicies]
 	if alertPoliciesSpecified && len(fields) == 1 {
@@ -667,18 +666,7 @@
 	return true
 }
 
-func (s *AppApi) DeleteApp(ctx context.Context, in *edgeproto.App) (*edgeproto.Result, error) {
-	if !s.HasApp(&in.Key) {
-		// key doesn't exist
-		return &edgeproto.Result{}, in.Key.NotFoundError()
-	}
-	if s.all.trustPolicyExceptionApi.TrustPolicyExceptionForAppKeyExists(&in.Key) {
-		return &edgeproto.Result{}, errors.New("Application in use by Trust Policy Exception")
-	}
-
-=======
 func (s *AppApi) DeleteApp(ctx context.Context, in *edgeproto.App) (res *edgeproto.Result, reterr error) {
->>>>>>> bee3fd90
 	// set state to prevent new AppInsts from being created from this App
 	dynInsts := []*edgeproto.AppInst{}
 	err := s.sync.ApplySTMWait(ctx, func(stm concurrency.STM) error {
