--- conflicted
+++ resolved
@@ -157,62 +157,31 @@
 			if len(parts) < 2 || !strings.Contains(parts[0], ".") {
 				return fmt.Errorf("imagepath should be full registry URL: <domain-name>/<registry-path>")
 			}
-<<<<<<< HEAD
-=======
-			if err := cloudcommon.ValidateDockerRegistryPath(in.ImagePath, *vaultAddr); err != nil {
-				if *testMode {
-					log.DebugLog(log.DebugLevelApi, "Warning, could not validate docker registry path.", "err", err)
-				} else {
-					return err
-				}
-			}
->>>>>>> 868c874f
 		}
 	}
 
 	if in.ImageType == edgeproto.ImageType_IMAGE_TYPE_QCOW {
-<<<<<<< HEAD
-		urlInfo := strings.Split(in.ImagePath, "#")
-		if len(urlInfo) != 2 {
-			return fmt.Errorf("md5 checksum of image is required. Please append checksum to imagepath: \"<url>#md5:checksum\"")
-		}
-		cSum := strings.Split(urlInfo[1], ":")
-		if len(cSum) != 2 {
-			return fmt.Errorf("incorrect checksum format, valid format: \"<url>#md5:checksum\"")
-		}
-		if cSum[0] != "md5" {
-			return fmt.Errorf("only md5 checksum is supported")
-		}
-		if len(cSum[1]) < 32 {
-			return fmt.Errorf("md5 checksum must be at least 32 characters")
-		}
-		_, err := hex.DecodeString(cSum[1])
-=======
-		if err := cloudcommon.ValidateVMRegistryPath(in.ImagePath, *vaultAddr); err != nil {
+		err := util.ValidateImagePath(in.ImagePath)
+		if err != nil {
+			return err
+		}
+		err = cloudcommon.ValidateVMRegistryPath(in.ImagePath, *vaultAddr)
+		if err != nil {
 			if *testMode {
 				log.DebugLog(log.DebugLevelApi, "Warning, could not validate VM registry path.", "err", err)
 			} else {
 				return err
 			}
 		}
-		err := util.ValidateImagePath(in.ImagePath)
->>>>>>> 868c874f
-		if err != nil {
-			return err
-		}
-	}
-
-	if !*testMode {
-		if in.ImageType == edgeproto.ImageType_IMAGE_TYPE_DOCKER &&
-			!cloudcommon.IsPlatformApp(in.Key.DeveloperKey.Name, in.Key.Name) {
-			err := cloudcommon.ValidateDockerRegistryPath(in.ImagePath, *vaultAddr)
-			if err != nil {
-				return err
-			}
-		}
-		if in.ImageType == edgeproto.ImageType_IMAGE_TYPE_QCOW {
-			err := cloudcommon.ValidateVMRegistryPath(in.ImagePath, *vaultAddr)
-			if err != nil {
+	}
+
+	if in.ImageType == edgeproto.ImageType_IMAGE_TYPE_DOCKER &&
+		!cloudcommon.IsPlatformApp(in.Key.DeveloperKey.Name, in.Key.Name) {
+		err := cloudcommon.ValidateDockerRegistryPath(in.ImagePath, *vaultAddr)
+		if err != nil {
+			if *testMode {
+				log.DebugLog(log.DebugLevelApi, "Warning, could not validate docker registry path.", "err", err)
+			} else {
 				return err
 			}
 		}
