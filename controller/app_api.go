//app config

package main

import (
	"context"
	"errors"
	"fmt"
	"net"
	"strings"
	"time"

	"github.com/coreos/etcd/clientv3/concurrency"
	"github.com/mobiledgex/edge-cloud/cloud-resource-manager/k8smgmt"
	"github.com/mobiledgex/edge-cloud/cloudcommon"
	dme "github.com/mobiledgex/edge-cloud/d-match-engine/dme-proto"
	"github.com/mobiledgex/edge-cloud/deploygen"
	"github.com/mobiledgex/edge-cloud/edgeproto"
	"github.com/mobiledgex/edge-cloud/log"
	"github.com/mobiledgex/edge-cloud/util"
	appsv1 "k8s.io/api/apps/v1"
)

// Should only be one of these instantiated in main
type AppApi struct {
	all   *AllApis
	sync  *Sync
	store edgeproto.AppStore
	cache edgeproto.AppCache
}

func NewAppApi(sync *Sync, all *AllApis) *AppApi {
	appApi := AppApi{}
	appApi.all = all
	appApi.sync = sync
	appApi.store = edgeproto.NewAppStore(sync.store)
	edgeproto.InitAppCache(&appApi.cache)
	sync.RegisterCache(&appApi.cache)
	return &appApi
}

func (s *AppApi) HasApp(key *edgeproto.AppKey) bool {
	return s.cache.HasKey(key)
}

func (s *AppApi) Get(key *edgeproto.AppKey, buf *edgeproto.App) bool {
	return s.cache.Get(key, buf)
}

func (s *AppApi) UsesFlavor(key *edgeproto.FlavorKey) bool {
	s.cache.Mux.Lock()
	defer s.cache.Mux.Unlock()
	for _, data := range s.cache.Objs {
		app := data.Obj
		if app.DefaultFlavor.Matches(key) && app.DelOpt != edgeproto.DeleteType_AUTO_DELETE {
			return true
		}
	}
	return false
}

func (s *AppApi) GetAllApps(apps map[edgeproto.AppKey]*edgeproto.App) {
	s.cache.Mux.Lock()
	defer s.cache.Mux.Unlock()
	for _, data := range s.cache.Objs {
		app := data.Obj
		apps[app.Key] = app
	}
}

<<<<<<< HEAD
func validateAppExists(key *edgeproto.AppKey) bool {
	return appApi.HasApp(key)
}

func CheckAppCompatibleWithTrustPolicy(ctx context.Context, ckey *edgeproto.CloudletKey, app *edgeproto.App, trustPolicy *edgeproto.TrustPolicy) error {
=======
func (s *AppApi) validateAppExists(key *edgeproto.AppKey) bool {
	return s.HasApp(key)
}

func (s *AppApi) CheckAppCompatibleWithTrustPolicy(ctx context.Context, ckey *edgeproto.CloudletKey, app *edgeproto.App, trustPolicy *edgeproto.TrustPolicy) error {
>>>>>>> 004df581
	if !app.Trusted {
		return fmt.Errorf("Non trusted app: %s not compatible with trust policy: %s", strings.TrimSpace(app.Key.String()), trustPolicy.Key.String())
	}

	allowedRules := []*edgeproto.SecurityRule{}
<<<<<<< HEAD
	list, err := cloudletPoolApi.GetCloudletPoolKeysForCloudletKey(ckey)
	if err == nil {
		for _, cloudletPoolKey := range list {
			rules := trustPolicyExceptionApi.GetTrustPolicyExceptionRules(&cloudletPoolKey, &app.Key)
=======
	list, err := s.all.cloudletPoolApi.GetCloudletPoolKeysForCloudletKey(ckey)
	if err == nil {
		for _, cloudletPoolKey := range list {
			rules := s.all.trustPolicyExceptionApi.GetTrustPolicyExceptionRules(&cloudletPoolKey, &app.Key)
>>>>>>> 004df581
			log.SpanLog(ctx, log.DebugLevelApi, "CheckAppCompatibleWithTrustPolicy() GetTrustPolicyExceptionRules returned", "rules", rules)

			allowedRules = append(allowedRules, rules...)
		}
	} else {
		log.SpanLog(ctx, log.DebugLevelApi, "CheckAppCompatibleWithTrustPolicy() returned", "err", err)
	}
	// Combine the trustPolicy rules with the trustPolicyException rules.
	for i, r := range trustPolicy.OutboundSecurityRules {
		log.SpanLog(ctx, log.DebugLevelApi, "CheckAppCompatibleWithTrustPolicy()  trustPolicy:", "rule", r)
		allowedRules = append(allowedRules, &trustPolicy.OutboundSecurityRules[i])
	}
	for _, r := range app.RequiredOutboundConnections {
		log.SpanLog(ctx, log.DebugLevelApi, "CheckAppCompatibleWithTrustPolicy()  Checking for app:", "rule", r)
		policyMatchFound := false
		_, appNet, err := net.ParseCIDR(r.RemoteCidr)
		if err != nil {
			return fmt.Errorf("Invalid remote CIDR in RequiredOutboundConnections: %s - %v", r.RemoteCidr, err)
		}
		for _, outboundRule := range allowedRules {
			if strings.ToLower(r.Protocol) != strings.ToLower(outboundRule.Protocol) {
				continue
			}
			_, trustPolNet, err := net.ParseCIDR(outboundRule.RemoteCidr)
			if err != nil {
				return fmt.Errorf("Invalid remote CIDR in policy: %s - %v", outboundRule.RemoteCidr, err)
			}
			if !cloudcommon.CidrContainsCidr(trustPolNet, appNet) {
				continue
			}
			if strings.ToLower(r.Protocol) != "icmp" {
				if r.PortRangeMin < outboundRule.PortRangeMin || r.PortRangeMax > outboundRule.PortRangeMax {
					continue
				}
			}
			policyMatchFound = true
			break
		}
		if !policyMatchFound {
			return fmt.Errorf("No outbound rule in policy or exception to match required connection %s:%s:%d-%d for App %s", r.Protocol, r.RemoteCidr, r.PortRangeMin, r.PortRangeMax, app.Key.GetKeyString())
		}
	}
	return nil
}

func (s *AppApi) UsesAutoProvPolicy(key *edgeproto.PolicyKey) bool {
	s.cache.Mux.Lock()
	defer s.cache.Mux.Unlock()
	for _, data := range s.cache.Objs {
		app := data.Obj
		if app.Key.Organization == key.Organization {
			if app.AutoProvPolicy == key.Name {
				return true
			}
			for _, name := range app.AutoProvPolicies {
				if name == key.Name {
					return true
				}
			}
		}
	}
	return false
}

func (s *AppApi) AutoDeleteAppsForOrganization(ctx context.Context, org string) {
	apps := make(map[edgeproto.AppKey]*edgeproto.App)
	log.DebugLog(log.DebugLevelApi, "Auto-deleting Apps ", "org", org)
	s.cache.Mux.Lock()
	for k, data := range s.cache.Objs {
		app := data.Obj
		if app.Key.Organization == org && app.DelOpt == edgeproto.DeleteType_AUTO_DELETE {
			apps[k] = app
		}
	}
	s.cache.Mux.Unlock()
	for _, val := range apps {
		log.DebugLog(log.DebugLevelApi, "Auto-deleting App ", "app", val.Key.Name)
		if _, err := s.DeleteApp(ctx, val); err != nil {
			log.DebugLog(log.DebugLevelApi, "unable to auto-delete App", "app", val, "err", err)
		}
	}
}

func (s *AppApi) AutoDeleteApps(ctx context.Context, key *edgeproto.FlavorKey) {
	apps := make(map[edgeproto.AppKey]*edgeproto.App)
	log.DebugLog(log.DebugLevelApi, "Auto-deleting Apps ", "flavor", key)
	s.cache.Mux.Lock()
	for k, data := range s.cache.Objs {
		app := data.Obj
		if app.DefaultFlavor.Matches(key) && app.DelOpt == edgeproto.DeleteType_AUTO_DELETE {
			apps[k] = app
		}
	}
	s.cache.Mux.Unlock()
	for _, val := range apps {
		log.DebugLog(log.DebugLevelApi, "Auto-deleting app ", "app", val.Key.Name)
		if _, err := s.DeleteApp(ctx, val); err != nil {
			log.DebugLog(log.DebugLevelApi, "Unable to auto-delete App", "app", val, "err", err)
		}
	}
}

// AndroidPackageConflicts returns true if an app with a different developer+name
// has the same package.  It is expect that different versions of the same app with
// the same package however so we do not do a full key comparison
func (s *AppApi) AndroidPackageConflicts(a *edgeproto.App) bool {
	if a.AndroidPackageName == "" {
		return false
	}
	s.cache.Mux.Lock()
	defer s.cache.Mux.Unlock()
	for _, data := range s.cache.Objs {
		app := data.Obj
		if app.AndroidPackageName == a.AndroidPackageName {
			if (a.Key.Organization != app.Key.Organization) || (a.Key.Name != app.Key.Name) {
				return true
			}
		}
	}
	return false
}

func validateSkipHcPorts(app *edgeproto.App) error {
	if app.SkipHcPorts == "" {
		return nil
	}
	if app.SkipHcPorts == "all" {
		return nil
	}
	ports, err := edgeproto.ParseAppPorts(app.AccessPorts)
	if err != nil {
		return err
	}
	skipHcPorts, err := edgeproto.ParseAppPorts(app.SkipHcPorts)
	if err != nil {
		return fmt.Errorf("Cannot parse skipHcPorts: %v", err)
	}
	for _, skipPort := range skipHcPorts {
		// for now we only support health checking for tcp ports
		if skipPort.Proto != dme.LProto_L_PROTO_TCP {
			return fmt.Errorf("Protocol %s unsupported for healthchecks", skipPort.Proto)
		}
		endSkip := skipPort.EndPort
		if endSkip == 0 {
			endSkip = skipPort.InternalPort
		}
		// break up skipHc port ranges into individual numbers
		for skipPortNum := skipPort.InternalPort; skipPortNum <= endSkip; skipPortNum++ {
			found := false
			for _, port := range ports {
				if port.Proto != skipPort.Proto {
					continue
				}
				endPort := port.EndPort
				if endPort == 0 {
					endPort = port.InternalPort
				}
				// for port ranges
				if port.InternalPort <= skipPortNum && skipPortNum <= endPort {
					found = true
					break
				}
			}
			if !found {
				return fmt.Errorf("skipHcPort %d not found in accessPorts", skipPortNum)
			}
		}
	}
	return nil
}

// Configure and validate App. Common code for Create and Update.
func (s *AppApi) configureApp(ctx context.Context, stm concurrency.STM, in *edgeproto.App, revision string) error {
	log.SpanLog(ctx, log.DebugLevelApi, "configureApp", "app", in.Key.String())
	var err error
	if s.AndroidPackageConflicts(in) {
		return fmt.Errorf("AndroidPackageName: %s in use by another App", in.AndroidPackageName)
	}
	if in.Deployment == "" {
		in.Deployment, err = cloudcommon.GetDefaultDeploymentType(in.ImageType)
		if err != nil {
			return err
		}
	} else if in.ImageType == edgeproto.ImageType_IMAGE_TYPE_UNKNOWN {
		in.ImageType, err = cloudcommon.GetImageTypeForDeployment(in.Deployment)
		if err != nil {
			return err
		}
	}
	if in.Deployment == cloudcommon.DeploymentTypeHelm && in.DeploymentManifest != "" {
		return fmt.Errorf("Manifest is not used for Helm deployments. Use config files for customizations")
	}
	if !cloudcommon.IsValidDeploymentType(in.Deployment, cloudcommon.ValidAppDeployments) {
		return fmt.Errorf("Invalid deployment, must be one of %v", cloudcommon.ValidAppDeployments)
	}
	if !cloudcommon.IsValidDeploymentForImage(in.ImageType, in.Deployment) {
		return fmt.Errorf("Deployment is not valid for image type")
	}
	if err := validateAppConfigsForDeployment(ctx, in.Configs, in.Deployment); err != nil {
		return err
	}
	for i, r := range in.RequiredOutboundConnections {
		if r.PortRangeMax == 0 {
			in.RequiredOutboundConnections[i].PortRangeMax = r.PortRangeMin
		}
	}
	if err := validateRequiredOutboundConnections(in.RequiredOutboundConnections); err != nil {
		return err
	}
	newAccessType, err := cloudcommon.GetMappedAccessType(in.AccessType, in.Deployment, in.DeploymentManifest)
	if err != nil {
		return err
	}
	if in.AccessType != newAccessType {
		log.SpanLog(ctx, log.DebugLevelApi, "updating access type", "newAccessType", newAccessType)
		in.AccessType = newAccessType
	}

	if in.Deployment == cloudcommon.DeploymentTypeVM && in.Command != "" {
		return fmt.Errorf("Invalid argument, command is not supported for VM based deployments")
	}

	if in.ImagePath == "" {
		// ImagePath is required unless the image path is contained
		// within a DeploymentManifest specified by the user.
		// For updates where the controller generated a deployment
		// manifest, DeploymentManifest will be cleared because
		// DeploymentGenerator will have been set during create.
		if in.ImageType == edgeproto.ImageType_IMAGE_TYPE_DOCKER && in.DeploymentManifest == "" {
			if *registryFQDN == "" {
				return fmt.Errorf("No image path specified and no default registryFQDN to fall back upon. Please specify the image path")
			}
			in.ImagePath = *registryFQDN + "/" +
				util.DockerSanitize(in.Key.Organization) + "/images/" +
				util.DockerSanitize(in.Key.Name) + ":" +
				util.DockerSanitize(in.Key.Version)
		} else if in.ImageType == edgeproto.ImageType_IMAGE_TYPE_QCOW {
			if in.Md5Sum == "" {
				return fmt.Errorf("md5sum should be provided if imagepath is not specified")
			}
			if *artifactoryFQDN == "" {
				return fmt.Errorf("No image path specified and no default artifactoryFQDN to fall back upon. Please specify the image path")
			}
			in.ImagePath = *artifactoryFQDN + "repo-" +
				in.Key.Organization + "/" +
				in.Key.Name + ".qcow2#md5:" + in.Md5Sum
		} else if in.Deployment == cloudcommon.DeploymentTypeHelm {
			if *registryFQDN == "" {
				return fmt.Errorf("No image path specified and no default registryFQDN to fall back upon. Please specify the image path")
			}
			in.ImagePath = *registryFQDN + "/" +
				util.DockerSanitize(in.Key.Organization) + "/images/" +
				util.DockerSanitize(in.Key.Name)
		}
		log.DebugLog(log.DebugLevelApi, "derived imagepath", "imagepath", in.ImagePath)
	}
	if in.ImageType == edgeproto.ImageType_IMAGE_TYPE_DOCKER {
		if strings.HasPrefix(in.ImagePath, "http://") {
			in.ImagePath = in.ImagePath[len("http://"):]
		}
		if strings.HasPrefix(in.ImagePath, "https://") {
			in.ImagePath = in.ImagePath[len("https://"):]
		}
	}

	if in.ScaleWithCluster && in.Deployment != cloudcommon.DeploymentTypeKubernetes {
		return fmt.Errorf("app scaling is only supported for Kubernetes deployments")
	}
	if in.VmAppOsType != edgeproto.VmAppOsType_VM_APP_OS_UNKNOWN && in.Deployment != cloudcommon.DeploymentTypeVM {
		return fmt.Errorf("VM App OS Type is only supported for VM deployments")
	}

	if !cloudcommon.IsPlatformApp(in.Key.Organization, in.Key.Name) {
		if in.ImageType == edgeproto.ImageType_IMAGE_TYPE_DOCKER && in.ImagePath != "" {
			in.ImagePath = k8smgmt.FixImagePath(in.ImagePath)
		}
	}

	authApi := &cloudcommon.VaultRegistryAuthApi{
		VaultConfig: vaultConfig,
	}
	if in.ImageType == edgeproto.ImageType_IMAGE_TYPE_QCOW {
		if !strings.Contains(in.ImagePath, "://") {
			in.ImagePath = "https://" + in.ImagePath
		}
		err := util.ValidateImagePath(in.ImagePath)
		if err != nil {
			return err
		}
		err = cloudcommon.ValidateVMRegistryPath(ctx, in.ImagePath, authApi)
		if err != nil {
			if *testMode {
				log.SpanLog(ctx, log.DebugLevelApi, "Warning, could not validate VM registry path.", "path", in.ImagePath, "err", err)
			} else {
				return fmt.Errorf("failed to validate VM registry image, path %s, %v", in.ImagePath, err)
			}
		}
	}
	if in.ImageType == edgeproto.ImageType_IMAGE_TYPE_OVF {
		if !strings.Contains(in.ImagePath, "://") {
			in.ImagePath = "https://" + in.ImagePath
		}
		// need to check for both an OVF and the corresponding VMDK
		if !strings.Contains(in.ImagePath, ".ovf") {
			return fmt.Errorf("image path does not specify an OVF file %s, %v", in.ImagePath, err)
		}
		err = cloudcommon.ValidateOvfRegistryPath(ctx, in.ImagePath, authApi)
		if err != nil {
			if *testMode {
				log.SpanLog(ctx, log.DebugLevelApi, "Warning, could not validate ovf file path.", "path", in.ImagePath, "err", err)
			} else {
				return fmt.Errorf("failed to validate ovf file path, path %s, %v", in.ImagePath, err)
			}
		}
	}

	if in.ImageType == edgeproto.ImageType_IMAGE_TYPE_DOCKER &&
		!cloudcommon.IsPlatformApp(in.Key.Organization, in.Key.Name) &&
		in.ImagePath != "" {
		err := cloudcommon.ValidateDockerRegistryPath(ctx, in.ImagePath, authApi)
		if err != nil {
			if *testMode {
				log.SpanLog(ctx, log.DebugLevelApi, "Warning, could not validate docker registry image path", "path", in.ImagePath, "err", err)
			} else {
				return fmt.Errorf("failed to validate docker registry image, path %s, %v", in.ImagePath, err)
			}
		}
	}
	deploymf, err := cloudcommon.GetAppDeploymentManifest(ctx, authApi, in)
	if err != nil {
		return err
	}
	if in.ScaleWithCluster && !manifestContainsDaemonSet(deploymf) {
		return fmt.Errorf("DaemonSet required in manifest when ScaleWithCluster set")
	}

	flavor := &edgeproto.Flavor{}
	if in.DefaultFlavor.Name == "" {
		return fmt.Errorf("Default flavor must be specified")
	}
	if !s.all.flavorApi.store.STMGet(stm, &in.DefaultFlavor, flavor) {
		return in.DefaultFlavor.NotFoundError()
	}

	if in.AllowServerless {
		if in.Deployment != cloudcommon.DeploymentTypeKubernetes {
			return fmt.Errorf("Allow serverless only supported for deployment type Kubernetes")
		}
		if in.ScaleWithCluster {
			return fmt.Errorf("Allow serverless does not support scale with cluster")
		}
		if in.DeploymentGenerator != deploygen.KubernetesBasic {
			// For now, only allow system generated manifests.
			// In order to support user-supplied manifests, we will
			// need to parse the manifest and look for any objects
			// that cannot be segregated by namespace.
			return fmt.Errorf("Allow serverless only allowed for system generated manifests")
		}
		if in.ServerlessConfig == nil {
			in.ServerlessConfig = &edgeproto.ServerlessConfig{}
		}
		if in.ServerlessConfig.Vcpus.IsZero() {
			in.ServerlessConfig.Vcpus.Set(flavor.Vcpus, 0)
		}
		if in.ServerlessConfig.Ram == 0 {
			in.ServerlessConfig.Ram = flavor.Ram
		}
		if in.ServerlessConfig.Vcpus.Nanos%(edgeproto.DecMillis) != 0 {
			return fmt.Errorf("Serverless config vcpus cannot have precision less than 0.001")
		}
		if in.ServerlessConfig.MinReplicas == 0 {
			in.ServerlessConfig.MinReplicas = 1
		}
	} else {
		if in.ServerlessConfig != nil {
			return fmt.Errorf("Serverless config cannot be specified without allow serverless true")
		}
	}

	// Save manifest to app in case it was a remote target.
	// Manifest is required on app delete and we'll be in trouble
	// if remote target is unreachable or changed at that time.
	in.DeploymentManifest = deploymf

	log.DebugLog(log.DebugLevelApi, "setting App revision", "revision", revision)
	in.Revision = revision

	err = validateSkipHcPorts(in)
	if err != nil {
		return err
	}
	ports, err := edgeproto.ParseAppPorts(in.AccessPorts)
	if err != nil {
		return err
	}

	if in.DeploymentManifest != "" {
		err = cloudcommon.IsValidDeploymentManifest(in.Deployment, in.Command, in.DeploymentManifest, ports, flavor)
		if err != nil {
			return fmt.Errorf("Invalid deployment manifest, %v", err)
		}
	}

	if in.Deployment == cloudcommon.DeploymentTypeKubernetes {
		authApi := &cloudcommon.VaultRegistryAuthApi{
			VaultConfig: vaultConfig,
		}
		_, err = k8smgmt.GetAppEnvVars(ctx, in, authApi, &k8smgmt.TestReplacementVars)
		if err != nil {
			return err
		}
	}

	if err := s.validatePolicies(stm, in); err != nil {
		return err
	}
	if err := s.validateAlertPolicies(stm, in); err != nil {
		return err
	}
	return nil
}

func (s *AppApi) CreateApp(ctx context.Context, in *edgeproto.App) (*edgeproto.Result, error) {
	log.SpanLog(ctx, log.DebugLevelApi, "CreateApp", "app", in.Key.String())
	var err error

	if err = in.Validate(edgeproto.AppAllFieldsMap); err != nil {
		return &edgeproto.Result{}, err
	}

	start := time.Now()
	err = s.sync.ApplySTMWait(ctx, func(stm concurrency.STM) error {
		log.SpanLog(ctx, log.DebugLevelApi, "CreateApp begin ApplySTMWait", "app", in.Key.String())
		if s.store.STMGet(stm, &in.Key, nil) {
			return in.Key.ExistsError()
		}

		err = s.configureApp(ctx, stm, in, in.Revision)
		if err != nil {
			return err
		}
		s.all.appInstRefsApi.createRef(stm, &in.Key)

		in.CreatedAt = cloudcommon.TimeToTimestamp(time.Now())
		s.store.STMPut(stm, in)
		elapsed := time.Since(start)
		log.SpanLog(ctx, log.DebugLevelApi, "CreateApp finish ApplySTMWait", "app", in.Key.String(), "elapsed", elapsed, "err", err)
		return nil
	})
	log.SpanLog(ctx, log.DebugLevelApi, "CreateApp done", "app", in.Key.String())
	return &edgeproto.Result{}, err
}

func (s *AppApi) UpdateApp(ctx context.Context, in *edgeproto.App) (*edgeproto.Result, error) {
	err := in.ValidateUpdateFields()
	if err != nil {
		return &edgeproto.Result{}, err
	}
	inUseCannotUpdate := []string{
		edgeproto.AppFieldAccessPorts,
		edgeproto.AppFieldSkipHcPorts,
		edgeproto.AppFieldDeployment,
		edgeproto.AppFieldDeploymentGenerator,
	}
	canAlwaysUpdate := map[string]bool{
		edgeproto.AppFieldTrusted:     true,
		edgeproto.AppFieldVmAppOsType: true, // will not affect current AppInsts, but needed to launch existing apps on VCD
	}

	fields := edgeproto.MakeFieldMap(in.Fields)
	if err := in.Validate(fields); err != nil {
		return &edgeproto.Result{}, err
	}

	err = s.sync.ApplySTMWait(ctx, func(stm concurrency.STM) error {
		cur := edgeproto.App{}
		if !s.store.STMGet(stm, &in.Key, &cur) {
			return in.Key.NotFoundError()
		}
		refs := edgeproto.AppInstRefs{}
		s.all.appInstRefsApi.store.STMGet(stm, &in.Key, &refs)
		appInstExists := len(refs.Insts) > 0
		if appInstExists {
			if cur.Deployment != cloudcommon.DeploymentTypeKubernetes &&
				cur.Deployment != cloudcommon.DeploymentTypeDocker &&
				cur.Deployment != cloudcommon.DeploymentTypeHelm {
				for f := range fields {
					if in.IsKeyField(f) {
						continue
					}
					if !canAlwaysUpdate[f] {
						return fmt.Errorf("Update App field %s not supported for deployment: %s when AppInsts exist", edgeproto.AppAllFieldsStringMap[f], cur.Deployment)
					}
				}
			}
			for _, field := range inUseCannotUpdate {
				if _, found := fields[field]; found {
					return fmt.Errorf("Cannot update %s when AppInst exists", edgeproto.AppAllFieldsStringMap[field])
				}
			}
			// don't allow change from regular docker to docker-compose or docker-compose zip if instances exist
			if cur.Deployment == cloudcommon.DeploymentTypeDocker {
				curType := cloudcommon.GetDockerDeployType(cur.DeploymentManifest)
				newType := cloudcommon.GetDockerDeployType(in.DeploymentManifest)
				if curType != newType {
					return fmt.Errorf("Cannot change App manifest from : %s to: %s when AppInsts exist", curType, newType)
				}
			}
		}
		_, deploymentSpecified := fields[edgeproto.AppFieldDeployment]
		if deploymentSpecified {
			// likely any existing manifest is no longer valid,
			// reset it in case a new manifest was not specified
			// and it needs to be auto-generated.
			// If a new manifest is specified during update, it
			// will overwrite this blank setting.
			cur.DeploymentManifest = ""
		}
		_, deploymentManifestSpecified := fields[edgeproto.AppFieldDeploymentManifest]
		_, accessPortSpecified := fields[edgeproto.AppFieldAccessPorts]
		_, TrustedSpecified := fields[edgeproto.AppFieldTrusted]
		_, requiredOutboundSpecified := fields[edgeproto.AppFieldRequiredOutboundConnections]

		if deploymentManifestSpecified {
			// reset the deployment generator
			cur.DeploymentGenerator = ""
		} else if accessPortSpecified {
			if cur.DeploymentGenerator == "" && cur.Deployment == cloudcommon.DeploymentTypeKubernetes {
				// No generator means the user previously provided a manifest.  Force them to do so again when changing ports so
				// that they do not accidentally lose their provided manifest details
				return fmt.Errorf("kubernetes manifest which was previously specified must be provided again when changing access ports")
			} else if cur.Deployment == cloudcommon.DeploymentTypeKubernetes {
				// force regeneration of manifest for k8s
				cur.DeploymentManifest = ""
			}
		}
		cur.CopyInFields(in)
		// for any changes that can affect trust policy, verify the app is still valid for all
		// cloudlets onto which it is deployed.
		if requiredOutboundSpecified ||
			(TrustedSpecified && !in.Trusted) {
			appInstKeys := make(map[edgeproto.AppInstKey]struct{})

			for k, _ := range refs.Insts {
				// disallow delete if static instances are present
				inst := edgeproto.AppInst{}
				edgeproto.AppInstKeyStringParse(k, &inst.Key)
				appInstKeys[inst.Key] = struct{}{}
			}
<<<<<<< HEAD
			err = cloudletApi.VerifyTrustPoliciesForAppInsts(ctx, &cur, appInstKeys)
=======
			err = s.all.cloudletApi.VerifyTrustPoliciesForAppInsts(ctx, &cur, appInstKeys)
>>>>>>> 004df581
			if err != nil {
				if TrustedSpecified && !in.Trusted {
					// override the usual errmsg to be clear for this scenario
					return fmt.Errorf("Cannot set app to untrusted which has an instance on a trusted cloudlet")
				}
				return err
			}
		}
		// for update, trigger regenerating deployment manifest
		if cur.DeploymentGenerator != "" {
			cur.DeploymentManifest = ""
		}
		newRevision := in.Revision
		if newRevision == "" {
			newRevision = time.Now().Format("2006-01-02T150405")
			log.SpanLog(ctx, log.DebugLevelApi, "Setting new revision to current timestamp", "Revision", in.Revision)
		}
		if err := s.configureApp(ctx, stm, &cur, newRevision); err != nil {
			return err
		}
		cur.UpdatedAt = cloudcommon.TimeToTimestamp(time.Now())
		s.store.STMPut(stm, &cur)
		return nil
	})
	return &edgeproto.Result{}, err
}

func (s *AppApi) DeleteApp(ctx context.Context, in *edgeproto.App) (*edgeproto.Result, error) {
	if !s.HasApp(&in.Key) {
		// key doesn't exist
		return &edgeproto.Result{}, in.Key.NotFoundError()
	}
<<<<<<< HEAD
	if TrustPolicyExceptionForAppKeyExists(&in.Key) {
=======
	if s.all.trustPolicyExceptionApi.TrustPolicyExceptionForAppKeyExists(&in.Key) {
>>>>>>> 004df581
		return &edgeproto.Result{}, errors.New("Application in use by Trust Policy Exception")
	}

	// set state to prevent new AppInsts from being created from this App
	dynInsts := []*edgeproto.AppInst{}
	err := s.sync.ApplySTMWait(ctx, func(stm concurrency.STM) error {
		if !s.store.STMGet(stm, &in.Key, in) {
			return in.Key.NotFoundError()
		}
		// use refs to check existing AppInsts to avoid race conditions
		refs := edgeproto.AppInstRefs{}
		s.all.appInstRefsApi.store.STMGet(stm, &in.Key, &refs)
		for k, _ := range refs.Insts {
			// disallow delete if static instances are present
			inst := edgeproto.AppInst{}
			edgeproto.AppInstKeyStringParse(k, &inst.Key)
			if !s.all.appInstApi.store.STMGet(stm, &inst.Key, &inst) {
				// no inst?
				log.SpanLog(ctx, log.DebugLevelApi, "AppInst not found by refs, skipping for delete", "AppInst", inst.Key)
				continue
			}
			if inst.Liveness == edgeproto.Liveness_LIVENESS_STATIC {
				return errors.New("Application in use by static AppInst")
			}
			dynInsts = append(dynInsts, &inst)
		}

		in.DeletePrepare = true
		s.store.STMPut(stm, in)
		return nil
	})
	if err != nil {
		return &edgeproto.Result{}, err
	}

	// delete auto-appinsts
	log.SpanLog(ctx, log.DebugLevelApi, "Auto-deleting AppInsts for App", "app", in.Key)
	if err = s.all.appInstApi.AutoDelete(ctx, dynInsts); err != nil {
		// failed, so remove delete prepare and don't delete
		unseterr := s.sync.ApplySTMWait(ctx, func(stm concurrency.STM) error {
			if !s.store.STMGet(stm, &in.Key, in) {
				return in.Key.NotFoundError()
			}
			in.DeletePrepare = false
			s.store.STMPut(stm, in)
			return nil
		})
		if unseterr != nil {
			log.SpanLog(ctx, log.DebugLevelApi, "Delete App unset delete prepare", "unseterr", unseterr)
		}
		return &edgeproto.Result{}, err
	}

	err = s.sync.ApplySTMWait(ctx, func(stm concurrency.STM) error {
		app := edgeproto.App{}
		if !s.store.STMGet(stm, &in.Key, &app) {
			// already deleted
			return nil
		}
		// delete app
		s.store.STMDel(stm, &in.Key)
		// delete refs
		s.all.appInstRefsApi.deleteRef(stm, &in.Key)
		return nil
	})
	return &edgeproto.Result{}, err
}

func (s *AppApi) ShowApp(in *edgeproto.App, cb edgeproto.AppApi_ShowAppServer) error {
	err := s.cache.Show(in, func(obj *edgeproto.App) error {
		err := cb.Send(obj)
		return err
	})
	return err
}

func (s *AppApi) AddAppAutoProvPolicy(ctx context.Context, in *edgeproto.AppAutoProvPolicy) (*edgeproto.Result, error) {
	cur := edgeproto.App{}
	err := s.sync.ApplySTMWait(ctx, func(stm concurrency.STM) error {
		if !s.store.STMGet(stm, &in.AppKey, &cur) {
			return in.AppKey.NotFoundError()
		}
		for _, name := range cur.AutoProvPolicies {
			if name == in.AutoProvPolicy {
				return fmt.Errorf("AutoProvPolicy %s already on App", name)
			}
		}
		cur.AutoProvPolicies = append(cur.AutoProvPolicies, in.AutoProvPolicy)
		if err := s.validatePolicies(stm, &cur); err != nil {
			return err
		}
		s.store.STMPut(stm, &cur)
		return nil
	})
	return &edgeproto.Result{}, err
}

func (s *AppApi) RemoveAppAutoProvPolicy(ctx context.Context, in *edgeproto.AppAutoProvPolicy) (*edgeproto.Result, error) {
	cur := edgeproto.App{}
	err := s.sync.ApplySTMWait(ctx, func(stm concurrency.STM) error {
		if !s.store.STMGet(stm, &in.AppKey, &cur) {
			return in.AppKey.NotFoundError()
		}
		changed := false
		for ii, name := range cur.AutoProvPolicies {
			if name != in.AutoProvPolicy {
				continue
			}
			cur.AutoProvPolicies = append(cur.AutoProvPolicies[:ii], cur.AutoProvPolicies[ii+1:]...)
			changed = true
			break
		}
		if cur.AutoProvPolicy == in.AutoProvPolicy {
			cur.AutoProvPolicy = ""
			changed = true
		}
		if !changed {
			return nil
		}
		s.store.STMPut(stm, &cur)
		return nil
	})
	return &edgeproto.Result{}, err
}

func validateAppConfigsForDeployment(ctx context.Context, configs []*edgeproto.ConfigFile, deployment string) error {
	log.SpanLog(ctx, log.DebugLevelApi, "validateAppConfigsForDeployment")
	for _, cfg := range configs {
		invalid := false
		switch cfg.Kind {
		case edgeproto.AppConfigHelmYaml:
			if deployment != cloudcommon.DeploymentTypeHelm {
				invalid = true
			}
			// Validate that this is a valid url
			_, err := cloudcommon.GetDeploymentManifest(ctx, nil, cfg.Config)
			log.SpanLog(ctx, log.DebugLevelApi, "error getting deployment manifest for app", "err", err)
			if err != nil {
				return err
			}
		case edgeproto.AppConfigEnvYaml:
			if deployment != cloudcommon.DeploymentTypeKubernetes {
				invalid = true
			}
		}
		if invalid {
			return fmt.Errorf("Invalid Config Kind(%s) for deployment type(%s)", cfg.Kind, deployment)
		}
		if cfg.Config == "" {
			return fmt.Errorf("Empty config for config kind %s", cfg.Kind)
		}
	}
	log.SpanLog(ctx, log.DebugLevelApi, "validateAppConfigsForDeployment success")
	return nil
}

func validateRequiredOutboundConnections(rules []edgeproto.SecurityRule) error {
	return edgeproto.ValidateSecurityRules(rules)
}

func (s *AppApi) validatePolicies(stm concurrency.STM, app *edgeproto.App) error {
	// make sure policies exist
	numPolicies := 0
	for name, _ := range app.GetAutoProvPolicies() {
		policyKey := edgeproto.PolicyKey{}
		policyKey.Organization = app.Key.Organization
		policyKey.Name = name
		policy := edgeproto.AutoProvPolicy{}
		if !s.all.autoProvPolicyApi.store.STMGet(stm, &policyKey, &policy) {
			return policyKey.NotFoundError()
		}
		numPolicies++
	}
	if numPolicies > 0 {
		if err := validateAutoDeployApp(stm, app); err != nil {
			return err
		}
	}
	return nil
}

func validateAutoDeployApp(stm concurrency.STM, app *edgeproto.App) error {
	// to reduce the number of permutations of reservable autocluster
	// configurations, we only support a subset of all features
	// for autoclusters and auto-provisioning.
	if app.AccessType == edgeproto.AccessType_ACCESS_TYPE_DIRECT {
		return fmt.Errorf("For auto-provisioning or auto-clusters, App access type direct is not supported")
	}
	if app.DefaultFlavor.Name == "" {
		return fmt.Errorf("For auto-provisioning or auto-clusters, App must have default flavor defined")
	}
	validDeployments := []string{
		cloudcommon.DeploymentTypeKubernetes,
		cloudcommon.DeploymentTypeHelm,
		cloudcommon.DeploymentTypeDocker,
	}
	validDep := false
	for _, dep := range validDeployments {
		if app.Deployment == dep {
			validDep = true
			break
		}
	}
	if !validDep {
		return fmt.Errorf("For auto-provisioning or auto-clusters, App deployment types are limited to %s", strings.Join(validDeployments, ", "))
	}
	return nil
}

func manifestContainsDaemonSet(manifest string) bool {
	objs, _, err := cloudcommon.DecodeK8SYaml(manifest)
	if err != nil {
		return false
	}
	for ii, _ := range objs {
		switch objs[ii].(type) {
		case *appsv1.DaemonSet:
			return true
		}
	}
	return false
}

func (s *AppApi) AddAppAlertPolicy(ctx context.Context, in *edgeproto.AppAlertPolicy) (*edgeproto.Result, error) {
	cur := edgeproto.App{}
	err := s.sync.ApplySTMWait(ctx, func(stm concurrency.STM) error {
		if !s.store.STMGet(stm, &in.AppKey, &cur) {
			return in.AppKey.NotFoundError()
		}
		for _, name := range cur.AlertPolicies {
			if name == in.AlertPolicy {
				return fmt.Errorf("Alert %s already monitored on App", name)
			}
		}
		cur.AlertPolicies = append(cur.AlertPolicies, in.AlertPolicy)
		if err := s.validateAlertPolicies(stm, &cur); err != nil {
			return err
		}
		s.store.STMPut(stm, &cur)
		return nil
	})
	return &edgeproto.Result{}, err
}

func (s *AppApi) RemoveAppAlertPolicy(ctx context.Context, in *edgeproto.AppAlertPolicy) (*edgeproto.Result, error) {
	cur := edgeproto.App{}
	err := s.sync.ApplySTMWait(ctx, func(stm concurrency.STM) error {
		if !s.store.STMGet(stm, &in.AppKey, &cur) {
			return in.AppKey.NotFoundError()
		}
		changed := false
		for ii, name := range cur.AlertPolicies {
			if name != in.AlertPolicy {
				continue
			}
			cur.AlertPolicies = append(cur.AlertPolicies[:ii], cur.AlertPolicies[ii+1:]...)
			changed = true
			break
		}
		if changed {
			s.store.STMPut(stm, &cur)
			return nil
		}
		return (&edgeproto.AlertPolicyKey{}).NotFoundError()
	})
	return &edgeproto.Result{}, err
}

func (s *AppApi) validateAlertPolicies(stm concurrency.STM, app *edgeproto.App) error {
	// make sure alerts exist
	for ii := range app.AlertPolicies {
		alertKey := edgeproto.AlertPolicyKey{
			Name:         app.AlertPolicies[ii],
			Organization: app.Key.Organization,
		}
		alert := edgeproto.AlertPolicy{}
		if !s.all.alertPolicyApi.store.STMGet(stm, &alertKey, &alert) {
			return alertKey.NotFoundError()
		}
	}
	return nil
}

func (s *AppApi) UsesAlertPolicy(key *edgeproto.AlertPolicyKey) bool {
	s.cache.Mux.Lock()
	defer s.cache.Mux.Unlock()
	for _, data := range s.cache.Objs {
		app := data.Obj
		if app.Key.Organization == key.Organization {
			for _, name := range app.AlertPolicies {
				if name == key.Name {
					return true
				}
			}
		}
	}
	return false
}

func (s *AppApi) tryDeployApp(ctx context.Context, stm concurrency.STM, app *edgeproto.App, appInst *edgeproto.AppInst, cloudlet *edgeproto.Cloudlet, cloudletInfo *edgeproto.CloudletInfo,
	cloudletRefs *edgeproto.CloudletRefs, numNodes uint32) error {

	deployment := app.Deployment
	if deployment == cloudcommon.DeploymentTypeHelm {
		log.SpanLog(ctx, log.DebugLevelApi, "DryRunDeploy deployment Helm replaced with Kube")
		deployment = cloudcommon.DeploymentTypeKubernetes
	}
	if app.Deployment == cloudcommon.DeploymentTypeKubernetes && app.AllowServerless {
		log.SpanLog(ctx, log.DebugLevelApi, "DryRunDeploy check multi-tenant TBI for kube+serverless")
		// note: helm not allowed
		// TODO: check if multi-tenant cluster exists on cloudlet, and check if resources are available
	}
	if deployment == cloudcommon.DeploymentTypeKubernetes || deployment == cloudcommon.DeploymentTypeDocker {
		// look for reservable ClusterInst. This emulates behavior in createAppInstInternal().
		s.all.clusterInstApi.cache.Mux.Lock()
		canDeploy := false
		for _, data := range s.all.clusterInstApi.cache.Objs {
			if !cloudlet.Key.Matches(&data.Obj.Key.CloudletKey) {
				continue
			}
			if data.Obj.Reservable && data.Obj.ReservedBy == "" && data.Obj.Deployment == deployment && data.Obj.Flavor.Name == app.DefaultFlavor.Name {
				// can deploy to existing reservable ClusterInst
				canDeploy = true
				break
			}
		}
		s.all.clusterInstApi.cache.Mux.Unlock()
		if canDeploy {
			log.SpanLog(ctx, log.DebugLevelApi, "DryRunDeploy Ok for reservable cluster", "cloudlet", cloudlet.Key.Name)
			return nil
		}
		// see if we can create a new ClusterInst
		targetCluster := edgeproto.ClusterInst{}
		if deployment == cloudcommon.DeploymentTypeKubernetes {
			targetCluster.MasterNodeFlavor = s.all.settingsApi.Get().MasterNodeFlavor
		}
		targetCluster.NodeFlavor = app.DefaultFlavor.Name
		targetCluster.Deployment = deployment
		if deployment == cloudcommon.DeploymentTypeKubernetes {
			targetCluster.NumMasters = 1
			targetCluster.NumNodes = numNodes
		}
		return s.all.clusterInstApi.validateResources(ctx, stm, &targetCluster, nil, nil, cloudlet, cloudletInfo, cloudletRefs, NoGenResourceAlerts)
	}
	if deployment == cloudcommon.DeploymentTypeVM {
		return s.all.clusterInstApi.validateResources(ctx, stm, nil, app, appInst, cloudlet, cloudletInfo, cloudletRefs, NoGenResourceAlerts)
	}
	return fmt.Errorf("Unsupported deployment type %s\n", app.Deployment)
}

func (s *AppApi) ShowCloudletsForAppDeployment(in *edgeproto.DeploymentCloudletRequest, cb edgeproto.AppApi_ShowCloudletsForAppDeploymentServer) error {
	ctx := cb.Context()
	var allclds = make(map[edgeproto.CloudletKey]string)
	app := in.App
	flavor := in.App.DefaultFlavor
	var numNodes uint32 = 2

	if in.NumNodes != 0 {
		numNodes = in.NumNodes
	}
	if flavor.Name == "" {
		return fmt.Errorf("No flavor specified for App")
	}
	s.all.cloudletApi.cache.GetAllKeys(ctx, func(k *edgeproto.CloudletKey, modRev int64) {
		allclds[*k] = ""
	})

	// Generate a list of all cloudlets that find a match for app.DefaultFlavor
	for cldkey, _ := range allclds {
		fm := edgeproto.FlavorMatch{
			Key:        cldkey,
			FlavorName: flavor.Name,
		}
		// since the validate is going to consider the appInst.VmFlavor, we'll need spec.FlavorName set in the test
		// AppInst object, not the meta flavor.
		spec, err := s.all.cloudletApi.FindFlavorMatch(ctx, &fm)
		if err != nil {
			delete(allclds, cldkey)
			continue
		} else {
			// need the mapped FlavorName for appInst.VmFlavor
			allclds[cldkey] = spec.FlavorName
		}
	}
	// If an instance of this App were to be deployed now, check if our resource mgr thinks
	// there are sufficient resources to support the creation. Assumes the appInst.Flavor and appInst.VmFlavor
	// would use the App templates default flavor.
	if in.DryRunDeploy {
		var err error
		appInst := edgeproto.AppInst{}
		if app.Deployment == "" {
			log.SpanLog(ctx, log.DebugLevelApi, "DryRunDeploy mandatory app Deployment not found for App")
			return fmt.Errorf("No deployment found on candidate App")
		}
		appInst.Flavor = app.DefaultFlavor

		log.SpanLog(ctx, log.DebugLevelApi, "ShowCloudletsForAppDeployment dry run deployment")
		// For all remaining cloudlets, check available resources
		err = s.sync.ApplySTMWait(ctx, func(stm concurrency.STM) error {
			for key, _ := range allclds {
				appInst.VmFlavor = allclds[key]
				cloudlet := edgeproto.Cloudlet{}
				if !s.all.cloudletApi.store.STMGet(stm, &key, &cloudlet) {
					log.SpanLog(ctx, log.DebugLevelApi, "ShowCloudletsForAppDeployment cloudlet not found", "cloudlet", key)
					continue
				}
				cloudletRefs := edgeproto.CloudletRefs{}
				if !s.all.cloudletRefsApi.store.STMGet(stm, &key, &cloudletRefs) {
					initCloudletRefs(&cloudletRefs, &key)
				}
				cloudletInfo := edgeproto.CloudletInfo{}
				if !s.all.cloudletInfoApi.store.STMGet(stm, &key, &cloudletInfo) {
					log.SpanLog(ctx, log.DebugLevelApi, "ShowCloudletsForAppDeployment cloudletinfo not found, skipping", "cloudlet", key)
					delete(allclds, key)
					continue
				}
				err = s.tryDeployApp(ctx, stm, app, &appInst, &cloudlet, &cloudletInfo, &cloudletRefs, numNodes)
				if err != nil {
					delete(allclds, key)
					log.SpanLog(ctx, log.DebugLevelApi, "DryRunDeploy failed for", "cloudlet", cloudlet.Key, "error", err)
					continue
				}
				cb.Send(&key)
				log.SpanLog(ctx, log.DebugLevelApi, "ShowCloudletsForAppDeployment dry run deployment succeeded for", "cloudlet", cloudlet.Key.Name)
			}
			return nil
		})
	}
	for key, _ := range allclds {
		cb.Send(&key)
	}
	return nil
}<|MERGE_RESOLUTION|>--- conflicted
+++ resolved
@@ -68,35 +68,20 @@
 	}
 }
 
-<<<<<<< HEAD
-func validateAppExists(key *edgeproto.AppKey) bool {
-	return appApi.HasApp(key)
-}
-
-func CheckAppCompatibleWithTrustPolicy(ctx context.Context, ckey *edgeproto.CloudletKey, app *edgeproto.App, trustPolicy *edgeproto.TrustPolicy) error {
-=======
 func (s *AppApi) validateAppExists(key *edgeproto.AppKey) bool {
 	return s.HasApp(key)
 }
 
 func (s *AppApi) CheckAppCompatibleWithTrustPolicy(ctx context.Context, ckey *edgeproto.CloudletKey, app *edgeproto.App, trustPolicy *edgeproto.TrustPolicy) error {
->>>>>>> 004df581
 	if !app.Trusted {
 		return fmt.Errorf("Non trusted app: %s not compatible with trust policy: %s", strings.TrimSpace(app.Key.String()), trustPolicy.Key.String())
 	}
 
 	allowedRules := []*edgeproto.SecurityRule{}
-<<<<<<< HEAD
-	list, err := cloudletPoolApi.GetCloudletPoolKeysForCloudletKey(ckey)
-	if err == nil {
-		for _, cloudletPoolKey := range list {
-			rules := trustPolicyExceptionApi.GetTrustPolicyExceptionRules(&cloudletPoolKey, &app.Key)
-=======
 	list, err := s.all.cloudletPoolApi.GetCloudletPoolKeysForCloudletKey(ckey)
 	if err == nil {
 		for _, cloudletPoolKey := range list {
 			rules := s.all.trustPolicyExceptionApi.GetTrustPolicyExceptionRules(&cloudletPoolKey, &app.Key)
->>>>>>> 004df581
 			log.SpanLog(ctx, log.DebugLevelApi, "CheckAppCompatibleWithTrustPolicy() GetTrustPolicyExceptionRules returned", "rules", rules)
 
 			allowedRules = append(allowedRules, rules...)
@@ -646,11 +631,7 @@
 				edgeproto.AppInstKeyStringParse(k, &inst.Key)
 				appInstKeys[inst.Key] = struct{}{}
 			}
-<<<<<<< HEAD
-			err = cloudletApi.VerifyTrustPoliciesForAppInsts(ctx, &cur, appInstKeys)
-=======
 			err = s.all.cloudletApi.VerifyTrustPoliciesForAppInsts(ctx, &cur, appInstKeys)
->>>>>>> 004df581
 			if err != nil {
 				if TrustedSpecified && !in.Trusted {
 					// override the usual errmsg to be clear for this scenario
@@ -683,11 +664,7 @@
 		// key doesn't exist
 		return &edgeproto.Result{}, in.Key.NotFoundError()
 	}
-<<<<<<< HEAD
-	if TrustPolicyExceptionForAppKeyExists(&in.Key) {
-=======
 	if s.all.trustPolicyExceptionApi.TrustPolicyExceptionForAppKeyExists(&in.Key) {
->>>>>>> 004df581
 		return &edgeproto.Result{}, errors.New("Application in use by Trust Policy Exception")
 	}
 
