--- conflicted
+++ resolved
@@ -143,7 +143,6 @@
 		}
 	}
 
-<<<<<<< HEAD
 	if !cloudcommon.IsPlatformApp(in.Key.DeveloperKey.Name, in.Key.Name) &&
 		!*testMode {
 		if in.ImageType == edgeproto.ImageType_IMAGE_TYPE_DOCKER ||
@@ -162,11 +161,6 @@
 		}
 	}
 
-	if in.Config != "" {
-		configStr, err := cloudcommon.GetAppConfig(in)
-		if err != nil {
-			return err
-=======
 	if in.ScaleWithCluster && in.Deployment != cloudcommon.AppDeploymentTypeKubernetes {
 		return fmt.Errorf("app scaling is only supported for Kubernetes deployments")
 	}
@@ -175,7 +169,6 @@
 		urlInfo := strings.Split(in.ImagePath, "#")
 		if len(urlInfo) != 2 {
 			return fmt.Errorf("md5 checksum of image is required. Please append checksum to imagepath: \"<url>#md5:checksum\"")
->>>>>>> 28504ce4
 		}
 		cSum := strings.Split(urlInfo[1], ":")
 		if len(cSum) != 2 {
