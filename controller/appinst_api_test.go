package main

import (
	"context"
	"fmt"
	"strings"
	"testing"

	"github.com/coreos/etcd/clientv3/concurrency"
	"github.com/mobiledgex/edge-cloud/edgeproto"
	"github.com/mobiledgex/edge-cloud/log"
	"github.com/mobiledgex/edge-cloud/objstore"
	"github.com/mobiledgex/edge-cloud/testutil"
	"github.com/mobiledgex/edge-cloud/util"
	"github.com/stretchr/testify/require"
)

func TestAppInstApi(t *testing.T) {
	log.SetDebugLevel(log.DebugLevelEtcd | log.DebugLevelApi)
	objstore.InitRegion(1)
	reduceInfoTimeouts()

	dummy := dummyEtcd{}
	dummy.Start()

	sync := InitSync(&dummy)
	InitApis(sync)
	sync.Start()
	defer sync.Done()
	responder := NewDummyInfoResponder(&appInstApi.cache, &clusterInstApi.cache,
		&appInstInfoApi, &clusterInstInfoApi)

	// cannote create instances without apps and cloudlets
	for _, obj := range testutil.AppInstData {
		err := appInstApi.CreateAppInst(&obj, &testutil.CudStreamoutAppInst{})
		require.NotNil(t, err, "Create app inst without apps/cloudlets")
	}

	// create supporting data
	testutil.InternalDeveloperCreate(t, &developerApi, testutil.DevData)
	testutil.InternalFlavorCreate(t, &flavorApi, testutil.FlavorData)
	testutil.InternalOperatorCreate(t, &operatorApi, testutil.OperatorData)
	testutil.InternalCloudletCreate(t, &cloudletApi, testutil.CloudletData)
	insertCloudletInfo(testutil.CloudletInfoData)
	testutil.InternalClusterCreate(t, &clusterApi, testutil.ClusterData)
	testutil.InternalAppCreate(t, &appApi, testutil.AppData)
	testutil.InternalClusterInstCreate(t, &clusterInstApi, testutil.ClusterInstData)
	testutil.InternalCloudletRefsTest(t, "show", &cloudletRefsApi, testutil.CloudletRefsData)
	clusterInstCnt := len(clusterInstApi.cache.Objs)

	// Set responder to fail. This should clean up the object after
	// the fake crm returns a failure. If it doesn't, the next test to
	// create all the app insts will fail.
	responder.SetSimulateAppCreateFailure(true)
	for _, obj := range testutil.AppInstData {
		err := appInstApi.CreateAppInst(&obj, &testutil.CudStreamoutAppInst{})
		require.NotNil(t, err, "Create app inst responder failures")
		// make sure error matches responder
		// if app-inst triggers auto-cluster, the error will be for a cluster
		if strings.Contains(err.Error(), "cluster inst") {
			require.Equal(t, "Encountered failures: crm create cluster inst failed", err.Error())
		} else {
			require.Equal(t, "Encountered failures: crm create app inst failed", err.Error())
		}
	}
	responder.SetSimulateAppCreateFailure(false)
	require.Equal(t, 0, len(appInstApi.cache.Objs))
	require.Equal(t, clusterInstCnt, len(clusterInstApi.cache.Objs))

	testutil.InternalAppInstTest(t, "cud", &appInstApi, testutil.AppInstData)
	InternalAppInstCachedFieldsTest(t)
	// check cluster insts created (includes explicit and auto)
	testutil.InternalClusterInstTest(t, "show", &clusterInstApi,
		append(testutil.ClusterInstData, testutil.ClusterInstAutoData...))

	// after app insts create, check that cloudlet refs data is correct.
	// Note this refs data is a second set after app insts were created.
	testutil.InternalCloudletRefsTest(t, "show", &cloudletRefsApi, testutil.CloudletRefsWithAppInstsData)

	commonApi := testutil.NewInternalAppInstApi(&appInstApi)

	// Set responder to fail delete.
	responder.SetSimulateAppDeleteFailure(true)
	obj := testutil.AppInstData[0]
	err := appInstApi.DeleteAppInst(&obj, &testutil.CudStreamoutAppInst{})
	require.NotNil(t, err, "Delete AppInst responder failure")
	responder.SetSimulateAppDeleteFailure(false)
	checkAppInstState(t, commonApi, &obj, edgeproto.TrackedState_Ready)

	obj = testutil.AppInstData[0]
	// check override of error DeleteError
	err = forceAppInstState(&obj, edgeproto.TrackedState_DeleteError)
	require.Nil(t, err, "force state")
	checkAppInstState(t, commonApi, &obj, edgeproto.TrackedState_DeleteError)
	err = appInstApi.CreateAppInst(&obj, &testutil.CudStreamoutAppInst{})
	require.Nil(t, err, "create overrides delete error")
	checkAppInstState(t, commonApi, &obj, edgeproto.TrackedState_Ready)

	// check override of error CreateError
	err = forceAppInstState(&obj, edgeproto.TrackedState_CreateError)
	require.Nil(t, err, "force state")
	checkAppInstState(t, commonApi, &obj, edgeproto.TrackedState_CreateError)
	err = appInstApi.DeleteAppInst(&obj, &testutil.CudStreamoutAppInst{})
	require.Nil(t, err, "delete overrides create error")
	checkAppInstState(t, commonApi, &obj, edgeproto.TrackedState_NotPresent)

	// override CRM error
	responder.SetSimulateAppCreateFailure(true)
	responder.SetSimulateAppDeleteFailure(true)
	obj = testutil.AppInstData[0]
	obj.CrmOverride = edgeproto.CRMOverride_IgnoreCRMErrors
	err = appInstApi.CreateAppInst(&obj, &testutil.CudStreamoutAppInst{})
	require.Nil(t, err, "override crm error")
	obj = testutil.AppInstData[0]
	obj.CrmOverride = edgeproto.CRMOverride_IgnoreCRMErrors
	err = appInstApi.DeleteAppInst(&obj, &testutil.CudStreamoutAppInst{})
	require.Nil(t, err, "override crm error")

	// ignore CRM
	obj = testutil.AppInstData[0]
	obj.CrmOverride = edgeproto.CRMOverride_IgnoreCRM
	err = appInstApi.CreateAppInst(&obj, &testutil.CudStreamoutAppInst{})
	require.Nil(t, err, "ignore crm")
	obj = testutil.AppInstData[0]
	obj.CrmOverride = edgeproto.CRMOverride_IgnoreCRM
	err = appInstApi.DeleteAppInst(&obj, &testutil.CudStreamoutAppInst{})
	require.Nil(t, err, "ignore crm")
	responder.SetSimulateAppCreateFailure(false)
	responder.SetSimulateAppDeleteFailure(false)

	// Test FQDN prefix
	for _, obj := range appInstApi.cache.Objs {
		app_name := util.K8SSanitize(obj.Key.AppKey.Name)
		if app_name == "helmapp" {
			continue
		}
		for _, port := range obj.MappedPorts {
			lproto, err := edgeproto.LProtoStr(port.Proto)
			if err != nil {
				continue
			}
			if lproto == "http" {
				continue
			}
			test_prefix := fmt.Sprintf("%s-%s.", app_name, lproto)
			require.Equal(t, test_prefix, port.FQDNPrefix, "check port fqdn prefix")
		}
	}

	dummy.Stop()
}

func appInstCachedFieldsTest(t *testing.T, cAppApi *testutil.AppCommonApi, cCloudletApi *testutil.CloudletCommonApi, cAppInstApi *testutil.AppInstCommonApi) {
	// test assumes test data has already been loaded
	ctx := context.TODO()

	// update app and check that app insts are updated
	updater := edgeproto.App{}
	updater.Key = testutil.AppData[0].Key
	newPath := "resources: a new config"
	updater.Config = newPath
	updater.Fields = make([]string, 0)
	updater.Fields = append(updater.Fields, edgeproto.AppFieldConfig)
	_, err := cAppApi.UpdateApp(ctx, &updater)
	require.Nil(t, err, "Update app")

	show := testutil.ShowAppInst{}
	show.Init()
	filter := edgeproto.AppInst{}
	filter.Key.AppKey = testutil.AppData[0].Key
	err = cAppInstApi.ShowAppInst(ctx, &filter, &show)
	require.Nil(t, err, "show app inst data")
	require.True(t, len(show.Data) > 0, "number of matching app insts")

	// update cloudlet and check that app insts are updated
	updater2 := edgeproto.Cloudlet{}
	updater2.Key = testutil.CloudletData[0].Key
	newLat := 52.84583
	updater2.Location.Latitude = newLat
	updater2.Fields = make([]string, 0)
	updater2.Fields = append(updater2.Fields, edgeproto.CloudletFieldLocationLatitude)
	_, err = cCloudletApi.UpdateCloudlet(ctx, &updater2)
	require.Nil(t, err, "Update cloudlet")

	show.Init()
	filter = edgeproto.AppInst{}
	filter.Key.ClusterInstKey.CloudletKey = testutil.CloudletData[0].Key
	err = cAppInstApi.ShowAppInst(ctx, &filter, &show)
	require.Nil(t, err, "show app inst data")
	for _, inst := range show.Data {
		require.Equal(t, newLat, inst.CloudletLoc.Latitude, "check app inst latitude")
	}
	require.True(t, len(show.Data) > 0, "number of matching app insts")
}

func InternalAppInstCachedFieldsTest(t *testing.T) {
	cAppApi := testutil.NewInternalAppApi(&appApi)
	cCloudletApi := testutil.NewInternalCloudletApi(&cloudletApi)
	cAppInstApi := testutil.NewInternalAppInstApi(&appInstApi)
	appInstCachedFieldsTest(t, cAppApi, cCloudletApi, cAppInstApi)
}

func ClientAppInstCachedFieldsTest(t *testing.T, appApi edgeproto.AppApiClient, cloudletApi edgeproto.CloudletApiClient, appInstApi edgeproto.AppInstApiClient) {
	cAppApi := testutil.NewClientAppApi(appApi)
	cCloudletApi := testutil.NewClientCloudletApi(cloudletApi)
	cAppInstApi := testutil.NewClientAppInstApi(appInstApi)
	appInstCachedFieldsTest(t, cAppApi, cCloudletApi, cAppInstApi)
}

func TestAutoClusterInst(t *testing.T) {
	log.SetDebugLevel(log.DebugLevelEtcd | log.DebugLevelApi)
	objstore.InitRegion(1)
	reduceInfoTimeouts()

	dummy := dummyEtcd{}
	dummy.Start()

	sync := InitSync(&dummy)
	InitApis(sync)
	sync.Start()
	defer sync.Done()
	NewDummyInfoResponder(&appInstApi.cache, &clusterInstApi.cache,
		&appInstInfoApi, &clusterInstInfoApi)

	// create supporting data
	testutil.InternalDeveloperCreate(t, &developerApi, testutil.DevData)
	testutil.InternalFlavorCreate(t, &flavorApi, testutil.FlavorData)
	testutil.InternalOperatorCreate(t, &operatorApi, testutil.OperatorData)
	testutil.InternalCloudletCreate(t, &cloudletApi, testutil.CloudletData)
	insertCloudletInfo(testutil.CloudletInfoData)
	testutil.InternalClusterCreate(t, &clusterApi, testutil.ClusterData)
	testutil.InternalAppCreate(t, &appApi, testutil.AppData)

	// since cluster inst does not exist, it will be auto-created
	copy := testutil.AppInstData[0]
	copy.Key.ClusterInstKey.ClusterKey.Name = ClusterAutoPrefix
	err := appInstApi.CreateAppInst(&copy, &testutil.CudStreamoutAppInst{})
	require.Nil(t, err, "create app inst")
	clusterInst := edgeproto.ClusterInst{}
<<<<<<< HEAD
	found := clusterInstApi.Get(&copy.Key.ClusterInstKey, &clusterInst)
	assert.True(t, found, "get auto-clusterinst")
	assert.True(t, clusterInst.Auto, "clusterinst is auto")
	// delete appinst should also delete clusterinst
	err = appInstApi.DeleteAppInst(&copy, &testutil.CudStreamoutAppInst{})
	assert.Nil(t, err, "delete app inst")
	found = clusterInstApi.Get(&copy.Key.ClusterInstKey, &clusterInst)
	assert.False(t, found, "get auto-clusterinst")
=======
	found := clusterInstApi.Get(&copy.ClusterInstKey, &clusterInst)
	require.True(t, found, "get auto-clusterinst")
	require.True(t, clusterInst.Auto, "clusterinst is auto")
	// delete appinst should also delete clusterinst
	err = appInstApi.DeleteAppInst(&copy, &testutil.CudStreamoutAppInst{})
	require.Nil(t, err, "delete app inst")
	found = clusterInstApi.Get(&copy.ClusterInstKey, &clusterInst)
	require.False(t, found, "get auto-clusterinst")
>>>>>>> bc2114b8

	dummy.Stop()
}

func checkAppInstState(t *testing.T, api *testutil.AppInstCommonApi, in *edgeproto.AppInst, state edgeproto.TrackedState) {
	out := edgeproto.AppInst{}
	found := testutil.GetAppInst(t, api, &in.Key, &out)
	if state == edgeproto.TrackedState_NotPresent {
		require.False(t, found, "get app inst")
	} else {
		require.True(t, found, "get app inst")
		require.Equal(t, state, out.State, "app inst state")
	}
}

func forceAppInstState(in *edgeproto.AppInst, state edgeproto.TrackedState) error {
	err := appInstApi.sync.ApplySTMWait(func(stm concurrency.STM) error {
		obj := edgeproto.AppInst{}
		if !appInstApi.store.STMGet(stm, &in.Key, &obj) {
			return objstore.ErrKVStoreKeyNotFound
		}
		obj.State = state
		appInstApi.store.STMPut(stm, &obj)
		return nil
	})
	return err
}<|MERGE_RESOLUTION|>--- conflicted
+++ resolved
@@ -237,16 +237,6 @@
 	err := appInstApi.CreateAppInst(&copy, &testutil.CudStreamoutAppInst{})
 	require.Nil(t, err, "create app inst")
 	clusterInst := edgeproto.ClusterInst{}
-<<<<<<< HEAD
-	found := clusterInstApi.Get(&copy.Key.ClusterInstKey, &clusterInst)
-	assert.True(t, found, "get auto-clusterinst")
-	assert.True(t, clusterInst.Auto, "clusterinst is auto")
-	// delete appinst should also delete clusterinst
-	err = appInstApi.DeleteAppInst(&copy, &testutil.CudStreamoutAppInst{})
-	assert.Nil(t, err, "delete app inst")
-	found = clusterInstApi.Get(&copy.Key.ClusterInstKey, &clusterInst)
-	assert.False(t, found, "get auto-clusterinst")
-=======
 	found := clusterInstApi.Get(&copy.ClusterInstKey, &clusterInst)
 	require.True(t, found, "get auto-clusterinst")
 	require.True(t, clusterInst.Auto, "clusterinst is auto")
@@ -255,7 +245,6 @@
 	require.Nil(t, err, "delete app inst")
 	found = clusterInstApi.Get(&copy.ClusterInstKey, &clusterInst)
 	require.False(t, found, "get auto-clusterinst")
->>>>>>> bc2114b8
 
 	dummy.Stop()
 }
