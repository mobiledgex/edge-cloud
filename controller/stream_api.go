package main

import (
	"context"
	"encoding/json"
	"fmt"
	"sync"
	"time"

	"github.com/go-redis/redis"
	"github.com/mobiledgex/edge-cloud/cloudcommon"
	"github.com/mobiledgex/edge-cloud/edgeproto"
	"github.com/mobiledgex/edge-cloud/log"
	"github.com/mobiledgex/edge-cloud/rediscache"
	grpc "google.golang.org/grpc"
)

var (
	StreamMsgTypeMessage = "message"
	StreamMsgTypeError   = "error"
	StreamMsgTypeEOM     = "end-of-stream-message"

	StreamMsgReadTimeout = 30 * time.Minute
	StreamExpiration     = 10 * time.Minute
)

type streamSend struct {
	cb        GenericCb
	mux       sync.Mutex
	crmPubSub *redis.PubSub
	crmMsgCh  <-chan *redis.Message
}

type StreamObjApi struct {
	all *AllApis
}

type GenericCb interface {
	Send(*edgeproto.Result) error
	grpc.ServerStream
}

type CbWrapper struct {
	GenericCb
	ctx       context.Context
	streamKey string
}

func NewStreamObjApi(sync *Sync, all *AllApis) *StreamObjApi {
	streamObjApi := StreamObjApi{}
	streamObjApi.all = all
	return &streamObjApi
}

func addMsgToRedisStream(ctx context.Context, streamKey string, streamMsg map[string]interface{}) error {
	_, err := redisClient.Pipelined(func(pipe redis.Pipeliner) error {
		xaddArgs := redis.XAddArgs{
			Stream: streamKey,
			Values: streamMsg,
		}
		_, err := pipe.XAdd(&xaddArgs).Result()
		if err != nil {
			return err
		}
		_, err = pipe.Expire(streamKey, StreamExpiration).Result()
		if err != nil {
			log.SpanLog(ctx, log.DebugLevelApi, "Failed to reset expiry for stream", "key", streamKey, "err", err)
		}
		return nil
	})
	if err != nil {
		log.SpanLog(ctx, log.DebugLevelApi, "Failed to add message to stream", "key", streamKey, "err", err)
		return err
	}
	return nil
}

func (s *CbWrapper) Send(res *edgeproto.Result) error {
	if res != nil {
		var streamMsg map[string]interface{}
		inMsg, err := json.Marshal(res)
		if err != nil {
			return err
		}
		err = json.Unmarshal(inMsg, &streamMsg)
		if err != nil {
			return err
		}
		err = addMsgToRedisStream(s.ctx, s.streamKey, streamMsg)
		if err != nil {
			return err
		}
	}
	s.GenericCb.Send(res)
	return nil
}

func (s *StreamObjApi) StreamMsgs(streamKey string, cb edgeproto.StreamObjApi_StreamAppInstServer) error {
	out, err := redisClient.Exists(streamKey).Result()
	if err != nil {
		return err
	}
	if out == 0 {
		// stream key does not exist
		return fmt.Errorf("Stream %s does not exist", streamKey)
	}

	streamMsgs, err := redisClient.XRange(streamKey, rediscache.RedisSmallestId, rediscache.RedisGreatestId).Result()
	if err != nil {
		return err
	}

	decodeStreamMsg := func(sMsg map[string]interface{}) (bool, error) {
		done := false
		for k, v := range sMsg {
			switch k {
			case StreamMsgTypeMessage:
				val, ok := v.(string)
				if !ok {
					return done, fmt.Errorf("Invalid stream message %v, must be of type string", v)
				}
				cb.Send(&edgeproto.Result{Message: val})
			case StreamMsgTypeError:
				val, ok := v.(string)
				if !ok {
					return done, fmt.Errorf("Invalid stream error %v, must be of type string", v)
				}
				return done, fmt.Errorf(val)
			case StreamMsgTypeEOM:
				done = true
				break
			default:
				return done, fmt.Errorf("Unsupported message type received: %v", k)
			}

		}
		return done, nil
	}

	lastStreamMsgId := ""
	for _, sMsg := range streamMsgs {
		lastStreamMsgId = sMsg.ID
		done, err := decodeStreamMsg(sMsg.Values)
		if err != nil {
			return err
		}
		if done {
			return nil
		}
	}
	if lastStreamMsgId == "" {
		lastStreamMsgId = rediscache.RedisSmallestId
	}

	for {
		// Blocking read for new stream messages until EOM is found
		xreadArgs := redis.XReadArgs{
			Streams: []string{streamKey, lastStreamMsgId},
			Count:   1,
			Block:   StreamMsgReadTimeout,
		}
		sMsg, err := redisClient.XRead(&xreadArgs).Result()
		if err != nil {
			return fmt.Errorf("Error reading from stream %s, %v", streamKey, err)
		}
		if len(sMsg) != 1 {
			return fmt.Errorf("Output should only be for a single stream %s, but multiple found %v", streamKey, sMsg)
		}
		sMsgs := sMsg[0].Messages
		if len(sMsgs) != 1 {
			return fmt.Errorf("Output should only be for a single message, but multiple found %s, %v", streamKey, sMsgs)
		}
		lastStreamMsgId = sMsgs[0].ID
		done, err := decodeStreamMsg(sMsgs[0].Values)
		if err != nil {
			return err
		}
		if done {
			return nil
		}
	}
}

func (s *StreamObjApi) startStream(ctx context.Context, cctx *CallContext, streamKey string, inCb GenericCb) (*streamSend, GenericCb, error) {
	log.SpanLog(ctx, log.DebugLevelApi, "Start new stream", "key", streamKey)

	// If this is an undo, then caller has already performed
	// the same operation, so reuse the existing callback
	if cctx.Undo {
		streamSendObj := streamSend{cb: inCb}
		outCb := &CbWrapper{
			GenericCb: inCb,
			ctx:       ctx,
			streamKey: streamKey,
		}
		return &streamSendObj, outCb, nil
	}

	// Check number of existing subscribers, if there are any, then
	// stream action is already in progress
	subMap, err := redisClient.PubSubNumSub(streamKey).Result()
	if err != nil {
		return nil, nil, err
	}
	if subCnt, ok := subMap[streamKey]; ok && subCnt >= 1 {
		return nil, nil, fmt.Errorf("An action is already in progress for the object %s", streamKey)
	}
	out, err := redisClient.Exists(streamKey).Result()
	if err != nil {
		return nil, nil, err
	}
	// clean old stream data if stream key already exists
	if out == 1 {
		_, err := redisClient.Del(streamKey).Result()
		if err != nil {
			return nil, nil, err
		}
	}

	// Start subscription to redis channel identified by stream key.
	// Objects from CRM will be published to this channel and hence,
	// will be received by intended receiver
	// Note that this method does not wait on a response from redis, so the
	// subscription may not be active immediately. To force the connection to wait,
	// we call the Receive() method on the returned *PubSub
	pubsub := redisClient.Subscribe(streamKey)

	// Wait for confirmation that subscription is created before publishing anything.
	_, err = pubsub.Receive()
	if err != nil {
		return nil, nil, fmt.Errorf("Failed to subscribe to stream %s, %v", streamKey, err)
	}

	// Go channel to receives messages.
	ch := pubsub.Channel()

	streamSendObj := streamSend{}
	streamSendObj.crmPubSub = pubsub
	streamSendObj.crmMsgCh = ch

	if inCb != nil {
		streamSendObj.cb = inCb
	}

<<<<<<< HEAD
	newStream := false

	out, err := redisClient.Exists(streamKey).Result()
	if err != nil {
		return nil, nil, err
	}
	// stream key already exists
	if out == 1 {
		// check last message on the existing stream to
		// figure out if stream should be cleared or not
		streamMsgs, err := redisClient.XRange(streamKey,
			rediscache.RedisSmallestId, rediscache.RedisGreatestId).Result()
		if err != nil {
			return nil, nil, err
		}
		if len(streamMsgs) > 0 {
			for k, _ := range streamMsgs[len(streamMsgs)-1].Values {
				if k == StreamMsgTypeEOM || k == StreamMsgTypeError {
					// Since last msg was EOM/Error, reset this stream
					// as it is for a new API call
					_, err := redisClient.Del(streamKey).Result()
					if err != nil {
						return nil, nil, err
					}
					newStream = true
					break
				}
			}
		} else {
			newStream = true
		}
	} else {
		newStream = true
	}

	// Stream in progress check
	// ========================
	// If crm override is specified, then ignore the check.
	// This is required in case there are some stale unterminated streams
	if !ignoreCRM(cctx) && !newStream {
		// * If undo was set from the same object, then ignore the check
		// * Else if undo was set from different object (in case of autocluster),
		//   then perform the check
		if !cctx.AutoCluster && !cctx.Undo {
			return nil, nil, fmt.Errorf("%s %s", cloudcommon.StreamActionAlreadyInProgressMsg, streamKey)
		}
	}

=======
>>>>>>> c30bca5e
	outCb := &CbWrapper{
		GenericCb: inCb,
		ctx:       ctx,
		streamKey: streamKey,
	}

	log.SpanLog(ctx, log.DebugLevelApi, "Started new stream", "key", streamKey)
	return &streamSendObj, outCb, nil
}

func (s *StreamObjApi) stopStream(ctx context.Context, cctx *CallContext, streamKey string, streamSendObj *streamSend, objErr error) error {
	log.SpanLog(ctx, log.DebugLevelApi, "Stop stream", "key", streamKey, "cctx", cctx, "err", objErr)
	if streamSendObj == nil {
		return nil
	}

	// If this is an undo, then caller has already performed the same operation,
	// so skip performing any cleanup
	if cctx.Undo {
		return nil
	}

	streamSendObj.mux.Lock()
	defer streamSendObj.mux.Unlock()
	if objErr != nil {
		streamMsg := map[string]interface{}{
			StreamMsgTypeError: objErr.Error(),
		}
		err := addMsgToRedisStream(ctx, streamKey, streamMsg)
		if err != nil {
			return err
		}
	} else {
		streamMsg := map[string]interface{}{
			StreamMsgTypeEOM: "",
		}
		err := addMsgToRedisStream(ctx, streamKey, streamMsg)
		if err != nil {
			return err
		}
	}
	if streamSendObj.crmPubSub != nil {
		// Close() also closes channels
		streamSendObj.crmPubSub.Close()
	}
	return nil
}

// Publish info object received from CRM to redis so that controller
// can act on status messages & info state accordingly
func (s *StreamObjApi) UpdateStatus(ctx context.Context, obj interface{}, streamKey string) {
	inObj, err := json.Marshal(obj)
	if err != nil {
		log.SpanLog(ctx, log.DebugLevelApi, "Failed to marshal json object", "obj", obj, "err", err)
		return
	}
	_, err = redisClient.Publish(streamKey, string(inObj)).Result()
	if err != nil {
		log.SpanLog(ctx, log.DebugLevelApi, "Failed to publish message on redis channel", "key", streamKey, "err", err)
	}
}<|MERGE_RESOLUTION|>--- conflicted
+++ resolved
@@ -203,7 +203,7 @@
 		return nil, nil, err
 	}
 	if subCnt, ok := subMap[streamKey]; ok && subCnt >= 1 {
-		return nil, nil, fmt.Errorf("An action is already in progress for the object %s", streamKey)
+		return nil, nil, fmt.Errorf("%s %s", cloudcommon.StreamActionAlreadyInProgressMsg, streamKey)
 	}
 	out, err := redisClient.Exists(streamKey).Result()
 	if err != nil {
@@ -242,57 +242,6 @@
 		streamSendObj.cb = inCb
 	}
 
-<<<<<<< HEAD
-	newStream := false
-
-	out, err := redisClient.Exists(streamKey).Result()
-	if err != nil {
-		return nil, nil, err
-	}
-	// stream key already exists
-	if out == 1 {
-		// check last message on the existing stream to
-		// figure out if stream should be cleared or not
-		streamMsgs, err := redisClient.XRange(streamKey,
-			rediscache.RedisSmallestId, rediscache.RedisGreatestId).Result()
-		if err != nil {
-			return nil, nil, err
-		}
-		if len(streamMsgs) > 0 {
-			for k, _ := range streamMsgs[len(streamMsgs)-1].Values {
-				if k == StreamMsgTypeEOM || k == StreamMsgTypeError {
-					// Since last msg was EOM/Error, reset this stream
-					// as it is for a new API call
-					_, err := redisClient.Del(streamKey).Result()
-					if err != nil {
-						return nil, nil, err
-					}
-					newStream = true
-					break
-				}
-			}
-		} else {
-			newStream = true
-		}
-	} else {
-		newStream = true
-	}
-
-	// Stream in progress check
-	// ========================
-	// If crm override is specified, then ignore the check.
-	// This is required in case there are some stale unterminated streams
-	if !ignoreCRM(cctx) && !newStream {
-		// * If undo was set from the same object, then ignore the check
-		// * Else if undo was set from different object (in case of autocluster),
-		//   then perform the check
-		if !cctx.AutoCluster && !cctx.Undo {
-			return nil, nil, fmt.Errorf("%s %s", cloudcommon.StreamActionAlreadyInProgressMsg, streamKey)
-		}
-	}
-
-=======
->>>>>>> c30bca5e
 	outCb := &CbWrapper{
 		GenericCb: inCb,
 		ctx:       ctx,
