package main

import (
	"context"
	"testing"

	"github.com/mobiledgex/edge-cloud/edgeproto"
	"github.com/mobiledgex/edge-cloud/log"
	"github.com/mobiledgex/edge-cloud/testutil"
	"github.com/stretchr/testify/require"
)

func TestTrustPolicyExceptionApi(t *testing.T) {
	log.SetDebugLevel(log.DebugLevelEtcd | log.DebugLevelApi)
	log.InitTracer(nil)
	defer log.FinishTracer()
	ctx := log.StartTestSpan(context.Background())
	testSvcs := testinit(ctx, t)
	defer testfinish(testSvcs)

	dummy := dummyEtcd{}
	dummy.Start()

	sync := InitSync(&dummy)
	apis := NewAllApis(sync)
	sync.Start()
	defer sync.Done()

	dummyResponder := DummyInfoResponder{
		AppInstCache:        &apis.appInstApi.cache,
		ClusterInstCache:    &apis.clusterInstApi.cache,
		RecvAppInstInfo:     apis.appInstInfoApi,
		RecvClusterInstInfo: apis.clusterInstInfoApi,
	}
	dummyResponder.InitDummyInfoResponder()

	// create supporting data
	testutil.InternalFlavorCreate(t, apis.flavorApi, testutil.FlavorData)
	testutil.InternalGPUDriverCreate(t, apis.gpuDriverApi, testutil.GPUDriverData)
	testutil.InternalResTagTableCreate(t, apis.resTagTableApi, testutil.ResTagTableData)
	testutil.InternalCloudletCreate(t, apis.cloudletApi, testutil.CloudletData())
	insertCloudletInfo(ctx, apis, testutil.CloudletInfoData)
	testutil.InternalAutoProvPolicyCreate(t, apis.autoProvPolicyApi, testutil.AutoProvPolicyData)
	testutil.InternalAutoScalePolicyCreate(t, apis.autoScalePolicyApi, testutil.AutoScalePolicyData)
	testutil.InternalAppCreate(t, apis.appApi, testutil.AppData)
	testutil.InternalClusterInstCreate(t, apis.clusterInstApi, testutil.ClusterInstData)
	testutil.InternalAppInstCreate(t, apis.appInstApi, testutil.AppInstData)
	testutil.InternalCloudletPoolTest(t, "cud", apis.cloudletPoolApi, testutil.CloudletPoolData)

	// CUD for Trust Policy Exception
	testutil.InternalTrustPolicyExceptionTest(t, "cud", apis.trustPolicyExceptionApi, testutil.TrustPolicyExceptionData)

	// Basic error case - when TPE already exists
	_, err := apis.trustPolicyExceptionApi.CreateTrustPolicyException(ctx, &testutil.TrustPolicyExceptionData[0])
	require.NotNil(t, err)
	require.Contains(t, err.Error(), " already exists")

	// This is an app for which Trusted is not set
	tpeDataFail := edgeproto.TrustPolicyException{
		Key: edgeproto.TrustPolicyExceptionKey{
			AppKey: edgeproto.AppKey{
				Organization: testutil.DevData[0],
				Name:         "Pokemon Go!",
				Version:      "1.0.1",
			},
			CloudletPoolKey: edgeproto.CloudletPoolKey{
				Organization: testutil.OperatorData[2],
				Name:         "test-and-dev",
			},
			Name: "someapp-tpe2",
		},
		State: edgeproto.TrustPolicyExceptionState_TRUST_POLICY_EXCEPTION_STATE_APPROVAL_REQUESTED,
		OutboundSecurityRules: []edgeproto.SecurityRule{
			edgeproto.SecurityRule{
				Protocol:     "tcp",
				RemoteCidr:   "10.1.0.0/16",
				PortRangeMin: 201,
				PortRangeMax: 210,
			},
		},
	}
	_, err = apis.trustPolicyExceptionApi.CreateTrustPolicyException(ctx, &tpeDataFail)
	require.NotNil(t, err)
	require.Contains(t, err.Error(), "Non trusted app")

	// Without any security rules
	tpeDataFail2 := edgeproto.TrustPolicyException{
		Key: edgeproto.TrustPolicyExceptionKey{
			AppKey: edgeproto.AppKey{
				Organization: testutil.DevData[0],
				Name:         "Pokemon Go!",
				Version:      "1.0.0",
			},
			CloudletPoolKey: edgeproto.CloudletPoolKey{
				Organization: testutil.OperatorData[2],
				Name:         "test-and-dev",
			},
			Name: "someapp-tpe2",
		},
		State: edgeproto.TrustPolicyExceptionState_TRUST_POLICY_EXCEPTION_STATE_APPROVAL_REQUESTED,
	}
	_, err = apis.trustPolicyExceptionApi.CreateTrustPolicyException(ctx, &tpeDataFail2)
	require.NotNil(t, err)
	require.Contains(t, err.Error(), "Security rules must be specified")

	tpeData := edgeproto.TrustPolicyException{
		Key: edgeproto.TrustPolicyExceptionKey{
			AppKey: edgeproto.AppKey{
				Organization: testutil.DevData[0],
				Name:         "Pokemon Go!",
				Version:      "1.0.0",
			},
			CloudletPoolKey: edgeproto.CloudletPoolKey{
				Organization: testutil.OperatorData[2],
				Name:         "test-and-dev",
			},
			Name: "someapp-tpe2",
		},
		State: edgeproto.TrustPolicyExceptionState_TRUST_POLICY_EXCEPTION_STATE_APPROVAL_REQUESTED,
		OutboundSecurityRules: []edgeproto.SecurityRule{
			edgeproto.SecurityRule{
				Protocol:     "tcp",
				RemoteCidr:   "10.1.0.0/16",
				PortRangeMin: 201,
				PortRangeMax: 210,
			},
		},
	}
	_, err = apis.trustPolicyExceptionApi.CreateTrustPolicyException(ctx, &tpeData)
	require.Nil(t, err)

	// State related tests - begin
	tpeData.Fields = []string{edgeproto.TrustPolicyExceptionFieldState}

	// test that TPE update state to STATE_ACTIVE, passes
	tpeData.State = edgeproto.TrustPolicyExceptionState_TRUST_POLICY_EXCEPTION_STATE_ACTIVE
	_, err = apis.trustPolicyExceptionApi.UpdateTrustPolicyException(ctx, &tpeData)
	require.Nil(t, err)

	// test that TPE update state to STATE_REJECTED
	tpeData.State = edgeproto.TrustPolicyExceptionState_TRUST_POLICY_EXCEPTION_STATE_REJECTED
	_, err = apis.trustPolicyExceptionApi.UpdateTrustPolicyException(ctx, &tpeData)
	require.Nil(t, err)

	// test that TPE update state to STATE_APPROVAL_REQUESTED, fails
	tpeData.State = edgeproto.TrustPolicyExceptionState_TRUST_POLICY_EXCEPTION_STATE_APPROVAL_REQUESTED
	_, err = apis.trustPolicyExceptionApi.UpdateTrustPolicyException(ctx, &tpeData)
	require.NotNil(t, err)
	require.Contains(t, err.Error(), "New state must be either Active or Rejected")

<<<<<<< HEAD
	// test that TPE update with no security rules, does not give any error
=======
	// test that TPE update with no security rules, fails
>>>>>>> 8a995a1b
	savedSecurityRules := tpeData.OutboundSecurityRules
	tpeData.OutboundSecurityRules = []edgeproto.SecurityRule{}
	tpeData.Fields = []string{edgeproto.TrustPolicyExceptionFieldOutboundSecurityRules}
	_, err = apis.trustPolicyExceptionApi.UpdateTrustPolicyException(ctx, &tpeData)
<<<<<<< HEAD
	require.Nil(t, err)
=======
	require.NotNil(t, err)
	require.Contains(t, err.Error(), "Security rules must be specified")
>>>>>>> 8a995a1b
	tpeData.OutboundSecurityRules = savedSecurityRules

	// test that TPE update with non-existent CloudletPoolKey Organization, fails
	tpeData.Fields = []string{
		edgeproto.TrustPolicyExceptionFieldKeyCloudletPoolKeyOrganization,
		edgeproto.TrustPolicyExceptionFieldKeyCloudletPoolKey}
	tpeData.Key.CloudletPoolKey.Organization = "MarsCloudletPoolOrg"
	_, err = apis.trustPolicyExceptionApi.UpdateTrustPolicyException(ctx, &tpeData)
	require.NotNil(t, err)
	strCloudOrgErr := "TrustPolicyException key {\"app_key\":{\"organization\":\"NianticInc\",\"name\":\"Pokemon Go!\",\"version\":\"1.0.0\"},\"cloudlet_pool_key\":{\"organization\":\"MarsCloudletPoolOrg\",\"name\":\"test-and-dev\"},\"name\":\"someapp-tpe2\"} not found"
	require.Equal(t, err.Error(), strCloudOrgErr)

	// test that TPE update with non-existent AppKey Organization, fails
	tpeData.Fields = []string{
		edgeproto.TrustPolicyExceptionFieldKeyAppKey,
		edgeproto.TrustPolicyExceptionFieldKeyAppKeyOrganization}
	tpeData.Key.AppKey.Organization = "MarsAppOrg"
	_, err = apis.trustPolicyExceptionApi.UpdateTrustPolicyException(ctx, &tpeData)
	require.NotNil(t, err)
	strAppOrgErr := "TrustPolicyException key {\"app_key\":{\"organization\":\"MarsAppOrg\",\"name\":\"Pokemon Go!\",\"version\":\"1.0.0\"},\"cloudlet_pool_key\":{\"organization\":\"MarsCloudletPoolOrg\",\"name\":\"test-and-dev\"},\"name\":\"someapp-tpe2\"} not found"
	require.Equal(t, err.Error(), strAppOrgErr)

	// State related tests - end, restore everything
	tpeData.Key.AppKey.Organization = testutil.DevData[0]
	tpeData.Fields = []string{}
	// test that TPE create when specified CloudletPool does not exist, fails
	tpeData.Key.CloudletPoolKey.Organization = "Mission Mars"
	_, err = apis.trustPolicyExceptionApi.CreateTrustPolicyException(ctx, &tpeData)
	require.NotNil(t, err)
	require.Contains(t, err.Error(), tpeData.Key.CloudletPoolKey.NotFoundError().Error())
	// Restore tpeData Key to original values
	tpeData.Key.CloudletPoolKey.Organization = testutil.OperatorData[2]

	// test that TPE create when specified App does not exist, fails
	tpeData.Key.AppKey.Organization = testutil.DevData[2]
	_, err = apis.trustPolicyExceptionApi.CreateTrustPolicyException(ctx, &tpeData)
	require.NotNil(t, err)
	require.Contains(t, err.Error(), tpeData.Key.AppKey.NotFoundError().Error())
	// Restore tpeData Key to original values
	tpeData.Key.AppKey.Organization = testutil.DevData[0]

	testutil.InternalAppInstDelete(t, apis.appInstApi, testutil.AppInstData)

	// test that App delete fails if TPE exists that refers to it
	app0 := testutil.AppData[0]
	_, err = apis.appApi.DeleteApp(ctx, &app0)
	require.NotNil(t, err)
	require.Contains(t, err.Error(), "Application in use by Trust Policy Exception")

	// Success : Delete
	_, err = apis.trustPolicyExceptionApi.DeleteTrustPolicyException(ctx, &tpeData)
	require.Nil(t, err)

	// error cases for Create Trust Policy Exception
	expectCreatePolicyExceptionError(t, ctx, apis, &testutil.TrustPolicyExceptionErrorData[0], "cannot be higher than max")
	expectCreatePolicyExceptionError(t, ctx, apis, &testutil.TrustPolicyExceptionErrorData[1], "invalid CIDR")
	expectCreatePolicyExceptionError(t, ctx, apis, &testutil.TrustPolicyExceptionErrorData[2], "Invalid min port")
	expectCreatePolicyExceptionError(t, ctx, apis, &testutil.TrustPolicyExceptionErrorData[3],
		testutil.TrustPolicyExceptionErrorData[3].Key.AppKey.NotFoundError().Error())
	expectCreatePolicyExceptionError(t, ctx, apis, &testutil.TrustPolicyExceptionErrorData[4],
		testutil.TrustPolicyExceptionErrorData[4].Key.CloudletPoolKey.NotFoundError().Error())

	dummy.Stop()
}

func expectCreatePolicyExceptionError(t *testing.T, ctx context.Context, apis *AllApis, in *edgeproto.TrustPolicyException, msg string) {
	_, err := apis.trustPolicyExceptionApi.CreateTrustPolicyException(ctx, in)
	require.NotNil(t, err, "create %v", in)
	require.Contains(t, err.Error(), msg, "error %v contains %s", err, msg)
}<|MERGE_RESOLUTION|>--- conflicted
+++ resolved
@@ -148,21 +148,12 @@
 	require.NotNil(t, err)
 	require.Contains(t, err.Error(), "New state must be either Active or Rejected")
 
-<<<<<<< HEAD
 	// test that TPE update with no security rules, does not give any error
-=======
-	// test that TPE update with no security rules, fails
->>>>>>> 8a995a1b
 	savedSecurityRules := tpeData.OutboundSecurityRules
 	tpeData.OutboundSecurityRules = []edgeproto.SecurityRule{}
 	tpeData.Fields = []string{edgeproto.TrustPolicyExceptionFieldOutboundSecurityRules}
 	_, err = apis.trustPolicyExceptionApi.UpdateTrustPolicyException(ctx, &tpeData)
-<<<<<<< HEAD
-	require.Nil(t, err)
-=======
-	require.NotNil(t, err)
-	require.Contains(t, err.Error(), "Security rules must be specified")
->>>>>>> 8a995a1b
+	require.Nil(t, err)
 	tpeData.OutboundSecurityRules = savedSecurityRules
 
 	// test that TPE update with non-existent CloudletPoolKey Organization, fails
