--- conflicted
+++ resolved
@@ -40,13 +40,12 @@
 			cur.CloudletMaintenanceTimeout = edgeproto.GetDefaultSettings().CloudletMaintenanceTimeout
 			modified = true
 		}
-<<<<<<< HEAD
+		if cur.ShepherdAlertEvaluationInterval == 0 {
+			cur.ShepherdAlertEvaluationInterval = edgeproto.GetDefaultSettings().ShepherdAlertEvaluationInterval
+			modified = true
+		}
 		if cur.UpdateVmPoolTimeout == 0 {
 			cur.UpdateVmPoolTimeout = edgeproto.GetDefaultSettings().UpdateVmPoolTimeout
-=======
-		if cur.ShepherdAlertEvaluationInterval == 0 {
-			cur.ShepherdAlertEvaluationInterval = edgeproto.GetDefaultSettings().ShepherdAlertEvaluationInterval
->>>>>>> 81ef408c
 			modified = true
 		}
 		if modified {
