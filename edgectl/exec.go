package main

import (
	"context"
	"encoding/json"
	"fmt"

	"github.com/mobiledgex/edge-cloud/cli"
	webrtcshell "github.com/mobiledgex/edge-cloud/edgectl/cli"
	"github.com/mobiledgex/edge-cloud/edgeproto"
	webrtc "github.com/pion/webrtc/v2"
)

var execApiCmd edgeproto.ExecApiClient

func runExecRequest(c *cli.Command, args []string) error {
	if execApiCmd == nil {
		return fmt.Errorf("ExecApi client not initialized")
	}
<<<<<<< HEAD
	exchangeFunc := func(offer webrtc.SessionDescription) (*edgeproto.ExecRequest, *webrtc.SessionDescription, error) {
=======
	_, err := c.ParseInput(args)
	if err != nil {
		return err
	}
	req := c.ReqData.(*edgeproto.ExecRequest)

	exchangeFunc := func(offer webrtc.SessionDescription) (*webrtc.SessionDescription, error) {
>>>>>>> 9e8e71f2
		offerBytes, err := json.Marshal(&offer)
		if err != nil {
			return nil, nil, err
		}
		req.Offer = string(offerBytes)

		ctx := context.Background()
		reply, err := execApiCmd.RunCommand(ctx, req)
		if err != nil {
			return nil, nil, err
		}
		if reply.Err != "" {
			return nil, nil, fmt.Errorf("%s", reply.Err)
		}
		if reply.Answer == "" {
			return nil, nil, fmt.Errorf("empty answer")
		}
		answer := webrtc.SessionDescription{}
		err = json.Unmarshal([]byte(reply.Answer), &answer)
		if err != nil {
			return nil, nil, fmt.Errorf("unable to unmarshal answer %s, %v",
				reply.Answer, err)
		}
		return reply, &answer, nil
	}
<<<<<<< HEAD
	return cli.RunWebrtc(req, exchangeFunc)
=======
	return webrtcshell.RunWebrtcShell(exchangeFunc)
>>>>>>> 9e8e71f2
}<|MERGE_RESOLUTION|>--- conflicted
+++ resolved
@@ -17,17 +17,13 @@
 	if execApiCmd == nil {
 		return fmt.Errorf("ExecApi client not initialized")
 	}
-<<<<<<< HEAD
-	exchangeFunc := func(offer webrtc.SessionDescription) (*edgeproto.ExecRequest, *webrtc.SessionDescription, error) {
-=======
 	_, err := c.ParseInput(args)
 	if err != nil {
 		return err
 	}
 	req := c.ReqData.(*edgeproto.ExecRequest)
 
-	exchangeFunc := func(offer webrtc.SessionDescription) (*webrtc.SessionDescription, error) {
->>>>>>> 9e8e71f2
+	exchangeFunc := func(offer webrtc.SessionDescription) (*edgeproto.ExecRequest, *webrtc.SessionDescription, error) {
 		offerBytes, err := json.Marshal(&offer)
 		if err != nil {
 			return nil, nil, err
@@ -53,9 +49,5 @@
 		}
 		return reply, &answer, nil
 	}
-<<<<<<< HEAD
-	return cli.RunWebrtc(req, exchangeFunc)
-=======
-	return webrtcshell.RunWebrtcShell(exchangeFunc)
->>>>>>> 9e8e71f2
+	return webrtcshell.RunWebrtc(req, exchangeFunc)
 }