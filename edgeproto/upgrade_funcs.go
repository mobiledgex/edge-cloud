--- conflicted
+++ resolved
@@ -46,1182 +46,6 @@
 		return nil
 	}
 	return fmt.Errorf("Errors: %v", cbErrs)
-<<<<<<< HEAD
-=======
-}
-
-func SetDefaultLoadBalancerMaxPortRange(ctx context.Context, objStore objstore.KVStore) error {
-	log.SpanLog(ctx, log.DebugLevelUpgrade, "SetDefaultLoadBalancerMaxPortRange - default to 50")
-	keystr := fmt.Sprintf("%s/", objstore.DbKeyPrefixString("Settings"))
-	err := objStore.List(keystr, func(key, val []byte, rev, modRev int64) error {
-		var settings Settings
-		err2 := json.Unmarshal(val, &settings)
-		if err2 != nil {
-			log.SpanLog(ctx, log.DebugLevelUpgrade, "Cannot unmarshal key", "val", string(val), "err", err2)
-			return err2
-		}
-		if settings.LoadBalancerMaxPortRange == 0 {
-			log.SpanLog(ctx, log.DebugLevelUpgrade, "Defaulting LoadBalancerMaxPortRange")
-			settings.LoadBalancerMaxPortRange = 50
-			val, err2 = json.Marshal(settings)
-			if err2 != nil {
-				log.SpanLog(ctx, log.DebugLevelUpgrade, "Failed to marshal obj", "key", key, "obj", settings, "err", err2)
-				return err2
-			}
-			objStore.Put(ctx, string(key), string(val))
-		}
-		return nil
-	})
-	return err
-}
-
-func SetDefaultMaxTrackedDmeClients(ctx context.Context, objStore objstore.KVStore) error {
-	log.SpanLog(ctx, log.DebugLevelUpgrade, "SetDefaultMaxTrackedDmeClients - default to 100")
-	keystr := fmt.Sprintf("%s/", objstore.DbKeyPrefixString("Settings"))
-	err := objStore.List(keystr, func(key, val []byte, rev, modRev int64) error {
-		var settings Settings
-		err2 := json.Unmarshal(val, &settings)
-		if err2 != nil {
-			log.SpanLog(ctx, log.DebugLevelUpgrade, "Cannot unmarshal key", "val", string(val), "err", err2)
-			return err2
-		}
-		if settings.MaxTrackedDmeClients == 0 {
-			log.SpanLog(ctx, log.DebugLevelUpgrade, "Defaulting MaxTrackedDmeClients")
-			settings.MaxTrackedDmeClients = 100
-			val, err2 = json.Marshal(settings)
-			if err2 != nil {
-				log.SpanLog(ctx, log.DebugLevelUpgrade, "Failed to marshal obj", "key", key, "obj", settings, "err", err2)
-				return err2
-			}
-			objStore.Put(ctx, string(key), string(val))
-		}
-		return nil
-	})
-	return err
-}
-
-type OperatorCodeV0_OrgRestructure struct {
-	Code         string `protobuf:"bytes,1,opt,name=code,proto3" json:"code,omitempty"`
-	OperatorName string `protobuf:"bytes,2,opt,name=operator_name,json=operatorName,proto3" json:"operator_name,omitempty"`
-}
-
-type OperatorKeyV0_OrgRestructure struct {
-	// Company or Organization name of the operator
-	Name string `protobuf:"bytes,1,opt,name=name,proto3" json:"name,omitempty"`
-}
-
-type CloudletKeyV0_OrgRestructure struct {
-	OperatorKey OperatorKeyV0_OrgRestructure `protobuf:"bytes,1,opt,name=operator_key,json=operatorKey" json:"operator_key"`
-	Name        string                       `protobuf:"bytes,2,opt,name=name,proto3" json:"name,omitempty"`
-}
-
-type CloudletV0_OrgRestructure struct {
-	Fields           []string                                    `protobuf:"bytes,1,rep,name=fields" json:"fields,omitempty"`
-	Key              CloudletKeyV0_OrgRestructure                `protobuf:"bytes,2,opt,name=key" json:"key"`
-	Location         dme.Loc                                     `protobuf:"bytes,5,opt,name=location" json:"location"`
-	IpSupport        IpSupport                                   `protobuf:"varint,6,opt,name=ip_support,json=ipSupport,proto3,enum=edgeproto.IpSupport" json:"ip_support,omitempty"`
-	StaticIps        string                                      `protobuf:"bytes,7,opt,name=static_ips,json=staticIps,proto3" json:"static_ips,omitempty"`
-	NumDynamicIps    int32                                       `protobuf:"varint,8,opt,name=num_dynamic_ips,json=numDynamicIps,proto3" json:"num_dynamic_ips,omitempty"`
-	TimeLimits       OperationTimeLimits                         `protobuf:"bytes,9,opt,name=time_limits,json=timeLimits" json:"time_limits"`
-	Errors           []string                                    `protobuf:"bytes,10,rep,name=errors" json:"errors,omitempty"`
-	Status           StatusInfo                                  `protobuf:"bytes,11,opt,name=status" json:"status"`
-	State            TrackedState                                `protobuf:"varint,12,opt,name=state,proto3,enum=edgeproto.TrackedState" json:"state,omitempty"`
-	CrmOverride      CRMOverride                                 `protobuf:"varint,13,opt,name=crm_override,json=crmOverride,proto3,enum=edgeproto.CRMOverride" json:"crm_override,omitempty"`
-	DeploymentLocal  bool                                        `protobuf:"varint,14,opt,name=deployment_local,json=deploymentLocal,proto3" json:"deployment_local,omitempty"`
-	PlatformType     PlatformType                                `protobuf:"varint,15,opt,name=platform_type,json=platformType,proto3,enum=edgeproto.PlatformType" json:"platform_type,omitempty"`
-	NotifySrvAddr    string                                      `protobuf:"bytes,16,opt,name=notify_srv_addr,json=notifySrvAddr,proto3" json:"notify_srv_addr,omitempty"`
-	Flavor           FlavorKey                                   `protobuf:"bytes,17,opt,name=flavor" json:"flavor"`
-	PhysicalName     string                                      `protobuf:"bytes,18,opt,name=physical_name,json=physicalName,proto3" json:"physical_name,omitempty"`
-	EnvVar           map[string]string                           `protobuf:"bytes,19,rep,name=env_var,json=envVar" json:"env_var,omitempty" protobuf_key:"bytes,1,opt,name=key,proto3" protobuf_val:"bytes,2,opt,name=value,proto3"`
-	ContainerVersion string                                      `protobuf:"bytes,20,opt,name=container_version,json=containerVersion,proto3" json:"container_version,omitempty"`
-	Config           PlatformConfig                              `protobuf:"bytes,21,opt,name=config" json:"config"`
-	ResTagMap        map[string]*ResTagTableKeyV0_OrgRestructure `protobuf:"bytes,22,rep,name=res_tag_map,json=resTagMap" json:"res_tag_map,omitempty" protobuf_key:"bytes,1,opt,name=key,proto3" protobuf_val:"bytes,2,opt,name=value"`
-	AccessVars       map[string]string                           `protobuf:"bytes,23,rep,name=access_vars,json=accessVars" json:"access_vars,omitempty" protobuf_key:"bytes,1,opt,name=key,proto3" protobuf_val:"bytes,2,opt,name=value,proto3"`
-	VmImageVersion   string                                      `protobuf:"bytes,24,opt,name=vm_image_version,json=vmImageVersion,proto3" json:"vm_image_version,omitempty"`
-}
-
-type CloudletPoolKeyV0_OrgRestructure struct {
-	Name string `protobuf:"bytes,1,opt,name=name,proto3" json:"name,omitempty"`
-}
-
-type CloudletPoolMemberV0_OrgRestructure struct {
-	PoolKey     CloudletPoolKeyV0_OrgRestructure `protobuf:"bytes,1,opt,name=pool_key,json=poolKey" json:"pool_key"`
-	CloudletKey CloudletKeyV0_OrgRestructure     `protobuf:"bytes,2,opt,name=cloudlet_key,json=cloudletKey" json:"cloudlet_key"`
-}
-
-type CloudletPoolMemberV1_OrgRestructure struct {
-	PoolKey     CloudletPoolKeyV0_OrgRestructure `protobuf:"bytes,1,opt,name=pool_key,json=poolKey" json:"pool_key"`
-	CloudletKey CloudletKey                      `protobuf:"bytes,2,opt,name=cloudlet_key,json=cloudletKey" json:"cloudlet_key"`
-}
-
-func (m *CloudletPoolMemberV1_OrgRestructure) GetKeyString() string {
-	key, err := json.Marshal(m)
-	if err != nil {
-		log.FatalLog("Failed to marshal CloudletPoolMember key string", "obj", m)
-	}
-	return string(key)
-}
-
-func (m *CloudletPoolMemberV1_OrgRestructure) ValidateKey() error         { return nil }
-func (m *CloudletPoolMemberV1_OrgRestructure) NotFoundError() error       { return nil }
-func (m *CloudletPoolMemberV1_OrgRestructure) ExistsError() error         { return nil }
-func (m *CloudletPoolMemberV1_OrgRestructure) GetTags() map[string]string { return nil }
-
-type CloudletInfoV0_OrgRestructure struct {
-	Fields            []string                     `protobuf:"bytes,1,rep,name=fields" json:"fields,omitempty"`
-	Key               CloudletKeyV0_OrgRestructure `protobuf:"bytes,2,opt,name=key" json:"key"`
-	State             CloudletState                `protobuf:"varint,3,opt,name=state,proto3,enum=edgeproto.CloudletState" json:"state,omitempty"`
-	NotifyId          int64                        `protobuf:"varint,4,opt,name=notify_id,json=notifyId,proto3" json:"notify_id,omitempty"`
-	Controller        string                       `protobuf:"bytes,5,opt,name=controller,proto3" json:"controller,omitempty"`
-	OsMaxRam          uint64                       `protobuf:"varint,6,opt,name=os_max_ram,json=osMaxRam,proto3" json:"os_max_ram,omitempty"`
-	OsMaxVcores       uint64                       `protobuf:"varint,7,opt,name=os_max_vcores,json=osMaxVcores,proto3" json:"os_max_vcores,omitempty"`
-	OsMaxVolGb        uint64                       `protobuf:"varint,8,opt,name=os_max_vol_gb,json=osMaxVolGb,proto3" json:"os_max_vol_gb,omitempty"`
-	Errors            []string                     `protobuf:"bytes,9,rep,name=errors" json:"errors,omitempty"`
-	Flavors           []*FlavorInfo                `protobuf:"bytes,10,rep,name=flavors" json:"flavors,omitempty"`
-	Status            StatusInfo                   `protobuf:"bytes,11,opt,name=status" json:"status"`
-	ContainerVersion  string                       `protobuf:"bytes,12,opt,name=container_version,json=containerVersion,proto3" json:"container_version,omitempty"`
-	AvailabilityZones []*OSAZone                   `protobuf:"bytes,13,rep,name=availability_zones,json=availabilityZones" json:"availability_zones,omitempty"`
-	OsImages          []*OSImage                   `protobuf:"bytes,14,rep,name=os_images,json=osImages" json:"os_images,omitempty"`
-}
-
-type CloudletRefsV0_OrgRestructure struct {
-	Key            CloudletKeyV0_OrgRestructure `protobuf:"bytes,1,opt,name=key" json:"key"`
-	Clusters       []ClusterKey                 `protobuf:"bytes,2,rep,name=clusters" json:"clusters"`
-	UsedRam        uint64                       `protobuf:"varint,4,opt,name=used_ram,json=usedRam,proto3" json:"used_ram,omitempty"`
-	UsedVcores     uint64                       `protobuf:"varint,5,opt,name=used_vcores,json=usedVcores,proto3" json:"used_vcores,omitempty"`
-	UsedDisk       uint64                       `protobuf:"varint,6,opt,name=used_disk,json=usedDisk,proto3" json:"used_disk,omitempty"`
-	RootLbPorts    map[int32]int32              `protobuf:"bytes,8,rep,name=root_lb_ports,json=rootLbPorts" json:"root_lb_ports,omitempty" protobuf_key:"varint,1,opt,name=key,proto3" protobuf_val:"varint,2,opt,name=value,proto3"`
-	UsedDynamicIps int32                        `protobuf:"varint,9,opt,name=used_dynamic_ips,json=usedDynamicIps,proto3" json:"used_dynamic_ips,omitempty"`
-	UsedStaticIps  string                       `protobuf:"bytes,10,opt,name=used_static_ips,json=usedStaticIps,proto3" json:"used_static_ips,omitempty"`
-	OptResUsedMap  map[string]uint32            `protobuf:"bytes,11,rep,name=opt_res_used_map,json=optResUsedMap" json:"opt_res_used_map,omitempty" protobuf_key:"bytes,1,opt,name=key,proto3" protobuf_val:"varint,2,opt,name=value,proto3"`
-}
-
-type AppKeyV0_OrgRestructure struct {
-	DeveloperKey DeveloperKeyV0_OrgRestructure `protobuf:"bytes,1,opt,name=developer_key,json=developerKey" json:"developer_key"`
-	Name         string                        `protobuf:"bytes,2,opt,name=name,proto3" json:"name,omitempty"`
-	Version      string                        `protobuf:"bytes,3,opt,name=version,proto3" json:"version,omitempty"`
-}
-
-type AppV0_OrgRestructure struct {
-	Fields                  []string                `protobuf:"bytes,1,rep,name=fields" json:"fields,omitempty"`
-	Key                     AppKeyV0_OrgRestructure `protobuf:"bytes,2,opt,name=key" json:"key"`
-	ImagePath               string                  `protobuf:"bytes,4,opt,name=image_path,json=imagePath,proto3" json:"image_path,omitempty"`
-	ImageType               ImageType               `protobuf:"varint,5,opt,name=image_type,json=imageType,proto3,enum=edgeproto.ImageType" json:"image_type,omitempty"`
-	AccessPorts             string                  `protobuf:"bytes,7,opt,name=access_ports,json=accessPorts,proto3" json:"access_ports,omitempty"`
-	DefaultFlavor           FlavorKey               `protobuf:"bytes,9,opt,name=default_flavor,json=defaultFlavor" json:"default_flavor"`
-	AuthPublicKey           string                  `protobuf:"bytes,12,opt,name=auth_public_key,json=authPublicKey,proto3" json:"auth_public_key,omitempty"`
-	Command                 string                  `protobuf:"bytes,13,opt,name=command,proto3" json:"command,omitempty"`
-	Annotations             string                  `protobuf:"bytes,14,opt,name=annotations,proto3" json:"annotations,omitempty"`
-	Deployment              string                  `protobuf:"bytes,15,opt,name=deployment,proto3" json:"deployment,omitempty"`
-	DeploymentManifest      string                  `protobuf:"bytes,16,opt,name=deployment_manifest,json=deploymentManifest,proto3" json:"deployment_manifest,omitempty"`
-	DeploymentGenerator     string                  `protobuf:"bytes,17,opt,name=deployment_generator,json=deploymentGenerator,proto3" json:"deployment_generator,omitempty"`
-	AndroidPackageName      string                  `protobuf:"bytes,18,opt,name=android_package_name,json=androidPackageName,proto3" json:"android_package_name,omitempty"`
-	DelOpt                  DeleteType              `protobuf:"varint,20,opt,name=del_opt,json=delOpt,proto3,enum=edgeproto.DeleteType" json:"del_opt,omitempty"`
-	Configs                 []*ConfigFile           `protobuf:"bytes,21,rep,name=configs" json:"configs,omitempty"`
-	ScaleWithCluster        bool                    `protobuf:"varint,22,opt,name=scale_with_cluster,json=scaleWithCluster,proto3" json:"scale_with_cluster,omitempty"`
-	InternalPorts           bool                    `protobuf:"varint,23,opt,name=internal_ports,json=internalPorts,proto3" json:"internal_ports,omitempty"`
-	Revision                int32                   `protobuf:"varint,24,opt,name=revision,proto3" json:"revision,omitempty"`
-	OfficialFqdn            string                  `protobuf:"bytes,25,opt,name=official_fqdn,json=officialFqdn,proto3" json:"official_fqdn,omitempty"`
-	Md5Sum                  string                  `protobuf:"bytes,26,opt,name=md5sum,proto3" json:"md5sum,omitempty"`
-	DefaultSharedVolumeSize uint64                  `protobuf:"varint,27,opt,name=default_shared_volume_size,json=defaultSharedVolumeSize,proto3" json:"default_shared_volume_size,omitempty"`
-	AutoProvPolicy          string                  `protobuf:"bytes,28,opt,name=auto_prov_policy,json=autoProvPolicy,proto3" json:"auto_prov_policy,omitempty"`
-	AccessType              AccessType              `protobuf:"varint,29,opt,name=access_type,json=accessType,proto3,enum=edgeproto.AccessType" json:"access_type,omitempty"`
-	DefaultPrivacyPolicy    string                  `protobuf:"bytes,30,opt,name=default_privacy_policy,json=defaultPrivacyPolicy,proto3" json:"default_privacy_policy,omitempty"`
-	DeletePrepare           bool                    `protobuf:"varint,31,opt,name=delete_prepare,json=deletePrepare,proto3" json:"delete_prepare,omitempty"`
-}
-
-type ClusterInstKeyV0_OrgRestructure struct {
-	ClusterKey  ClusterKey                   `protobuf:"bytes,1,opt,name=cluster_key,json=clusterKey" json:"cluster_key"`
-	CloudletKey CloudletKeyV0_OrgRestructure `protobuf:"bytes,2,opt,name=cloudlet_key,json=cloudletKey" json:"cloudlet_key"`
-	Developer   string                       `protobuf:"bytes,3,opt,name=developer,proto3" json:"developer,omitempty"`
-}
-
-type DeveloperKeyV0_OrgRestructure struct {
-	Name string `protobuf:"bytes,2,opt,name=name,proto3" json:"name,omitempty"`
-}
-type ClusterInstV0_OrgRestructure struct {
-	Fields             []string                        `protobuf:"bytes,1,rep,name=fields" json:"fields,omitempty"`
-	Key                ClusterInstKeyV0_OrgRestructure `protobuf:"bytes,2,opt,name=key" json:"key"`
-	Flavor             FlavorKey                       `protobuf:"bytes,3,opt,name=flavor" json:"flavor"`
-	Liveness           Liveness                        `protobuf:"varint,9,opt,name=liveness,proto3,enum=edgeproto.Liveness" json:"liveness,omitempty"`
-	Auto               bool                            `protobuf:"varint,10,opt,name=auto,proto3" json:"auto,omitempty"`
-	State              TrackedState                    `protobuf:"varint,4,opt,name=state,proto3,enum=edgeproto.TrackedState" json:"state,omitempty"`
-	Errors             []string                        `protobuf:"bytes,5,rep,name=errors" json:"errors,omitempty"`
-	CrmOverride        CRMOverride                     `protobuf:"varint,6,opt,name=crm_override,json=crmOverride,proto3,enum=edgeproto.CRMOverride" json:"crm_override,omitempty"`
-	IpAccess           IpAccess                        `protobuf:"varint,7,opt,name=ip_access,json=ipAccess,proto3,enum=edgeproto.IpAccess" json:"ip_access,omitempty"`
-	AllocatedIp        string                          `protobuf:"bytes,8,opt,name=allocated_ip,json=allocatedIp,proto3" json:"allocated_ip,omitempty"`
-	NodeFlavor         string                          `protobuf:"bytes,11,opt,name=node_flavor,json=nodeFlavor,proto3" json:"node_flavor,omitempty"`
-	Deployment         string                          `protobuf:"bytes,15,opt,name=deployment,proto3" json:"deployment,omitempty"`
-	NumMasters         uint32                          `protobuf:"varint,13,opt,name=num_masters,json=numMasters,proto3" json:"num_masters,omitempty"`
-	NumNodes           uint32                          `protobuf:"varint,14,opt,name=num_nodes,json=numNodes,proto3" json:"num_nodes,omitempty"`
-	Status             StatusInfo                      `protobuf:"bytes,16,opt,name=status" json:"status"`
-	ExternalVolumeSize uint64                          `protobuf:"varint,17,opt,name=external_volume_size,json=externalVolumeSize,proto3" json:"external_volume_size,omitempty"`
-	AutoScalePolicy    string                          `protobuf:"bytes,18,opt,name=auto_scale_policy,json=autoScalePolicy,proto3" json:"auto_scale_policy,omitempty"`
-	AvailabilityZone   string                          `protobuf:"bytes,19,opt,name=availability_zone,json=availabilityZone,proto3" json:"availability_zone,omitempty"`
-	ImageName          string                          `protobuf:"bytes,20,opt,name=image_name,json=imageName,proto3" json:"image_name,omitempty"`
-	Reservable         bool                            `protobuf:"varint,21,opt,name=reservable,proto3" json:"reservable,omitempty"`
-	ReservedBy         string                          `protobuf:"bytes,22,opt,name=reserved_by,json=reservedBy,proto3" json:"reserved_by,omitempty"`
-	SharedVolumeSize   uint64                          `protobuf:"varint,23,opt,name=shared_volume_size,json=sharedVolumeSize,proto3" json:"shared_volume_size,omitempty"`
-	PrivacyPolicy      string                          `protobuf:"bytes,24,opt,name=privacy_policy,json=privacyPolicy,proto3" json:"privacy_policy,omitempty"`
-	MasterNodeFlavor   string                          `protobuf:"bytes,25,opt,name=master_node_flavor,json=masterNodeFlavor,proto3" json:"master_node_flavor,omitempty"`
-}
-type AppInstKeyV0_OrgRestructure struct {
-	AppKey         AppKeyV0_OrgRestructure         `protobuf:"bytes,1,opt,name=app_key,json=appKey" json:"app_key"`
-	ClusterInstKey ClusterInstKeyV0_OrgRestructure `protobuf:"bytes,4,opt,name=cluster_inst_key,json=clusterInstKey" json:"cluster_inst_key"`
-}
-
-type AppInstV0_OrgRestructure struct {
-	Fields              []string                            `protobuf:"bytes,1,rep,name=fields" json:"fields,omitempty"`
-	Key                 AppInstKeyV0_OrgRestructure         `protobuf:"bytes,2,opt,name=key" json:"key"`
-	CloudletLoc         distributed_match_engine.Loc        `protobuf:"bytes,3,opt,name=cloudlet_loc,json=cloudletLoc" json:"cloudlet_loc"`
-	Uri                 string                              `protobuf:"bytes,4,opt,name=uri,proto3" json:"uri,omitempty"`
-	Liveness            Liveness                            `protobuf:"varint,6,opt,name=liveness,proto3,enum=edgeproto.Liveness" json:"liveness,omitempty"`
-	MappedPorts         []distributed_match_engine1.AppPort `protobuf:"bytes,9,rep,name=mapped_ports,json=mappedPorts" json:"mapped_ports"`
-	Flavor              FlavorKey                           `protobuf:"bytes,12,opt,name=flavor" json:"flavor"`
-	State               TrackedState                        `protobuf:"varint,14,opt,name=state,proto3,enum=edgeproto.TrackedState" json:"state,omitempty"`
-	Errors              []string                            `protobuf:"bytes,15,rep,name=errors" json:"errors,omitempty"`
-	CrmOverride         CRMOverride                         `protobuf:"varint,16,opt,name=crm_override,json=crmOverride,proto3,enum=edgeproto.CRMOverride" json:"crm_override,omitempty"`
-	RuntimeInfo         AppInstRuntime                      `protobuf:"bytes,17,opt,name=runtime_info,json=runtimeInfo" json:"runtime_info"`
-	CreatedAt           distributed_match_engine.Timestamp  `protobuf:"bytes,21,opt,name=created_at,json=createdAt" json:"created_at"`
-	AutoClusterIpAccess IpAccess                            `protobuf:"varint,22,opt,name=auto_cluster_ip_access,json=autoClusterIpAccess,proto3,enum=edgeproto.IpAccess" json:"auto_cluster_ip_access,omitempty"`
-	Status              StatusInfo                          `protobuf:"bytes,23,opt,name=status" json:"status"`
-	Revision            int32                               `protobuf:"varint,24,opt,name=revision,proto3" json:"revision,omitempty"`
-	ForceUpdate         bool                                `protobuf:"varint,25,opt,name=force_update,json=forceUpdate,proto3" json:"force_update,omitempty"`
-	UpdateMultiple      bool                                `protobuf:"varint,26,opt,name=update_multiple,json=updateMultiple,proto3" json:"update_multiple,omitempty"`
-	Configs             []*ConfigFile                       `protobuf:"bytes,27,rep,name=configs" json:"configs,omitempty"`
-	SharedVolumeSize    uint64                              `protobuf:"varint,28,opt,name=shared_volume_size,json=sharedVolumeSize,proto3" json:"shared_volume_size,omitempty"`
-	HealthCheck         HealthCheck                         `protobuf:"varint,29,opt,name=health_check,json=healthCheck,proto3,enum=edgeproto.HealthCheck" json:"health_check,omitempty"`
-	PrivacyPolicy       string                              `protobuf:"bytes,30,opt,name=privacy_policy,json=privacyPolicy,proto3" json:"privacy_policy,omitempty"`
-	PowerState          PowerState                          `protobuf:"varint,31,opt,name=power_state,json=powerState,proto3,enum=edgeproto.PowerState" json:"power_state,omitempty"`
-	ExternalVolumeSize  uint64                              `protobuf:"varint,32,opt,name=external_volume_size,json=externalVolumeSize,proto3" json:"external_volume_size,omitempty"`
-	AvailabilityZone    string                              `protobuf:"bytes,33,opt,name=availability_zone,json=availabilityZone,proto3" json:"availability_zone,omitempty"`
-	VmFlavor            string                              `protobuf:"bytes,34,opt,name=vm_flavor,json=vmFlavor,proto3" json:"vm_flavor,omitempty"`
-}
-
-// this is after org restructure but before revision
-type AppInstV1_OrgRestructure struct {
-	Fields              []string                            `protobuf:"bytes,1,rep,name=fields" json:"fields,omitempty"`
-	Key                 AppInstKey                          `protobuf:"bytes,2,opt,name=key" json:"key"`
-	CloudletLoc         distributed_match_engine.Loc        `protobuf:"bytes,3,opt,name=cloudlet_loc,json=cloudletLoc" json:"cloudlet_loc"`
-	Uri                 string                              `protobuf:"bytes,4,opt,name=uri,proto3" json:"uri,omitempty"`
-	Liveness            Liveness                            `protobuf:"varint,6,opt,name=liveness,proto3,enum=edgeproto.Liveness" json:"liveness,omitempty"`
-	MappedPorts         []distributed_match_engine1.AppPort `protobuf:"bytes,9,rep,name=mapped_ports,json=mappedPorts" json:"mapped_ports"`
-	Flavor              FlavorKey                           `protobuf:"bytes,12,opt,name=flavor" json:"flavor"`
-	State               TrackedState                        `protobuf:"varint,14,opt,name=state,proto3,enum=edgeproto.TrackedState" json:"state,omitempty"`
-	Errors              []string                            `protobuf:"bytes,15,rep,name=errors" json:"errors,omitempty"`
-	CrmOverride         CRMOverride                         `protobuf:"varint,16,opt,name=crm_override,json=crmOverride,proto3,enum=edgeproto.CRMOverride" json:"crm_override,omitempty"`
-	RuntimeInfo         AppInstRuntime                      `protobuf:"bytes,17,opt,name=runtime_info,json=runtimeInfo" json:"runtime_info"`
-	CreatedAt           distributed_match_engine.Timestamp  `protobuf:"bytes,21,opt,name=created_at,json=createdAt" json:"created_at"`
-	AutoClusterIpAccess IpAccess                            `protobuf:"varint,22,opt,name=auto_cluster_ip_access,json=autoClusterIpAccess,proto3,enum=edgeproto.IpAccess" json:"auto_cluster_ip_access,omitempty"`
-	Status              StatusInfo                          `protobuf:"bytes,23,opt,name=status" json:"status"`
-	Revision            int32                               `protobuf:"bytes,24,opt,name=revision,proto3" json:"revision,omitempty"`
-	ForceUpdate         bool                                `protobuf:"varint,25,opt,name=force_update,json=forceUpdate,proto3" json:"force_update,omitempty"`
-	UpdateMultiple      bool                                `protobuf:"varint,26,opt,name=update_multiple,json=updateMultiple,proto3" json:"update_multiple,omitempty"`
-	Configs             []*ConfigFile                       `protobuf:"bytes,27,rep,name=configs" json:"configs,omitempty"`
-	SharedVolumeSize    uint64                              `protobuf:"varint,28,opt,name=shared_volume_size,json=sharedVolumeSize,proto3" json:"shared_volume_size,omitempty"`
-	HealthCheck         HealthCheck                         `protobuf:"varint,29,opt,name=health_check,json=healthCheck,proto3,enum=edgeproto.HealthCheck" json:"health_check,omitempty"`
-	PrivacyPolicy       string                              `protobuf:"bytes,30,opt,name=privacy_policy,json=privacyPolicy,proto3" json:"privacy_policy,omitempty"`
-	PowerState          PowerState                          `protobuf:"varint,31,opt,name=power_state,json=powerState,proto3,enum=edgeproto.PowerState" json:"power_state,omitempty"`
-	ExternalVolumeSize  uint64                              `protobuf:"varint,32,opt,name=external_volume_size,json=externalVolumeSize,proto3" json:"external_volume_size,omitempty"`
-	AvailabilityZone    string                              `protobuf:"bytes,33,opt,name=availability_zone,json=availabilityZone,proto3" json:"availability_zone,omitempty"`
-	VmFlavor            string                              `protobuf:"bytes,34,opt,name=vm_flavor,json=vmFlavor,proto3" json:"vm_flavor,omitempty"`
-	OptRes              string                              `protobuf:"bytes,35,opt,name=opt_res,json=optRes,proto3" json:"opt_res,omitempty"`
-}
-
-type PolicyKeyV0_OrgRestructure struct {
-	Developer string `protobuf:"bytes,1,opt,name=developer,proto3" json:"developer,omitempty"`
-	Name      string `protobuf:"bytes,2,opt,name=name,proto3" json:"name,omitempty"`
-}
-
-type PrivacyPolicyV0_OrgRestructure struct {
-	Fields                []string                   `protobuf:"bytes,1,rep,name=fields" json:"fields,omitempty"`
-	Key                   PolicyKeyV0_OrgRestructure `protobuf:"bytes,2,opt,name=key" json:"key"`
-	OutboundSecurityRules []OutboundSecurityRule     `protobuf:"bytes,3,rep,name=outbound_security_rules,json=outboundSecurityRules" json:"outbound_security_rules"`
-}
-
-// this is after org restructure but before revision change
-type AppV1_OrgRestructure struct {
-	Fields                  []string      `protobuf:"bytes,1,rep,name=fields" json:"fields,omitempty"`
-	Key                     AppKey        `protobuf:"bytes,2,opt,name=key" json:"key"`
-	ImagePath               string        `protobuf:"bytes,4,opt,name=image_path,json=imagePath,proto3" json:"image_path,omitempty"`
-	ImageType               ImageType     `protobuf:"varint,5,opt,name=image_type,json=imageType,proto3,enum=edgeproto.ImageType" json:"image_type,omitempty"`
-	AccessPorts             string        `protobuf:"bytes,7,opt,name=access_ports,json=accessPorts,proto3" json:"access_ports,omitempty"`
-	DefaultFlavor           FlavorKey     `protobuf:"bytes,9,opt,name=default_flavor,json=defaultFlavor" json:"default_flavor"`
-	AuthPublicKey           string        `protobuf:"bytes,12,opt,name=auth_public_key,json=authPublicKey,proto3" json:"auth_public_key,omitempty"`
-	Command                 string        `protobuf:"bytes,13,opt,name=command,proto3" json:"command,omitempty"`
-	Annotations             string        `protobuf:"bytes,14,opt,name=annotations,proto3" json:"annotations,omitempty"`
-	Deployment              string        `protobuf:"bytes,15,opt,name=deployment,proto3" json:"deployment,omitempty"`
-	DeploymentManifest      string        `protobuf:"bytes,16,opt,name=deployment_manifest,json=deploymentManifest,proto3" json:"deployment_manifest,omitempty"`
-	DeploymentGenerator     string        `protobuf:"bytes,17,opt,name=deployment_generator,json=deploymentGenerator,proto3" json:"deployment_generator,omitempty"`
-	AndroidPackageName      string        `protobuf:"bytes,18,opt,name=android_package_name,json=androidPackageName,proto3" json:"android_package_name,omitempty"`
-	DelOpt                  DeleteType    `protobuf:"varint,20,opt,name=del_opt,json=delOpt,proto3,enum=edgeproto.DeleteType" json:"del_opt,omitempty"`
-	Configs                 []*ConfigFile `protobuf:"bytes,21,rep,name=configs" json:"configs,omitempty"`
-	ScaleWithCluster        bool          `protobuf:"varint,22,opt,name=scale_with_cluster,json=scaleWithCluster,proto3" json:"scale_with_cluster,omitempty"`
-	InternalPorts           bool          `protobuf:"varint,23,opt,name=internal_ports,json=internalPorts,proto3" json:"internal_ports,omitempty"`
-	Revision                int32         `protobuf:"bytes,24,opt,name=revision,proto3" json:"revision,omitempty"`
-	OfficialFqdn            string        `protobuf:"bytes,25,opt,name=official_fqdn,json=officialFqdn,proto3" json:"official_fqdn,omitempty"`
-	Md5Sum                  string        `protobuf:"bytes,26,opt,name=md5sum,proto3" json:"md5sum,omitempty"`
-	DefaultSharedVolumeSize uint64        `protobuf:"varint,27,opt,name=default_shared_volume_size,json=defaultSharedVolumeSize,proto3" json:"default_shared_volume_size,omitempty"`
-	AutoProvPolicy          string        `protobuf:"bytes,28,opt,name=auto_prov_policy,json=autoProvPolicy,proto3" json:"auto_prov_policy,omitempty"`
-	AccessType              AccessType    `protobuf:"varint,29,opt,name=access_type,json=accessType,proto3,enum=edgeproto.AccessType" json:"access_type,omitempty"`
-	DefaultPrivacyPolicy    string        `protobuf:"bytes,30,opt,name=default_privacy_policy,json=defaultPrivacyPolicy,proto3" json:"default_privacy_policy,omitempty"`
-	DeletePrepare           bool          `protobuf:"varint,31,opt,name=delete_prepare,json=deletePrepare,proto3" json:"delete_prepare,omitempty"`
-}
-
-type AutoScalePolicyV0_OrgRestructure struct {
-	Fields             []string                   `protobuf:"bytes,1,rep,name=fields" json:"fields,omitempty"`
-	Key                PolicyKeyV0_OrgRestructure `protobuf:"bytes,2,opt,name=key" json:"key"`
-	MinNodes           uint32                     `protobuf:"varint,3,opt,name=min_nodes,json=minNodes,proto3" json:"min_nodes,omitempty"`
-	MaxNodes           uint32                     `protobuf:"varint,4,opt,name=max_nodes,json=maxNodes,proto3" json:"max_nodes,omitempty"`
-	ScaleUpCpuThresh   uint32                     `protobuf:"varint,5,opt,name=scale_up_cpu_thresh,json=scaleUpCpuThresh,proto3" json:"scale_up_cpu_thresh,omitempty"`
-	ScaleDownCpuThresh uint32                     `protobuf:"varint,6,opt,name=scale_down_cpu_thresh,json=scaleDownCpuThresh,proto3" json:"scale_down_cpu_thresh,omitempty"`
-	TriggerTimeSec     uint32                     `protobuf:"varint,7,opt,name=trigger_time_sec,json=triggerTimeSec,proto3" json:"trigger_time_sec,omitempty"`
-}
-
-type AutoProvPolicyV0_OrgRestructure struct {
-	Fields              []string                             `protobuf:"bytes,1,rep,name=fields" json:"fields,omitempty"`
-	Key                 PolicyKeyV0_OrgRestructure           `protobuf:"bytes,2,opt,name=key" json:"key"`
-	DeployClientCount   uint32                               `protobuf:"varint,3,opt,name=deploy_client_count,json=deployClientCount,proto3" json:"deploy_client_count,omitempty"`
-	DeployIntervalCount uint32                               `protobuf:"varint,4,opt,name=deploy_interval_count,json=deployIntervalCount,proto3" json:"deploy_interval_count,omitempty"`
-	Cloudlets           []*AutoProvCloudletV0_OrgRestructure `protobuf:"bytes,5,rep,name=cloudlets" json:"cloudlets,omitempty"`
-}
-
-type AutoProvCloudletV0_OrgRestructure struct {
-	Key CloudletKeyV0_OrgRestructure `protobuf:"bytes,1,opt,name=key" json:"key"`
-	Loc distributed_match_engine.Loc `protobuf:"bytes,2,opt,name=loc" json:"loc"`
-}
-
-type ResTagTableKeyV0_OrgRestructure struct {
-	// Resource Table Name
-	Name        string                       `protobuf:"bytes,1,opt,name=name,proto3" json:"name,omitempty"`
-	OperatorKey OperatorKeyV0_OrgRestructure `protobuf:"bytes,2,opt,name=operator_key,json=operatorKey" json:"operator_key"`
-}
-
-type ResTagTableV0_OrgRestructure struct {
-	Fields []string                        `protobuf:"bytes,1,rep,name=fields" json:"fields,omitempty"`
-	Key    ResTagTableKeyV0_OrgRestructure `protobuf:"bytes,2,opt,name=key" json:"key"`
-	Tags   map[string]string               `protobuf:"bytes,3,rep,name=tags" json:"tags,omitempty" protobuf_key:"bytes,1,opt,name=key,proto3" protobuf_val:"bytes,2,opt,name=value,proto3"`
-	Azone  string                          `protobuf:"bytes,4,opt,name=azone,proto3" json:"azone,omitempty"`
-}
-
-func OrgRestructure(ctx context.Context, objStore objstore.KVStore) error {
-	log.SpanLog(ctx, log.DebugLevelUpgrade, "DevOrgRestructure")
-	var operCodeUpgCount uint
-	var cloudletUpgCount uint
-	var cloudletPoolMemberUpgCount uint
-	var cloudletRefsUpgCount uint
-	var cloudletInfoUpgCount uint
-	var clusterUpgCount uint
-	var appUpgCount uint
-	var appInstUpgCount uint
-	var privacyPolicyUpgCount uint
-	var autoScalePolicyUpgCount uint
-	var autoProvPolicyUpgCount uint
-	var resTagUpgCount uint
-
-	// Operator Codes
-	keystr := fmt.Sprintf("%s/", objstore.DbKeyPrefixString("OperatorCode"))
-	err := objStore.List(keystr, func(key, val []byte, rev, modRev int64) error {
-		var ocodeV0 OperatorCodeV0_OrgRestructure
-		err2 := json.Unmarshal(val, &ocodeV0)
-		if err2 != nil {
-			log.SpanLog(ctx, log.DebugLevelUpgrade, "Cannot unmarshal key", "val", string(val), "err", err2, "ocodeV0", ocodeV0)
-			return err2
-		}
-		log.SpanLog(ctx, log.DebugLevelUpgrade, "Upgrading OperatorCode from V0 to current", "ocodeV0", ocodeV0)
-		ocodeV1 := OperatorCode{}
-		ocodeV1.Organization = ocodeV0.OperatorName
-		ocodeV1.Code = ocodeV0.Code
-		log.SpanLog(ctx, log.DebugLevelUpgrade, "Upgraded OperatorCode", "ocodeV1", ocodeV1)
-		newkey := objstore.DbKeyString("OperatorCode", ocodeV1.GetKey())
-		val, err2 = json.Marshal(ocodeV1)
-		if err2 != nil {
-			log.SpanLog(ctx, log.DebugLevelUpgrade, "Failed to marshal obj", "key", newkey, "obj", ocodeV1, "err", err2)
-			return err2
-		}
-		_, err2 = objStore.ApplySTM(ctx, func(stm concurrency.STM) error {
-			stm.Del(string(key))
-			stm.Put(newkey, string(val))
-			return nil
-		})
-		if err2 != nil {
-			log.SpanLog(ctx, log.DebugLevelUpgrade, "Failed to write new data to etcd", "err", err2)
-			return err2
-		}
-		operCodeUpgCount++
-		return nil
-	})
-
-	// Cloudlets
-	keystr = fmt.Sprintf("%s/", objstore.DbKeyPrefixString("Cloudlet"))
-	err = objStore.List(keystr, func(key, val []byte, rev, modRev int64) error {
-		var cloudletV0 CloudletV0_OrgRestructure
-		err2 := json.Unmarshal(val, &cloudletV0)
-		if err2 != nil {
-			log.SpanLog(ctx, log.DebugLevelUpgrade, "Cannot unmarshal key", "val", string(val), "err", err2, "cloudletV0", cloudletV0)
-			return err2
-		}
-		log.SpanLog(ctx, log.DebugLevelUpgrade, "Upgrading Cloudlet from V0 to current", "cloudletV0", cloudletV0)
-		cloudletV1 := Cloudlet{}
-		cloudletV1.Fields = cloudletV0.Fields
-		cloudletV1.Key.Organization = cloudletV0.Key.OperatorKey.Name
-		cloudletV1.Key.Name = cloudletV0.Key.Name
-		cloudletV1.Location = cloudletV0.Location
-		cloudletV1.IpSupport = cloudletV0.IpSupport
-		cloudletV1.StaticIps = cloudletV0.StaticIps
-		cloudletV1.NumDynamicIps = cloudletV0.NumDynamicIps
-		//cloudletV1.TimeLimits = cloudletV0.TimeLimits TODO: investigate this which fails comparison due to duration/float conversion
-		cloudletV1.Errors = cloudletV0.Errors
-		cloudletV1.Status = cloudletV0.Status
-		cloudletV1.State = cloudletV0.State
-		cloudletV1.CrmOverride = cloudletV0.CrmOverride
-		cloudletV1.DeploymentLocal = cloudletV0.DeploymentLocal
-		cloudletV1.PlatformType = cloudletV0.PlatformType
-		cloudletV1.NotifySrvAddr = cloudletV0.NotifySrvAddr
-		cloudletV1.Flavor = cloudletV0.Flavor
-		cloudletV1.PhysicalName = cloudletV0.PhysicalName
-		cloudletV1.EnvVar = cloudletV0.EnvVar
-		cloudletV1.ContainerVersion = cloudletV0.ContainerVersion
-		cloudletV1.Config = cloudletV0.Config
-		cloudletV1.ResTagMap = make(map[string]*ResTagTableKey)
-		for k, v := range cloudletV0.ResTagMap {
-			cloudletV1.ResTagMap[k] = &ResTagTableKey{Name: v.Name, Organization: v.OperatorKey.Name}
-		}
-		cloudletV1.AccessVars = cloudletV0.AccessVars
-		cloudletV1.VmImageVersion = cloudletV0.VmImageVersion
-
-		log.SpanLog(ctx, log.DebugLevelUpgrade, "Upgraded cloudlet", "cloudletV1", cloudletV1)
-		newkey := objstore.DbKeyString("Cloudlet", &cloudletV1.Key)
-		val, err2 = json.Marshal(cloudletV1)
-		if err2 != nil {
-			log.SpanLog(ctx, log.DebugLevelUpgrade, "Failed to marshal obj", "key", newkey, "obj", cloudletV1, "err", err2)
-			return err2
-		}
-		_, err2 = objStore.ApplySTM(ctx, func(stm concurrency.STM) error {
-			stm.Del(string(key))
-			stm.Put(newkey, string(val))
-			return nil
-		})
-		if err2 != nil {
-			log.SpanLog(ctx, log.DebugLevelUpgrade, "Failed to write new data to etcd", "err", err2)
-			return err2
-		}
-		cloudletUpgCount++
-		return nil
-	})
-
-	// Cloudlet Infos
-	keystr = fmt.Sprintf("%s/", objstore.DbKeyPrefixString("CloudletInfo"))
-	err = objStore.List(keystr, func(key, val []byte, rev, modRev int64) error {
-		var cloudletInfoV0 CloudletInfoV0_OrgRestructure
-		err2 := json.Unmarshal(val, &cloudletInfoV0)
-		if err2 != nil {
-			log.SpanLog(ctx, log.DebugLevelUpgrade, "Cannot unmarshal key", "val", string(val), "err", err2, "cloudletV0", cloudletInfoV0)
-			return err2
-		}
-		log.SpanLog(ctx, log.DebugLevelUpgrade, "Upgrading Cloudlet from V0 to current", "cloudletInfoV0", cloudletInfoV0)
-		cloudletInfoV1 := CloudletInfo{}
-		cloudletInfoV1.Fields = cloudletInfoV0.Fields
-		cloudletInfoV1.Key.Organization = cloudletInfoV0.Key.OperatorKey.Name
-		cloudletInfoV1.Key.Name = cloudletInfoV0.Key.Name
-		cloudletInfoV1.State = cloudletInfoV0.State
-		cloudletInfoV1.NotifyId = cloudletInfoV0.NotifyId
-		cloudletInfoV1.Controller = cloudletInfoV0.Controller
-		cloudletInfoV1.OsMaxRam = cloudletInfoV0.OsMaxRam
-		cloudletInfoV1.OsMaxVcores = cloudletInfoV0.OsMaxVcores
-		cloudletInfoV1.OsMaxVolGb = cloudletInfoV0.OsMaxVolGb
-		cloudletInfoV1.Errors = cloudletInfoV0.Errors
-		cloudletInfoV1.Flavors = cloudletInfoV0.Flavors
-		cloudletInfoV1.Status = cloudletInfoV0.Status
-		cloudletInfoV1.ContainerVersion = cloudletInfoV0.ContainerVersion
-		cloudletInfoV1.AvailabilityZones = cloudletInfoV0.AvailabilityZones
-		cloudletInfoV1.OsImages = cloudletInfoV0.OsImages
-
-		log.SpanLog(ctx, log.DebugLevelUpgrade, "Upgraded cloudlet", "cloudletInfoV1", cloudletInfoV1)
-		newkey := objstore.DbKeyString("CloudletInfo", &cloudletInfoV1.Key)
-		val, err2 = json.Marshal(cloudletInfoV1)
-		if err2 != nil {
-			log.SpanLog(ctx, log.DebugLevelUpgrade, "Failed to marshal obj", "key", newkey, "obj", cloudletInfoV1, "err", err2)
-			return err2
-		}
-		_, err2 = objStore.ApplySTM(ctx, func(stm concurrency.STM) error {
-			stm.Del(string(key))
-			stm.Put(newkey, string(val))
-			return nil
-		})
-		if err2 != nil {
-			log.SpanLog(ctx, log.DebugLevelUpgrade, "Failed to write new data to etcd", "err", err2)
-			return err2
-		}
-		cloudletInfoUpgCount++
-		return nil
-	})
-
-	// Cloudlet Pool Members
-	keystr = fmt.Sprintf("%s/", objstore.DbKeyPrefixString("CloudletPoolMember"))
-	err = objStore.List(keystr, func(key, val []byte, rev, modRev int64) error {
-		var cloudletPoolMemberV0 CloudletPoolMemberV0_OrgRestructure
-		err2 := json.Unmarshal(val, &cloudletPoolMemberV0)
-		if err2 != nil {
-			log.SpanLog(ctx, log.DebugLevelUpgrade, "Cannot unmarshal key", "val", string(val), "err", err2, "cloudletPoolMemberV0", cloudletPoolMemberV0)
-			return err2
-		}
-		log.SpanLog(ctx, log.DebugLevelUpgrade, "Upgrading Cloudlet Pool Member from V0 to current", "cloudletPoolMemberV0", cloudletPoolMemberV0)
-		cloudletPoolMemberV1 := CloudletPoolMemberV1_OrgRestructure{}
-		cloudletPoolMemberV1.PoolKey = cloudletPoolMemberV0.PoolKey
-		cloudletPoolMemberV1.CloudletKey.Organization = cloudletPoolMemberV0.CloudletKey.OperatorKey.Name
-		cloudletPoolMemberV1.CloudletKey.Name = cloudletPoolMemberV0.CloudletKey.Name
-
-		log.SpanLog(ctx, log.DebugLevelUpgrade, "Upgraded cloudlet", "cloudletPoolMemberV1", cloudletPoolMemberV1)
-		newkey := objstore.DbKeyString("CloudletPoolMember", &cloudletPoolMemberV1)
-		val, err2 = json.Marshal(cloudletPoolMemberV1)
-		if err2 != nil {
-			log.SpanLog(ctx, log.DebugLevelUpgrade, "Failed to marshal obj", "key", newkey, "obj", cloudletPoolMemberV1, "err", err2)
-			return err2
-		}
-		_, err2 = objStore.ApplySTM(ctx, func(stm concurrency.STM) error {
-			stm.Del(string(key))
-			stm.Put(newkey, string(val))
-			return nil
-		})
-		if err2 != nil {
-			log.SpanLog(ctx, log.DebugLevelUpgrade, "Failed to write new data to etcd", "err", err2)
-			return err2
-		}
-		cloudletPoolMemberUpgCount++
-		return nil
-	})
-
-	// Cloudlet Refs
-	keystr = fmt.Sprintf("%s/", objstore.DbKeyPrefixString("CloudletRefs"))
-	err = objStore.List(keystr, func(key, val []byte, rev, modRev int64) error {
-		var cloudletRefsV0 CloudletRefsV0_OrgRestructure
-		err2 := json.Unmarshal(val, &cloudletRefsV0)
-		if err2 != nil {
-			log.SpanLog(ctx, log.DebugLevelUpgrade, "Cannot unmarshal key", "val", string(val), "err", err2, "cloudletRefsV0", cloudletRefsV0)
-			return err2
-		}
-		log.SpanLog(ctx, log.DebugLevelUpgrade, "Upgrading Cloudlet Pool Refs from V0 to current", "cloudletRefsV0", cloudletRefsV0)
-		cloudletRefsV1 := CloudletRefs{}
-		cloudletRefsV1.Key.Organization = cloudletRefsV0.Key.OperatorKey.Name
-		cloudletRefsV1.Key.Name = cloudletRefsV0.Key.Name
-		cloudletRefsV1.Clusters = cloudletRefsV0.Clusters
-		cloudletRefsV1.UsedRam = cloudletRefsV0.UsedRam
-		cloudletRefsV1.UsedVcores = cloudletRefsV0.UsedVcores
-		cloudletRefsV1.UsedDisk = cloudletRefsV0.UsedDisk
-		cloudletRefsV1.RootLbPorts = cloudletRefsV0.RootLbPorts
-		cloudletRefsV1.UsedDynamicIps = cloudletRefsV0.UsedDynamicIps
-		cloudletRefsV1.UsedStaticIps = cloudletRefsV0.UsedStaticIps
-		cloudletRefsV1.OptResUsedMap = cloudletRefsV0.OptResUsedMap
-
-		log.SpanLog(ctx, log.DebugLevelUpgrade, "Upgraded cloudlet refs", "cloudletRefsV1", cloudletRefsV1)
-		newkey := objstore.DbKeyString("CloudletRefs", &cloudletRefsV1.Key)
-		val, err2 = json.Marshal(cloudletRefsV1)
-		if err2 != nil {
-			log.SpanLog(ctx, log.DebugLevelUpgrade, "Failed to marshal obj", "key", newkey, "obj", cloudletRefsV1, "err", err2)
-			return err2
-		}
-		_, err2 = objStore.ApplySTM(ctx, func(stm concurrency.STM) error {
-			stm.Del(string(key))
-			stm.Put(newkey, string(val))
-			return nil
-		})
-		if err2 != nil {
-			log.SpanLog(ctx, log.DebugLevelUpgrade, "Failed to write new data to etcd", "err", err2)
-			return err2
-		}
-		cloudletRefsUpgCount++
-		return nil
-	})
-
-	// ClusterInsts
-	keystr = fmt.Sprintf("%s/", objstore.DbKeyPrefixString("ClusterInst"))
-	err = objStore.List(keystr, func(key, val []byte, rev, modRev int64) error {
-		var cinstV0 ClusterInstV0_OrgRestructure
-		err2 := json.Unmarshal(val, &cinstV0)
-		if err2 != nil {
-			log.SpanLog(ctx, log.DebugLevelUpgrade, "Cannot unmarshal key", "val", string(val), "err", err2, "cinstV0", cinstV0)
-			return err2
-		}
-		log.SpanLog(ctx, log.DebugLevelUpgrade, "Upgrading ClusterInst from V0 to current", "cinstV0", cinstV0)
-		cinstV1 := ClusterInst{}
-		cinstV1.Fields = cinstV0.Fields
-		cinstV1.Key.ClusterKey = cinstV0.Key.ClusterKey
-		cinstV1.Key.Organization = cinstV0.Key.Developer
-		cinstV1.Key.CloudletKey.Organization = cinstV0.Key.CloudletKey.OperatorKey.Name
-		cinstV1.Key.CloudletKey.Name = cinstV0.Key.CloudletKey.Name
-		cinstV1.Flavor = cinstV0.Flavor
-		cinstV1.Liveness = cinstV0.Liveness
-		cinstV1.Auto = cinstV0.Auto
-		cinstV1.State = cinstV0.State
-		cinstV1.Errors = cinstV0.Errors
-		cinstV1.CrmOverride = cinstV0.CrmOverride
-		cinstV1.IpAccess = cinstV0.IpAccess
-		cinstV1.AllocatedIp = cinstV0.AllocatedIp
-		cinstV1.NodeFlavor = cinstV0.NodeFlavor
-		cinstV1.Deployment = cinstV0.Deployment
-		cinstV1.NumMasters = cinstV0.NumMasters
-		cinstV1.NumNodes = cinstV0.NumNodes
-		cinstV1.Status = cinstV0.Status
-		cinstV1.ExternalVolumeSize = cinstV0.ExternalVolumeSize
-		cinstV1.AutoScalePolicy = cinstV0.AutoScalePolicy
-		cinstV1.AvailabilityZone = cinstV0.AvailabilityZone
-		cinstV1.ImageName = cinstV0.ImageName
-		cinstV1.Reservable = cinstV0.Reservable
-		cinstV1.ReservedBy = cinstV0.ReservedBy
-		cinstV1.SharedVolumeSize = cinstV0.SharedVolumeSize
-		cinstV1.PrivacyPolicy = cinstV0.PrivacyPolicy
-		cinstV1.MasterNodeFlavor = cinstV0.MasterNodeFlavor
-
-		log.SpanLog(ctx, log.DebugLevelUpgrade, "Upgraded ClusterInstance", "cinstV1", cinstV1)
-		newkey := objstore.DbKeyString("ClusterInst", &cinstV1.Key)
-		val, err2 = json.Marshal(cinstV1)
-		if err2 != nil {
-			log.SpanLog(ctx, log.DebugLevelUpgrade, "Failed to marshal obj", "key", newkey, "obj", cinstV1, "err", err2)
-			return err2
-		}
-		_, err2 = objStore.ApplySTM(ctx, func(stm concurrency.STM) error {
-			stm.Del(string(key))
-			stm.Put(newkey, string(val))
-			return nil
-		})
-		if err2 != nil {
-			log.SpanLog(ctx, log.DebugLevelUpgrade, "Failed to write new data to etcd", "err", err2)
-			return err2
-		}
-		clusterUpgCount++
-		return nil
-	})
-	if err != nil {
-		return err
-	}
-
-	// Apps
-	keystr = fmt.Sprintf("%s/", objstore.DbKeyPrefixString("App"))
-	err = objStore.List(keystr, func(key, val []byte, rev, modRev int64) error {
-		var appV0 AppV0_OrgRestructure
-		err2 := json.Unmarshal(val, &appV0)
-		if err2 != nil {
-			log.SpanLog(ctx, log.DebugLevelUpgrade, "Cannot unmarshal key", "val", string(val), "err", err2, "appV0", appV0)
-			return err2
-		}
-		log.SpanLog(ctx, log.DebugLevelUpgrade, "Upgrading App from V0 to current", "appV0", appV0)
-		appV1 := AppV1_OrgRestructure{}
-		appV1.Fields = appV0.Fields
-		appV1.Key.Organization = appV0.Key.DeveloperKey.Name
-		appV1.Key.Name = appV0.Key.Name
-		appV1.Key.Version = appV0.Key.Version
-		appV1.ImagePath = appV0.ImagePath
-		appV1.ImageType = appV0.ImageType
-		appV1.AccessPorts = appV0.AccessPorts
-		appV1.DefaultFlavor = appV0.DefaultFlavor
-		appV1.AuthPublicKey = appV0.AuthPublicKey
-		appV1.Command = appV0.Command
-
-		appV1.Annotations = appV0.Annotations
-		appV1.Deployment = appV0.Deployment
-		appV1.DeploymentManifest = appV0.DeploymentManifest
-		appV1.DeploymentGenerator = appV0.DeploymentGenerator
-		appV1.AndroidPackageName = appV0.AndroidPackageName
-
-		appV1.DelOpt = appV0.DelOpt
-		appV1.Configs = appV0.Configs
-		appV1.InternalPorts = appV0.InternalPorts
-		appV1.Revision = appV0.Revision
-
-		appV1.OfficialFqdn = appV0.OfficialFqdn
-		appV1.Md5Sum = appV0.Md5Sum
-		appV1.DefaultSharedVolumeSize = appV0.DefaultSharedVolumeSize
-
-		appV1.AutoProvPolicy = appV0.AutoProvPolicy
-		appV1.AccessType = appV0.AccessType
-		appV1.DefaultPrivacyPolicy = appV0.DefaultPrivacyPolicy
-		appV1.DeletePrepare = appV0.DeletePrepare
-
-		log.SpanLog(ctx, log.DebugLevelUpgrade, "Upgraded app", "appV1", appV1)
-		newkey := objstore.DbKeyString("App", &appV1.Key)
-		val, err2 = json.Marshal(appV1)
-		if err2 != nil {
-			log.SpanLog(ctx, log.DebugLevelUpgrade, "Failed to marshal obj", "key", newkey, "obj", appV1, "err", err2)
-			return err2
-		}
-		_, err2 = objStore.ApplySTM(ctx, func(stm concurrency.STM) error {
-			stm.Del(string(key))
-			stm.Put(newkey, string(val))
-			return nil
-		})
-		if err2 != nil {
-			log.SpanLog(ctx, log.DebugLevelUpgrade, "Failed to write new data to etcd", "err", err2)
-			return err2
-		}
-		appUpgCount++
-		return nil
-	})
-	if err != nil {
-		return err
-	}
-
-	// AppInsts
-	keystr = fmt.Sprintf("%s/", objstore.DbKeyPrefixString("AppInst"))
-	err = objStore.List(keystr, func(key, val []byte, rev, modRev int64) error {
-		var appInstV0 AppInstV0_OrgRestructure
-		err2 := json.Unmarshal(val, &appInstV0)
-		if err2 != nil {
-			log.SpanLog(ctx, log.DebugLevelUpgrade, "Cannot unmarshal key", "val", string(val), "err", err2, "appInstV0", appInstV0)
-			return err2
-		}
-		log.SpanLog(ctx, log.DebugLevelUpgrade, "Upgrading AppInst from V0 to current", "appInstV0", appInstV0)
-		appInstV1 := AppInstV1_OrgRestructure{}
-		appInstV1.Fields = appInstV0.Fields
-		appInstV1.Key.AppKey.Organization = appInstV0.Key.AppKey.DeveloperKey.Name
-		appInstV1.Key.AppKey.Name = appInstV0.Key.AppKey.Name
-		appInstV1.Key.AppKey.Version = appInstV0.Key.AppKey.Version
-		appInstV1.Key.ClusterInstKey.ClusterKey.Name = appInstV0.Key.ClusterInstKey.ClusterKey.Name
-		appInstV1.Key.ClusterInstKey.Organization = appInstV0.Key.ClusterInstKey.Developer
-		appInstV1.Key.ClusterInstKey.CloudletKey.Organization = appInstV0.Key.ClusterInstKey.CloudletKey.OperatorKey.Name
-		appInstV1.Key.ClusterInstKey.CloudletKey.Name = appInstV0.Key.ClusterInstKey.CloudletKey.Name
-		appInstV1.CloudletLoc = appInstV0.CloudletLoc
-		appInstV1.Uri = appInstV0.Uri
-		appInstV1.Liveness = appInstV0.Liveness
-		appInstV1.MappedPorts = appInstV0.MappedPorts
-		appInstV1.Flavor = appInstV0.Flavor
-		appInstV1.State = appInstV0.State
-		appInstV1.Errors = appInstV0.Errors
-		appInstV1.CrmOverride = appInstV0.CrmOverride
-		appInstV1.RuntimeInfo = appInstV0.RuntimeInfo
-		appInstV1.CreatedAt = appInstV0.CreatedAt
-		appInstV1.AutoClusterIpAccess = appInstV0.AutoClusterIpAccess
-		appInstV1.Status = appInstV0.Status
-		appInstV1.Revision = appInstV0.Revision
-		appInstV1.ForceUpdate = appInstV0.ForceUpdate
-		appInstV1.UpdateMultiple = appInstV0.UpdateMultiple
-		appInstV1.Configs = appInstV0.Configs
-		appInstV1.SharedVolumeSize = appInstV0.SharedVolumeSize
-		appInstV1.HealthCheck = appInstV0.HealthCheck
-		appInstV1.PrivacyPolicy = appInstV0.PrivacyPolicy
-		appInstV1.PowerState = appInstV0.PowerState
-		appInstV1.ExternalVolumeSize = appInstV0.ExternalVolumeSize
-		appInstV1.AvailabilityZone = appInstV0.AvailabilityZone
-		appInstV1.VmFlavor = appInstV0.VmFlavor
-
-		log.SpanLog(ctx, log.DebugLevelUpgrade, "Upgraded appinst", "appInstV1", appInstV1)
-		newkey := objstore.DbKeyString("AppInst", &appInstV1.Key)
-		val, err2 = json.Marshal(appInstV1)
-		if err2 != nil {
-			log.SpanLog(ctx, log.DebugLevelUpgrade, "Failed to marshal obj", "key", newkey, "obj", appInstV1, "err", err2)
-			return err2
-		}
-		_, err2 = objStore.ApplySTM(ctx, func(stm concurrency.STM) error {
-			stm.Del(string(key))
-			stm.Put(newkey, string(val))
-			return nil
-		})
-		if err2 != nil {
-			log.SpanLog(ctx, log.DebugLevelUpgrade, "Failed to write new data to etcd", "err", err2)
-			return err2
-		}
-		appInstUpgCount++
-		return nil
-	})
-	if err != nil {
-		return err
-	}
-
-	// PrivacyPolicies
-	keystr = fmt.Sprintf("%s/", objstore.DbKeyPrefixString("PrivacyPolicy"))
-	err = objStore.List(keystr, func(key, val []byte, rev, modRev int64) error {
-		var privPolV0 PrivacyPolicyV0_OrgRestructure
-		err2 := json.Unmarshal(val, &privPolV0)
-		if err2 != nil {
-			log.SpanLog(ctx, log.DebugLevelUpgrade, "Cannot unmarshal key", "val", string(val), "err", err2, "privPolV0", privPolV0)
-			return err2
-		}
-		log.SpanLog(ctx, log.DebugLevelUpgrade, "Upgrading PrivacyPolicy from V0 to current", "privPolV0", privPolV0)
-		privPolV1 := PrivacyPolicy{}
-		privPolV1.Fields = privPolV0.Fields
-		privPolV1.Key.Organization = privPolV0.Key.Developer
-		privPolV1.Key.Name = privPolV0.Key.Name
-		privPolV1.OutboundSecurityRules = privPolV0.OutboundSecurityRules
-
-		log.SpanLog(ctx, log.DebugLevelUpgrade, "Upgraded PrivacyPolicy", "ppv1", privPolV1)
-		newkey := objstore.DbKeyString("PrivacyPolicy", &privPolV1.Key)
-		val, err2 = json.Marshal(privPolV1)
-		if err2 != nil {
-			log.SpanLog(ctx, log.DebugLevelUpgrade, "Failed to marshal obj", "key", newkey, "obj", privPolV1, "err", err2)
-			return err2
-		}
-		_, err2 = objStore.ApplySTM(ctx, func(stm concurrency.STM) error {
-			stm.Del(string(key))
-			stm.Put(newkey, string(val))
-			return nil
-		})
-		if err2 != nil {
-			log.SpanLog(ctx, log.DebugLevelUpgrade, "Failed to write new data to etcd", "err", err2)
-			return err2
-		}
-		privacyPolicyUpgCount++
-		return nil
-	})
-	if err != nil {
-		return err
-	}
-
-	// AutoScalePolicies
-	keystr = fmt.Sprintf("%s/", objstore.DbKeyPrefixString("AutoScalePolicy"))
-	err = objStore.List(keystr, func(key, val []byte, rev, modRev int64) error {
-		var autoScalPolV0 AutoScalePolicyV0_OrgRestructure
-		err2 := json.Unmarshal(val, &autoScalPolV0)
-		if err2 != nil {
-			log.SpanLog(ctx, log.DebugLevelUpgrade, "Cannot unmarshal key", "val", string(val), "err", err2, "autoScalPolV0", autoScalPolV0)
-			return err2
-		}
-		log.SpanLog(ctx, log.DebugLevelUpgrade, "Upgrading AutoScalePolicy from V0 to current", "autoScalPolV0", autoScalPolV0)
-		autoScalPolV1 := AutoScalePolicy{}
-		autoScalPolV1.Fields = autoScalPolV0.Fields
-		autoScalPolV1.Key.Organization = autoScalPolV0.Key.Developer
-		autoScalPolV1.Key.Name = autoScalPolV0.Key.Name
-		autoScalPolV1.MinNodes = autoScalPolV0.MinNodes
-		autoScalPolV1.MaxNodes = autoScalPolV0.MaxNodes
-		autoScalPolV1.ScaleUpCpuThresh = autoScalPolV0.ScaleUpCpuThresh
-		autoScalPolV1.ScaleDownCpuThresh = autoScalPolV0.ScaleDownCpuThresh
-		autoScalPolV1.TriggerTimeSec = autoScalPolV0.TriggerTimeSec
-
-		log.SpanLog(ctx, log.DebugLevelUpgrade, "Upgraded AutoScalePolicy", "autoScalPolV1", autoScalPolV1)
-		newkey := objstore.DbKeyString("AutoScalePolicy", &autoScalPolV1.Key)
-		val, err2 = json.Marshal(autoScalPolV1)
-		if err2 != nil {
-			log.SpanLog(ctx, log.DebugLevelUpgrade, "Failed to marshal obj", "key", newkey, "obj", autoScalPolV1, "err", err2)
-			return err2
-		}
-		_, err2 = objStore.ApplySTM(ctx, func(stm concurrency.STM) error {
-			stm.Del(string(key))
-			stm.Put(newkey, string(val))
-			return nil
-		})
-		if err2 != nil {
-			log.SpanLog(ctx, log.DebugLevelUpgrade, "Failed to write new data to etcd", "err", err2)
-			return err2
-		}
-		autoScalePolicyUpgCount++
-		return nil
-	})
-	if err != nil {
-		return err
-	}
-
-	// AutoProvPolicies
-	keystr = fmt.Sprintf("%s/", objstore.DbKeyPrefixString("AutoProvPolicy"))
-	err = objStore.List(keystr, func(key, val []byte, rev, modRev int64) error {
-		var autoProvPolV0 AutoProvPolicyV0_OrgRestructure
-		err2 := json.Unmarshal(val, &autoProvPolV0)
-		if err2 != nil {
-			log.SpanLog(ctx, log.DebugLevelUpgrade, "Cannot unmarshal key", "val", string(val), "err", err2, "autoProvPolV0", autoProvPolV0)
-			return err2
-		}
-		log.SpanLog(ctx, log.DebugLevelUpgrade, "Upgrading AutoProvPolicy from V0 to current", "autoProvPolV0", autoProvPolV0)
-		autoProvPolV1 := AutoProvPolicy{}
-		autoProvPolV1.Fields = autoProvPolV0.Fields
-		autoProvPolV1.Key.Organization = autoProvPolV0.Key.Developer
-		autoProvPolV1.Key.Name = autoProvPolV0.Key.Name
-		autoProvPolV1.DeployClientCount = autoProvPolV0.DeployClientCount
-		autoProvPolV1.DeployIntervalCount = autoProvPolV0.DeployIntervalCount
-		autoProvPolV1.Cloudlets = []*AutoProvCloudlet{}
-		for _, v := range autoProvPolV0.Cloudlets {
-			ckey := CloudletKey{Name: v.Key.Name, Organization: v.Key.OperatorKey.Name}
-			autoProvPolV1.Cloudlets = append(autoProvPolV1.Cloudlets, &AutoProvCloudlet{Key: ckey, Loc: v.Loc})
-		}
-
-		log.SpanLog(ctx, log.DebugLevelUpgrade, "Upgraded AutoProvPolicy", "autoProvPolV1", autoProvPolV1)
-		newkey := objstore.DbKeyString("AutoProvPolicy", &autoProvPolV1.Key)
-		val, err2 = json.Marshal(autoProvPolV1)
-		if err2 != nil {
-			log.SpanLog(ctx, log.DebugLevelUpgrade, "Failed to marshal obj", "key", newkey, "obj", autoProvPolV1, "err", err2)
-			return err2
-		}
-		_, err2 = objStore.ApplySTM(ctx, func(stm concurrency.STM) error {
-			stm.Del(string(key))
-			stm.Put(newkey, string(val))
-			return nil
-		})
-		if err2 != nil {
-			log.SpanLog(ctx, log.DebugLevelUpgrade, "Failed to write new data to etcd", "err", err2)
-			return err2
-		}
-		autoProvPolicyUpgCount++
-		return nil
-	})
-
-	// ResTagTAbles
-	keystr = fmt.Sprintf("%s/", objstore.DbKeyPrefixString("ResTagTable"))
-	err = objStore.List(keystr, func(key, val []byte, rev, modRev int64) error {
-		var resTagV0 ResTagTableV0_OrgRestructure
-		err2 := json.Unmarshal(val, &resTagV0)
-		if err2 != nil {
-			log.SpanLog(ctx, log.DebugLevelUpgrade, "Cannot unmarshal key", "val", string(val), "err", err2, "resTagV0", resTagV0)
-			return err2
-		}
-		log.SpanLog(ctx, log.DebugLevelUpgrade, "Upgrading ResTagTable from V0 to current", "resTagV0", resTagV0)
-		resTagV1 := ResTagTable{}
-		resTagV1.Key.Organization = resTagV0.Key.OperatorKey.Name
-		resTagV1.Key.Name = resTagV0.Key.Name
-		resTagV1.Fields = resTagV0.Fields
-		resTagV1.Tags = resTagV0.Tags
-		resTagV1.Azone = resTagV0.Azone
-
-		log.SpanLog(ctx, log.DebugLevelUpgrade, "Upgraded AutoProvPolicy", "resTagV1", resTagV1)
-		newkey := objstore.DbKeyString("ResTagTable", &resTagV1.Key)
-		val, err2 = json.Marshal(resTagV1)
-		if err2 != nil {
-			log.SpanLog(ctx, log.DebugLevelUpgrade, "Failed to marshal obj", "key", newkey, "obj", resTagV1, "err", err2)
-			return err2
-		}
-		_, err2 = objStore.ApplySTM(ctx, func(stm concurrency.STM) error {
-			stm.Del(string(key))
-			stm.Put(newkey, string(val))
-			return nil
-		})
-		if err2 != nil {
-			log.SpanLog(ctx, log.DebugLevelUpgrade, "Failed to write new data to etcd", "err", err2)
-			return err2
-		}
-		autoProvPolicyUpgCount++
-		return nil
-	})
-
-	if err != nil {
-		return err
-	}
-
-	log.SpanLog(ctx, log.DebugLevelUpgrade, "Upgrade object counts",
-		"operCodeUpgCount", operCodeUpgCount,
-		"cloudletUpgCount", cloudletUpgCount,
-		"cloudletInfoUpgCount", cloudletInfoUpgCount,
-		"cloudletPoolMemberUpgCount", cloudletPoolMemberUpgCount,
-		"cloudletRefsUpgCount", cloudletRefsUpgCount,
-		"clusterUpgCount", clusterUpgCount,
-		"appUpgCount", appUpgCount,
-		"appInstUpgCount", appInstUpgCount,
-		"privacyPolicyUpgCount", privacyPolicyUpgCount,
-		"autoScalePolicyUpgCount", autoScalePolicyUpgCount,
-		"autoProvPolicyUpgCount", autoProvPolicyUpgCount,
-		"resTagUpgCount", resTagUpgCount)
-
-	return err
-}
-
-func AppRevision(ctx context.Context, objStore objstore.KVStore) error {
-	log.SpanLog(ctx, log.DebugLevelUpgrade, "AppRevision")
-
-	// Apps
-	keystr := fmt.Sprintf("%s/", objstore.DbKeyPrefixString("App"))
-	err := objStore.List(keystr, func(key, val []byte, rev, modRev int64) error {
-		var appV1 AppV1_OrgRestructure
-		err2 := json.Unmarshal(val, &appV1)
-		if err2 != nil {
-			log.SpanLog(ctx, log.DebugLevelUpgrade, "Cannot unmarshal key", "val", string(val), "err", err2, "appV1", appV1)
-			return err2
-		}
-		log.SpanLog(ctx, log.DebugLevelUpgrade, "Upgrading App from V1 to current", "appV1", appV1)
-		appV2 := App{}
-		appV2.Fields = appV1.Fields
-		appV2.Key = appV1.Key
-		appV2.ImagePath = appV1.ImagePath
-		appV2.ImageType = appV1.ImageType
-		appV2.AccessPorts = appV1.AccessPorts
-		appV2.DefaultFlavor = appV1.DefaultFlavor
-		appV2.AuthPublicKey = appV1.AuthPublicKey
-		appV2.Command = appV1.Command
-
-		appV2.Annotations = appV1.Annotations
-		appV2.Deployment = appV1.Deployment
-		appV2.DeploymentManifest = appV1.DeploymentManifest
-		appV2.DeploymentGenerator = appV1.DeploymentGenerator
-		appV2.AndroidPackageName = appV1.AndroidPackageName
-
-		appV2.DelOpt = appV1.DelOpt
-		appV2.Configs = appV1.Configs
-		appV2.InternalPorts = appV1.InternalPorts
-		if appV1.Revision != 0 {
-			appV2.Revision = fmt.Sprintf("%d", appV1.Revision)
-		}
-
-		appV2.OfficialFqdn = appV1.OfficialFqdn
-		appV2.Md5Sum = appV1.Md5Sum
-		appV2.DefaultSharedVolumeSize = appV1.DefaultSharedVolumeSize
-
-		appV2.AutoProvPolicy = appV1.AutoProvPolicy
-		appV2.AccessType = appV1.AccessType
-		appV2.DefaultPrivacyPolicy = appV1.DefaultPrivacyPolicy
-		appV2.DeletePrepare = appV1.DeletePrepare
-
-		log.SpanLog(ctx, log.DebugLevelUpgrade, "Upgraded app", "appV2", appV2)
-		newkey := objstore.DbKeyString("App", &appV2.Key)
-		val, err2 = json.Marshal(appV2)
-		if err2 != nil {
-			log.SpanLog(ctx, log.DebugLevelUpgrade, "Failed to marshal obj", "key", newkey, "obj", appV2, "err", err2)
-			return err2
-		}
-		objStore.Put(ctx, newkey, string(val))
-		return nil
-	})
-	if err != nil {
-		return err
-	}
-
-	// AppInsts
-	keystr = fmt.Sprintf("%s/", objstore.DbKeyPrefixString("AppInst"))
-	err = objStore.List(keystr, func(key, val []byte, rev, modRev int64) error {
-		var appInstV1 AppInstV1_OrgRestructure
-		err2 := json.Unmarshal(val, &appInstV1)
-		if err2 != nil {
-			log.SpanLog(ctx, log.DebugLevelUpgrade, "Cannot unmarshal key", "val", string(val), "err", err2, "appInstV1", appInstV1)
-			return err2
-		}
-		log.SpanLog(ctx, log.DebugLevelUpgrade, "Upgrading AppInst from V1 to current", "appInstV1", appInstV1)
-		appInstV2 := AppInst{}
-		appInstV2.Fields = appInstV1.Fields
-		appInstV2.Key = appInstV1.Key
-		appInstV2.CloudletLoc = appInstV1.CloudletLoc
-		appInstV2.Uri = appInstV1.Uri
-		appInstV2.Liveness = appInstV1.Liveness
-		appInstV2.MappedPorts = appInstV1.MappedPorts
-		appInstV2.Flavor = appInstV1.Flavor
-		appInstV2.State = appInstV1.State
-		appInstV2.Errors = appInstV1.Errors
-		appInstV2.CrmOverride = appInstV1.CrmOverride
-		appInstV2.RuntimeInfo = appInstV1.RuntimeInfo
-		appInstV2.CreatedAt = appInstV1.CreatedAt
-		appInstV2.AutoClusterIpAccess = appInstV1.AutoClusterIpAccess
-		appInstV2.Status = appInstV1.Status
-		if appInstV1.Revision != 0 {
-			appInstV2.Revision = fmt.Sprintf("%d", appInstV1.Revision)
-		}
-		appInstV2.ForceUpdate = appInstV1.ForceUpdate
-		appInstV2.UpdateMultiple = appInstV1.UpdateMultiple
-		appInstV2.Configs = appInstV1.Configs
-		appInstV2.SharedVolumeSize = appInstV1.SharedVolumeSize
-		appInstV2.HealthCheck = appInstV1.HealthCheck
-		appInstV2.PrivacyPolicy = appInstV1.PrivacyPolicy
-		appInstV2.PowerState = appInstV1.PowerState
-		appInstV2.ExternalVolumeSize = appInstV1.ExternalVolumeSize
-		appInstV2.AvailabilityZone = appInstV1.AvailabilityZone
-		appInstV2.VmFlavor = appInstV1.VmFlavor
-		appInstV2.OptRes = appInstV1.OptRes
-
-		log.SpanLog(ctx, log.DebugLevelUpgrade, "Upgraded appinst", "appInstV2", appInstV2)
-		newkey := objstore.DbKeyString("AppInst", &appInstV2.Key)
-		val, err2 = json.Marshal(appInstV2)
-		if err2 != nil {
-			log.SpanLog(ctx, log.DebugLevelUpgrade, "Failed to marshal obj", "key", newkey, "obj", appInstV2, "err", err2)
-			return err2
-		}
-		objStore.Put(ctx, newkey, string(val))
-		return nil
-	})
-	if err != nil {
-		return err
-	}
-	return nil
-}
-
-func AppInstRefsUpgrade(ctx context.Context, objStore objstore.KVStore) error {
-	log.SpanLog(ctx, log.DebugLevelUpgrade, "AppInstRefs")
-
-	// all refs
-	allrefs := make(map[AppKey]*AppInstRefs)
-
-	// read Apps
-	keystr := fmt.Sprintf("%s/", objstore.DbKeyPrefixString("App"))
-	err := objStore.List(keystr, func(key, val []byte, rev, modRev int64) error {
-		app := App{}
-		err2 := json.Unmarshal(val, &app)
-		if err2 != nil {
-			log.SpanLog(ctx, log.DebugLevelUpgrade, "Cannot unmarshal key", "val", string(val), "err", err2, "app", app)
-			return err2
-		}
-		refs := &AppInstRefs{}
-		refs.Key = app.Key
-		refs.Insts = make(map[string]uint32)
-		allrefs[app.Key] = refs
-		return nil
-	})
-	if err != nil {
-		return err
-	}
-
-	// read AppInsts
-	keystr = fmt.Sprintf("%s/", objstore.DbKeyPrefixString("AppInst"))
-	err = objStore.List(keystr, func(key, val []byte, rev, modRev int64) error {
-		inst := AppInst{}
-		err2 := json.Unmarshal(val, &inst)
-		if err2 != nil {
-			log.SpanLog(ctx, log.DebugLevelUpgrade, "Cannot unmarshal key", "val", string(val), "err", err2)
-			return err2
-		}
-		refs, found := allrefs[inst.Key.AppKey]
-		if !found {
-			log.SpanLog(ctx, log.DebugLevelUpgrade, "App not found for AppInst", "appinst", inst.Key)
-			return inst.Key.AppKey.NotFoundError()
-		}
-		refs.Insts[inst.Key.GetKeyString()] = 1
-		return nil
-	})
-	if err != nil {
-		return err
-	}
-
-	// Write refs
-	for _, refs := range allrefs {
-		log.SpanLog(ctx, log.DebugLevelUpgrade, "New AppInstRefs", "app", refs.Key)
-		keystr := objstore.DbKeyString("AppInstRefs", &refs.Key)
-		val, err2 := json.Marshal(refs)
-		if err2 != nil {
-			log.SpanLog(ctx, log.DebugLevelUpgrade, "Failed to marshal obj", "key", keystr, "obj", refs, "err", err2)
-			return err2
-		}
-		objStore.Put(ctx, keystr, string(val))
-	}
-	if err != nil {
-		return err
-	}
-	return nil
-}
-
-func RedoCloudletPools(ctx context.Context, objStore objstore.KVStore) error {
-	log.SpanLog(ctx, log.DebugLevelUpgrade, "RedoCloudletPools")
-
-	// The general format and organization of CloudletPools is changed
-	// to be more in line with other structs that have sublists.
-	// CloudletPools also now belong to specific operators so need a
-	// new Organization field in their key. Due to these non-backwards
-	// compatible changes and the fact that pools are not really in use
-	// currently, we remove all old-format pools and members.
-
-	// delete old Pools
-	keystr := fmt.Sprintf("%s/", objstore.DbKeyPrefixString("CloudletPool"))
-	err := objStore.List(keystr, func(key, val []byte, rev, modRev int64) error {
-		_, err := objStore.Delete(ctx, string(key))
-		if err != nil {
-			log.SpanLog(ctx, log.DebugLevelUpgrade, "Failed to delete CloudletPool key", "key", string(key))
-		}
-		return nil
-	})
-	if err != nil {
-		return err
-	}
-	// delete old CloudletPoolMembers (they were their own db struct)
-	keystr = fmt.Sprintf("%s/", objstore.DbKeyPrefixString("CloudletPoolMember"))
-	err = objStore.List(keystr, func(key, val []byte, rev, modRev int64) error {
-		_, err := objStore.Delete(ctx, string(key))
-		if err != nil {
-			log.SpanLog(ctx, log.DebugLevelUpgrade, "Failed to delete CloudletPoolMember key", "key", string(key))
-		}
-		return nil
-	})
-	if err != nil {
-		return err
-	}
-	return nil
 }
 
 var samsungEnablingLayer = "SamsungEnablingLayer"
@@ -1246,5 +70,4 @@
 		return nil
 	})
 	return err
->>>>>>> e6db64c1
 }