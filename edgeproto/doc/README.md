--- conflicted
+++ resolved
@@ -205,16 +205,12 @@
 | default_flavor | [FlavorKey](#edgeproto.FlavorKey) |  | Default flavor for the App, may be overridden by the AppInst |
 | cluster | [ClusterKey](#edgeproto.ClusterKey) |  | Cluster on which the App can be instantiated. If not specified during create, a cluster will be automatically created. If specified, it must exist. |
 | auth_public_key | [string](#string) |  | public key used for authentication |
-<<<<<<< HEAD
 | android_package_name | [string](#string) |  | Android package name, optional |
-=======
 | command | [string](#string) |  | Command to start service |
 | annotations | [string](#string) |  | Annotations is a comma separated map of arbitrary key value pairs, for example: key1=val1,key2=val2,key3=&#34;val 3&#34; |
 | deployment | [string](#string) |  | Deployment target (kubernetes, docker, kvm, etc) |
 | deployment_manifest | [string](#string) |  | Deployment manifest is the deployment specific manifest file/config |
 | deployment_generator | [string](#string) |  | Deployment generator target |
->>>>>>> 0b126b85
-
 
 
 
