--- conflicted
+++ resolved
@@ -101,13 +101,9 @@
   // cache dir
   string cache_dir = 24;
   // secondary crm access private key
-<<<<<<< HEAD
-  string secondary_crm_access_private_key = 25;
+  string secondary_crm_access_private_key = 25 [(protogen.hidetag) = "nocmp"];
   // Thanos Receive remote write address
   string thanos_recv_addr = 26;
-=======
-  string secondary_crm_access_private_key = 25 [(protogen.hidetag) = "nocmp"];
->>>>>>> e9024a11
 }
 
 // Platform Type
