// version definitions

syntax = "proto3";
package edgeproto;

import "github.com/mobiledgex/edge-cloud/protogen/protogen.proto";
import "gogoproto/gogo.proto";

option (gogoproto.goproto_unrecognized_all) = false;
option (gogoproto.goproto_unkeyed_all) = false;
option (gogoproto.goproto_sizecache_all) = false;

// Below enum lists hashes as well as corresponding versions
enum VersionHash {
  HASH_d41d8cd98f00b204e9800998ecf8427e = 0;
  //interim versions deleted
  HASH_d4ca5418a77d22d968ce7a2afc549dfe = 9;
  HASH_7848d42e3a2eaf36e53bbd3af581b13a = 10;
  HASH_f31b7a9d7e06f72107e0ab13c708704e = 11;
  HASH_03fad51f0343d41f617329151f474d2b = 12;
  HASH_7d32a983fafc3da768e045b1dc4d5f50 = 13;
  HASH_747c14bdfe2043f09d251568e4a722c6 = 14;
  HASH_c7fb20f545a5bc9869b00bb770753c31 = 15;
  HASH_83cd5c44b5c7387ebf7d055e7345ab42 = 16;
  HASH_d8a4e697d0d693479cfd9c1c523d7e06 = 17;
  HASH_e8360aa30f234ecefdfdb9fb2dc79c20 = 18;
  HASH_c53c7840d242efc7209549a36fcf9e04 = 19;
  HASH_1a57396698c4ade15f0579c9f5714cd6 = 20 [(protogen.upgrade_func) = "CheckForHttpPorts"];
  HASH_71c580746ee2a6b7d1a4182b3a54407a = 21 [(protogen.upgrade_func) = "PruneSamsungPlatformDevices"];
  HASH_a18636af1f4272c38ca72881b2a8bcea = 22 [(protogen.upgrade_func) = "SetTrusted"];
  HASH_efbddcee4ba444e3656f64e430a5e3be = 23; // Add VirtualClusterInstKey
  HASH_c2c322505017054033953f6104002bf5 = 24 [(protogen.upgrade_func) = "CloudletResourceUpgradeFunc"];
  HASH_facc3c3c9c76463c8d8b3c874ce43487 = 25;
  HASH_8ba950479a03ab77edfad426ea53c173 = 26;
  HASH_f4eb139f7a8373a484ab9749eadc31f5 = 27;
  HASH_09fae4d440aa06acb9664167d2e1f036 = 28;
  HASH_8c5a9c29caff4ace0a23a9dab9a15bf7 = 29;
  HASH_b7c6a74ce2f30b3bda179e00617459cf = 30 [(protogen.upgrade_func) = "AppInstRefsDR"];
  HASH_911d86a4eb2bbfbff1173ffbdd197a8c = 31;
  HASH_99349a696d0b5872542f81b4b0b4788e = 32;
  HASH_264850a5c1f7a054b4de1a87e5d28dcc = 33 [(protogen.upgrade_func) = "TrustPolicyExceptionUpgradeFunc"];
  HASH_748b47eaf414b0f2c15e4c6a9298b5f1 = 34 [(protogen.upgrade_func) = "AddClusterRefs"];
  HASH_1480647750f7638ff5494c0e715bb98c = 35;
  HASH_208a22352e46f6bbe34f3b72aaf99ee5 = 36 [(protogen.upgrade_func) = "AddAppInstUniqueId"];
<<<<<<< HEAD
  HASH_fee52b2479f40655502fa5aa1ff78811 = 37;
=======
  HASH_6f8f268d3945699608651e1a8bb38e5e = 37;
  HASH_2dfdb2ed2cf52241b2b3db1d39e11bc6 = 38 [(protogen.upgrade_func) = "AddDnsLabels"];
>>>>>>> 97dcdc4e
  option (protogen.version_hash) = true;
  option (protogen.version_hash_salt) = "1";
}<|MERGE_RESOLUTION|>--- conflicted
+++ resolved
@@ -42,12 +42,9 @@
   HASH_748b47eaf414b0f2c15e4c6a9298b5f1 = 34 [(protogen.upgrade_func) = "AddClusterRefs"];
   HASH_1480647750f7638ff5494c0e715bb98c = 35;
   HASH_208a22352e46f6bbe34f3b72aaf99ee5 = 36 [(protogen.upgrade_func) = "AddAppInstUniqueId"];
-<<<<<<< HEAD
-  HASH_fee52b2479f40655502fa5aa1ff78811 = 37;
-=======
   HASH_6f8f268d3945699608651e1a8bb38e5e = 37;
   HASH_2dfdb2ed2cf52241b2b3db1d39e11bc6 = 38 [(protogen.upgrade_func) = "AddDnsLabels"];
->>>>>>> 97dcdc4e
+  HASH_3147b420a6f858058c88683a668cb4ca = 39;
   option (protogen.version_hash) = true;
   option (protogen.version_hash_salt) = "1";
 }