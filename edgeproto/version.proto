// version definitions

syntax = "proto3";
package edgeproto;

import "github.com/mobiledgex/edge-cloud/protogen/protogen.proto";
import "gogoproto/gogo.proto";

option (gogoproto.goproto_unrecognized_all) = false;
option (gogoproto.goproto_unkeyed_all) = false;
option (gogoproto.goproto_sizecache_all) = false;

// Below enum lists hashes as well as corresponding versions
enum VersionHash {
  HASH_d41d8cd98f00b204e9800998ecf8427e = 0;
  //interim versions deleted
  HASH_d4ca5418a77d22d968ce7a2afc549dfe = 9;
  HASH_7848d42e3a2eaf36e53bbd3af581b13a = 10;
  HASH_f31b7a9d7e06f72107e0ab13c708704e = 11;
  HASH_03fad51f0343d41f617329151f474d2b = 12;
  HASH_7d32a983fafc3da768e045b1dc4d5f50 = 13;
  HASH_747c14bdfe2043f09d251568e4a722c6 = 14;
  HASH_c7fb20f545a5bc9869b00bb770753c31 = 15;
  HASH_83cd5c44b5c7387ebf7d055e7345ab42 = 16;
  HASH_d8a4e697d0d693479cfd9c1c523d7e06 = 17;
  HASH_e8360aa30f234ecefdfdb9fb2dc79c20 = 18;
  HASH_c53c7840d242efc7209549a36fcf9e04 = 19;
  HASH_1a57396698c4ade15f0579c9f5714cd6 = 20 [(protogen.upgrade_func) = "CheckForHttpPorts"];
  HASH_71c580746ee2a6b7d1a4182b3a54407a = 21 [(protogen.upgrade_func) = "PruneSamsungPlatformDevices"];
  HASH_a18636af1f4272c38ca72881b2a8bcea = 22 [(protogen.upgrade_func) = "SetTrusted"];
  HASH_efbddcee4ba444e3656f64e430a5e3be = 23; // Add VirtualClusterInstKey
  HASH_c2c322505017054033953f6104002bf5 = 24 [(protogen.upgrade_func) = "CloudletResourceUpgradeFunc"];
  HASH_facc3c3c9c76463c8d8b3c874ce43487 = 25;
  HASH_8ba950479a03ab77edfad426ea53c173 = 26;
  HASH_f4eb139f7a8373a484ab9749eadc31f5 = 27;
  HASH_09fae4d440aa06acb9664167d2e1f036 = 28;
  HASH_8c5a9c29caff4ace0a23a9dab9a15bf7 = 29;
  HASH_b7c6a74ce2f30b3bda179e00617459cf = 30 [(protogen.upgrade_func) = "AppInstRefsDR"];
  HASH_911d86a4eb2bbfbff1173ffbdd197a8c = 31;
  HASH_99349a696d0b5872542f81b4b0b4788e = 32;
<<<<<<< HEAD
=======
  HASH_264850a5c1f7a054b4de1a87e5d28dcc = 33 [(protogen.upgrade_func) = "TrustPolicyExceptionUpgradeFunc"];
  HASH_748b47eaf414b0f2c15e4c6a9298b5f1 = 34 [(protogen.upgrade_func) = "AddClusterRefs"];
>>>>>>> 004df581
  option (protogen.version_hash) = true;
  option (protogen.version_hash_salt) = "1";
}<|MERGE_RESOLUTION|>--- conflicted
+++ resolved
@@ -38,11 +38,8 @@
   HASH_b7c6a74ce2f30b3bda179e00617459cf = 30 [(protogen.upgrade_func) = "AppInstRefsDR"];
   HASH_911d86a4eb2bbfbff1173ffbdd197a8c = 31;
   HASH_99349a696d0b5872542f81b4b0b4788e = 32;
-<<<<<<< HEAD
-=======
   HASH_264850a5c1f7a054b4de1a87e5d28dcc = 33 [(protogen.upgrade_func) = "TrustPolicyExceptionUpgradeFunc"];
   HASH_748b47eaf414b0f2c15e4c6a9298b5f1 = 34 [(protogen.upgrade_func) = "AddClusterRefs"];
->>>>>>> 004df581
   option (protogen.version_hash) = true;
   option (protogen.version_hash_salt) = "1";
 }