--- conflicted
+++ resolved
@@ -56,13 +56,8 @@
   AppInstRuntime runtime_info = 17 [(gogoproto.nullable) = false];
   // Created at time
   distributed_match_engine.Timestamp created_at = 21 [(gogoproto.nullable) = false, (protogen.backend) = true, (protogen.hidetag) = "timestamp"];
-<<<<<<< HEAD
-  // Version of this object
-  uint32 version = 99 [(protogen.backend) = true, (protogen.hidetag) = "nocmp"];
-=======
   // IpAccess for auto-clusters. Ignored otherwise.
   IpAccess auto_cluster_ip_access = 22 [(protogen.backend) = true];
->>>>>>> bc2114b8
   option (protogen.generate_matches) = true;
   option (protogen.generate_cud) = true;
   option (protogen.generate_cud_test) = true;
