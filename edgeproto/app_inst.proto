--- conflicted
+++ resolved
@@ -95,12 +95,9 @@
     };
     option (protogen.stream_out_incremental) = true;
     option (protogen.mc2_api) = "ResourceAppInsts,ActionManage,Key.AppKey.DeveloperKey.Name";
-<<<<<<< HEAD
     option (protogen.mc2_custom_authz) = true;
-=======
     // add in UpdateMultiple for noconfig
     option (protogen.method_noconfig) = "CloudletLoc,Uri,MappedPorts,Liveness,CreatedAt,Status,Revision,Errors,RuntimeInfo,UpdateMultiple";
->>>>>>> e5916576
   }
   // Delete an application instance
   rpc DeleteAppInst(AppInst) returns (stream Result) {
