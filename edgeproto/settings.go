--- conflicted
+++ resolved
@@ -146,11 +146,8 @@
 	s.UpdateTrustPolicyTimeout = Duration(10 * time.Minute)
 	s.DmeApiMetricsCollectionInterval = Duration(30 * time.Second)
 	s.PersistentConnectionMetricsCollectionInterval = Duration(60 * time.Minute)
-<<<<<<< HEAD
 	s.InfluxDbMetricsRetention = Duration(672 * time.Hour) // 28 days is a default
-=======
 	s.CleanupReservableAutoClusterIdletime = Duration(30 * time.Minute)
->>>>>>> 21bfe5c0
 	return &s
 }
 
