// Application proto

syntax = "proto3";
package edgeproto;

import "google/api/annotations.proto";
import "result.proto";
import "cloudletkey.proto";
import "github.com/mobiledgex/edge-cloud/protogen/protogen.proto";
import "flavor.proto";
import "gogoproto/gogo.proto";
import "github.com/mobiledgex/edge-cloud/d-match-engine/dme-proto/loc.proto";

option (gogoproto.goproto_unrecognized_all) = false;
option (gogoproto.goproto_unkeyed_all) = false;
option (gogoproto.goproto_sizecache_all) = false;


message RemoteConnection {
  // tcp, udp or icmp
  string protocol = 1;
  // TCP or UDP port
  uint32 port = 2;  
  // remote IP X.X.X.X
  string remote_ip = 4;
}

// It is important that embedded key structs are not referenced by a
// pointer, otherwise the enclosing struct cannot properly function
// as the key to a hash table. Thus embedded key structs have nullable false.

// Application unique key
//
// AppKey uniquely identifies an App
message AppKey {
  // App developer organization
  string organization = 1 [(protogen.keytag) = "apporg"];
  // App name
  string name = 2 [(protogen.keytag) = "app"];
  // App version
  string version = 3 [(protogen.keytag) = "appver"];
  option (protogen.generate_matches) = true;
  option (protogen.obj_key) = true;
  option (gogoproto.gostring) = true;
}

// ImageType
//
// ImageType specifies image type of an App
//
// 0: `IMAGE_TYPE_UNKNOWN`
// 1: `IMAGE_TYPE_DOCKER`
// 2: `IMAGE_TYPE_QCOW`
// 3: `IMAGE_TYPE_HELM`
// 4: `IMAGE_TYPE_OVF`

enum ImageType {
  // Unknown image type
  IMAGE_TYPE_UNKNOWN = 0;
  // Docker container image type compatible either with Docker or Kubernetes
  IMAGE_TYPE_DOCKER = 1;
  // QCOW2 virtual machine image type
  IMAGE_TYPE_QCOW = 2;
  // Helm chart is a separate image type
  IMAGE_TYPE_HELM = 3;
    // OVF is for VMWare VCloud Director. A VMDK and optional MF file should also be present
  IMAGE_TYPE_OVF = 4;
}

// VmAppOsType
//
// VmAppOsType specifies the Operating System for VM based Apps
//
// 0: 'VM_APP_OS_UNKNOWN'
// 1: 'VM_APP_OS_LINUX'
// 2: 'VM_APP_OS_WINDOWS_10'
// 3: 'VM_APP_OS_WINDOWS_2012'
// 4: 'VM_APP_OS_WINDOWS_2016'
// 5: 'VM_APP_OS_WINDOWS_2019'

enum VmAppOsType {
  // Unknown OS type
  VM_APP_OS_UNKNOWN = 0;
  // All Linux 64 bit varieties
  VM_APP_OS_LINUX = 1;
  // Windows 10
  VM_APP_OS_WINDOWS_10 = 2;
  // Windows 2012 Server
  VM_APP_OS_WINDOWS_2012 = 3;
  // Windows 2016 Server
  VM_APP_OS_WINDOWS_2016 = 4;
  // Windows 2019 Server
  VM_APP_OS_WINDOWS_2019 = 5;
}
// DeleteType
//
// DeleteType specifies if AppInst can be auto deleted or not
//
// 0: `NO_AUTO_DELETE`
// 1: `AUTO_DELETE`
enum DeleteType {
  // No autodelete
  NO_AUTO_DELETE = 0;
  // Autodelete
  AUTO_DELETE = 1;
}

// (Deprecated) AccessType
//
// AccessType indicates how to access the app
//
// 0: `ACCESS_TYPE_DEFAULT_FOR_DEPLOYMENT`
// 1: `ACCESS_TYPE_DIRECT`
// 2: `ACCESS_TYPE_LOAD_BALANCER`
enum AccessType {
  // Default load balancer or direct based on deployment
  ACCESS_TYPE_DEFAULT_FOR_DEPLOYMENT = 0;
  // Direct access with no load balancer
  ACCESS_TYPE_DIRECT = 1;
    // Access via a load balancer
  ACCESS_TYPE_LOAD_BALANCER = 2;
}

// ConfigFile
message ConfigFile {
  // Kind (type) of config, i.e. envVarsYaml, helmCustomizationYaml
  string kind = 1;
  // Config file contents or URI reference
  string config = 2;
}

// Application
//
// App belongs to developer organizations and is used to provide information about their application.
message App {
  // Fields are used for the Update API to specify which fields to apply
  repeated string fields = 1;
  // required: true
  // Unique identifier key
  AppKey key = 2 [(gogoproto.nullable) = false];
  // URI of where image resides
  string image_path = 4 [(protogen.backend) = true];
  // Image type (see ImageType)
  ImageType image_type = 5;
  // Comma separated list of protocol:port pairs that the App listens on.
  // Numerical values must be decimal format.
  // i.e. tcp:80,udp:10002,http:443
  string access_ports = 7;
  // Default flavor for the App, which may be overridden by the AppInst
  FlavorKey default_flavor = 9 [(gogoproto.nullable) = false];
  // Public key used for authentication
  string auth_public_key = 12;
  // Command that the container runs to start service 
  string command = 13;
  // Annotations is a comma separated map of arbitrary key value pairs,
  // for example: key1=val1,key2=val2,key3="val 3"
  string annotations = 14;
  // Deployment type (kubernetes, docker, or vm)
  string deployment = 15 [(protogen.backend) = true];
  // Deployment manifest is the deployment specific manifest file/config.
  // For docker deployment, this can be a docker-compose or docker run file.
  // For kubernetes deployment, this can be a kubernetes yaml or helm chart file.
  string deployment_manifest = 16 [(protogen.backend) = true, (protogen.hidetag) = "nocmp"];
  // Deployment generator target to generate a basic deployment manifest
  string deployment_generator = 17 [(protogen.backend) = true, (protogen.hidetag) = "nocmp"];
  // Android package name used to match the App name from the Android package
  string android_package_name = 18;
  // Override actions to Controller
  DeleteType del_opt = 20 [(protogen.hidetag) = "nocmp"];
  // Customization files passed through to implementing services
  repeated ConfigFile configs = 21;
  // Option to run App on all nodes of the cluster
  bool scale_with_cluster = 22;
  // Should this app have access to outside world?
  bool internal_ports = 23;
  // Revision can be specified or defaults to current timestamp when app is updated
  string revision = 24 [(protogen.hidetag) = "nocmp"];
  // Official FQDN is the FQDN that the app uses to connect by default
  string official_fqdn = 25;
  // MD5Sum of the VM-based app image
  string md5sum = 26;
  // (removed) shared volume size when creating auto cluster
  reserved "default_shared_volume_size";
  reserved 27;
  // (_deprecated_) Auto provisioning policy name
  string auto_prov_policy = 28;
  // (Deprecated) Access type
  AccessType access_type = 29; 
  // Preparing to be deleted
  bool delete_prepare = 31 [(protogen.backend) = true, (protogen.hidetag) = "nocmp"];
  // Auto provisioning policy names, may be specified multiple times
  repeated string auto_prov_policies = 32;
  // Delimiter to be used for template parsing, defaults to "[[ ]]"
  string template_delimiter = 33;
  // Comma separated list of protocol:port pairs that we should not run health check on.
  // Should be configured in case app does not always listen on these ports.
  // "all" can be specified if no health check to be run for this app.
  // Numerical values must be decimal format.
  // i.e. tcp:80,udp:10002,http:443.
  string skip_hc_ports = 34;
  // Created at time
  distributed_match_engine.Timestamp created_at = 35 [(gogoproto.nullable) = false, (protogen.backend) = true, (protogen.hidetag) = "timestamp"];
  // Updated at time
  distributed_match_engine.Timestamp updated_at = 36 [(gogoproto.nullable) = false, (protogen.backend) = true, (protogen.hidetag) = "timestamp"];
  // Indicates that an instance of this app can be started on a trusted cloudlet
  bool trusted = 37;
  // Connections this app require to determine if the app is compatible with a trust policy
  repeated RemoteConnection required_outbound_connections = 38;
  // App is allowed to deploy as serverless containers
  bool allow_serverless = 39;
  // Configuration when deployed as serverless containers
  ServerlessConfig serverless_config = 40;
  // OS Type for VM Apps
  VmAppOsType vm_app_os_type = 41;
  // User Defined Alerts
  repeated string user_defined_alerts = 42;

  option (protogen.generate_matches) = true;
  option (protogen.generate_cud) = true;
  option (protogen.generate_cud_test) = true;
  option (protogen.generate_cache) = true;
  option (protogen.notify_cache) = true;
  option (protogen.notify_custom_update) = true;
  option (protogen.alias) = "appname=Key.Name,appvers=Key.Version,app-org=Key.Organization,defaultflavor=DefaultFlavor.Name";
  option (protogen.noconfig) = "DeletePrepare,CreatedAt,UpdatedAt,DelOpt,AutoProvPolicy";
  option (protogen.uses_org) = "key=Organization";
  option (protogen.generate_lookup_by_sublist) = "PolicyKey:AutoProvPolicy";
}

message ServerlessConfig {
  // Virtual CPUs allocation per container when serverless, may be fractional in increments of 0.001
  float vcpus = 1;
  // RAM allocation in megabytes per container when serverless
  uint64 ram = 2;
  // Minimum number of replicas when serverless
  uint32 min_replicas = 3;
}

message AppAutoProvPolicy {
  // App key
  AppKey app_key = 1 [(gogoproto.nullable) = false];
  // Auto provisioning policy name
  string auto_prov_policy = 2;
  option (protogen.alias) = "appname=AppKey.Name,appvers=AppKey.Version,app-org=AppKey.Organization";
  option (protogen.also_required) = "AppKey.Name,AppKey.Version,AppKey.Organization,AutoProvPolicy";
}

<<<<<<< HEAD
message AppUserDefinedAlert {
  // App key
  AppKey app_key = 1 [(gogoproto.nullable) = false];
  // Alert name 
  string user_defined_alert = 2;
  option (protogen.alias) = "appname=AppKey.Name,appvers=AppKey.Version,app-org=AppKey.Organization,alert-name=UserDefinedAlert";
  option (protogen.also_required) = "AppKey.Name,AppKey.Version,AppKey.Organization,UserDefinedAlert";
=======
message DeploymentCloudletRequest {
   // Discover potential App Cloudlets
   App app = 1;
   // Attempt to qualify cloudlet resources for deployment
   bool dry_run_deploy = 2;
   option (protogen.alias) = "appname=App.Key.Name,appvers=App.Key.Version,App.app-org=Key.Organization,App.defaultflavor=DefaultFlavor.Name";
   option (protogen.noconfig) = "App.DeletePrepare,App.CreatedAt,App.UpdatedAt,App.DelOpt,App.AutoProvPolicy";
>>>>>>> 5c6af63f
}

service AppApi {
  // Create Application. Creates a definition for an application instance for Cloudlet deployment.
  rpc CreateApp(App) returns (Result) {
    option (google.api.http) = {
      post: "/create/app"
      body: "*"
    };
    option (protogen.mc2_api) = "ResourceApps,ActionManage,Key.Organization";
    option (protogen.mc2_custom_authz) = true;
  }
  // Delete Application. Deletes a definition of an Application instance. Make sure no other application
  // instances exist with that definition. If they do exist, you must delete those Application instances first.
  rpc DeleteApp(App) returns (Result) {
    option (google.api.http) = {
      post: "/delete/app"
      body: "*"
    };
    option (protogen.mc2_api) = "ResourceApps,ActionManage,Key.Organization";
  }
  // Update Application. Updates the definition of an Application instance.
  rpc UpdateApp(App) returns (Result) {
    option (google.api.http) = {
      post: "/update/app"
      body: "*"
    };
    option (protogen.mc2_api) = "ResourceApps,ActionManage,Key.Organization";
    option (protogen.mc2_custom_authz) = true;
  }
  // Show Applications. Lists all Application definitions managed from the Edge Controller.
  // Any fields specified will be used to filter results.
  rpc ShowApp(App) returns (stream App) {
    option (google.api.http) = {
      post: "/show/app"
      body: "*"
    };
    option (protogen.mc2_api) = "ResourceApps,ActionView,Key.Organization";
  }
  // Add an AutoProvPolicy to the App
  rpc AddAppAutoProvPolicy(AppAutoProvPolicy) returns (Result) {
    option (google.api.http) = {
      post: "/add/appautoprovpolicy"
      body: "*"
    };
    option (protogen.mc2_api) = "ResourceApps,ActionManage,AppKey.Organization";
    option (protogen.input_required) = true;
  }
  // Remove an AutoProvPolicy from the App
  rpc RemoveAppAutoProvPolicy(AppAutoProvPolicy) returns (Result) {
    option (google.api.http) = {
      post: "/remove/appautoprovpolicy"
      body: "*"
    };
    option (protogen.mc2_api) = "ResourceApps,ActionManage,AppKey.Organization";
    option (protogen.input_required) = true;
  }
<<<<<<< HEAD
  // Add an UserAlert to the App
  rpc AddAppUserDefinedAlert(AppUserDefinedAlert) returns (Result) {
    option (google.api.http) = {
      post: "/add/appuseralert"
      body: "*"
    };
    option (protogen.mc2_api) = "ResourceApps,ActionManage,AppKey.Organization";
    option (protogen.input_required) = true;
  }
  // Remove an UserAlert from the App
  rpc RemoveAppUserDefinedAlert(AppUserDefinedAlert) returns (Result) {
    option (google.api.http) = {
      post: "/remove/appuseralert"
      body: "*"
    };
    option (protogen.mc2_api) = "ResourceApps,ActionManage,AppKey.Organization";
    option (protogen.input_required) = true;
=======
  // Discover cloudlets supporting depoloyments of App.DefaultFlavor
  rpc ShowCloudletsForAppDeployment(DeploymentCloudletRequest) returns (stream CloudletKey) {
   option (google.api.http) =  {
     post: "/showmapping/deploymentcloudlets"
     body: "*"
    };
    option (protogen.mc2_api) = "ResourceCloudlets,ActionView,";
    option (protogen.mc2_custom_authz) = true;
    option (protogen.stream_out_incremental) = true;
>>>>>>> 5c6af63f
  }
}<|MERGE_RESOLUTION|>--- conflicted
+++ resolved
@@ -245,7 +245,6 @@
   option (protogen.also_required) = "AppKey.Name,AppKey.Version,AppKey.Organization,AutoProvPolicy";
 }
 
-<<<<<<< HEAD
 message AppUserDefinedAlert {
   // App key
   AppKey app_key = 1 [(gogoproto.nullable) = false];
@@ -253,7 +252,8 @@
   string user_defined_alert = 2;
   option (protogen.alias) = "appname=AppKey.Name,appvers=AppKey.Version,app-org=AppKey.Organization,alert-name=UserDefinedAlert";
   option (protogen.also_required) = "AppKey.Name,AppKey.Version,AppKey.Organization,UserDefinedAlert";
-=======
+}
+
 message DeploymentCloudletRequest {
    // Discover potential App Cloudlets
    App app = 1;
@@ -261,7 +261,6 @@
    bool dry_run_deploy = 2;
    option (protogen.alias) = "appname=App.Key.Name,appvers=App.Key.Version,App.app-org=Key.Organization,App.defaultflavor=DefaultFlavor.Name";
    option (protogen.noconfig) = "App.DeletePrepare,App.CreatedAt,App.UpdatedAt,App.DelOpt,App.AutoProvPolicy";
->>>>>>> 5c6af63f
 }
 
 service AppApi {
@@ -319,7 +318,6 @@
     option (protogen.mc2_api) = "ResourceApps,ActionManage,AppKey.Organization";
     option (protogen.input_required) = true;
   }
-<<<<<<< HEAD
   // Add an UserAlert to the App
   rpc AddAppUserDefinedAlert(AppUserDefinedAlert) returns (Result) {
     option (google.api.http) = {
@@ -337,7 +335,7 @@
     };
     option (protogen.mc2_api) = "ResourceApps,ActionManage,AppKey.Organization";
     option (protogen.input_required) = true;
-=======
+  }
   // Discover cloudlets supporting depoloyments of App.DefaultFlavor
   rpc ShowCloudletsForAppDeployment(DeploymentCloudletRequest) returns (stream CloudletKey) {
    option (google.api.http) =  {
@@ -347,6 +345,5 @@
     option (protogen.mc2_api) = "ResourceCloudlets,ActionView,";
     option (protogen.mc2_custom_authz) = true;
     option (protogen.stream_out_incremental) = true;
->>>>>>> 5c6af63f
   }
 }