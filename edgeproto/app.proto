// Application proto

syntax = "proto3";
package edgeproto;

import "google/api/annotations.proto";
import "result.proto";
import "github.com/mobiledgex/edge-cloud/protogen/protogen.proto";
import "github.com/mobiledgex/edge-cloud/protoc-gen-cmd/protocmd/protocmd.proto";
import "developer.proto";
import "flavor.proto";
import "gogoproto/gogo.proto";

// It is important that embedded key structs are not referenced by a
// pointer, otherwise the enclosing struct cannot properly function
// as the key to a hash table. Thus embedded key structs have nullable false.

// AppKey uniquely identifies an App
message AppKey {
  // Developer key
  DeveloperKey developer_key = 1 [(gogoproto.nullable) = false];
  // App name
  string name = 2;
  // App version
  string version = 3;
  option (protogen.generate_matches) = true;
  option (protogen.obj_key) = true;
  option (gogoproto.gostring) = true;
}

// ImageType specifies image type of an App
enum ImageType {
  // Unknown image type
  IMAGE_TYPE_UNKNOWN = 0;
  // Docker container image type compatible either with Docker or Kubernetes
  IMAGE_TYPE_DOCKER = 1;
  // QCOW2 virtual machine image type
  IMAGE_TYPE_QCOW = 2;
}

enum DeleteType {
  // No autodelete
  NO_AUTO_DELETE = 0;
  // Autodelete
  AUTO_DELETE = 1;
}

message ConfigFile {
  // kind (type) of config, i.e. k8s-manifest, helm-values, deploygen-config
  string kind = 1;
  // config file contents or URI reference
  string config = 2;
}

//App belongs to developers and is used to provide information about their application.
 message App {
  // Fields are used for the Update API to specify which fields to apply
  repeated string fields = 1;
  // Unique identifier key
  AppKey key = 2 [(gogoproto.nullable) = false];
  // URI of where image resides
  string image_path = 4 [(protogen.backend) = true];
  // Image type (see ImageType)
  ImageType image_type = 5;
  // Comma separated list of protocol:port pairs that the App listens on 
  // i.e. tcp:80,udp:10002,http:443
  string access_ports = 7;
  // Default flavor for the App, which may be overridden by the AppInst
  FlavorKey default_flavor = 9 [(gogoproto.nullable) = false];
  // public key used for authentication
  string auth_public_key = 12;
  // Command that the container runs to start service 
  string command = 13;
  // Annotations is a comma separated map of arbitrary key value pairs,
  // for example: key1=val1,key2=val2,key3="val 3"
  string annotations = 14;
  // Deployment type (kubernetes, docker, or vm)
  string deployment = 15 [(protogen.backend) = true];
  // Deployment manifest is the deployment specific manifest file/config
  // For docker deployment, this can be a docker-compose or docker run file
  // For kubernetes deployment, this can be a kubernetes yaml or helm chart file
  string deployment_manifest = 16 [(protogen.backend) = true, (protogen.hidetag) = "nocmp"];
  // Deployment generator target to generate a basic deployment manifest
  string deployment_generator = 17 [(protogen.backend) = true, (protogen.hidetag) = "nocmp"];
  // Android package name used to match the App name from the Android package
  string android_package_name = 18;
  // Indicates whether or not platform apps are allowed to perform actions
  // on behalf of this app, such as FindCloudlet
  bool permits_platform_apps = 19;
  // Override actions to Controller
  DeleteType del_opt = 20 [(protogen.hidetag) = "nocmp"];
  // Customization files passed through to implementing services
  repeated ConfigFile configs = 21;
  // Option to run App on all nodes of the cluster
  bool scale_with_cluster = 22;
<<<<<<< HEAD
    // Revision increments each time the App is updated
  int32 revision = 23;

=======
  // Should this app have access to outside world?
  bool internal_ports = 23;
>>>>>>> a627f212
  option (protogen.generate_matches) = true;
  option (protogen.generate_cud) = true;
  option (protogen.generate_cud_test) = true;
  option (protogen.generate_cache) = true;
  option (protogen.notify_cache) = true;
  option (protogen.notify_custom_update) = true;
  option (protocmd.alias) = "appname=Key.Name,appvers=Key.Version,developer=Key.DeveloperKey.Name";
  option (protocmd.noconfig) = "Revision";
}

service AppApi {
  // Create an application
  rpc CreateApp(App) returns (Result) {
    option (google.api.http) = {
      post: "/create/app"
      body: "*"
    };
    option (protogen.mc2_api) = "ResourceApps,ActionManage,Key.DeveloperKey.Name";
  }
  // Delete an application
  rpc DeleteApp(App) returns (Result) {
    option (google.api.http) = {
      post: "/delete/app"
      body: "*"
    };
    option (protogen.mc2_api) = "ResourceApps,ActionManage,Key.DeveloperKey.Name";
  }
  // Update an application
  rpc UpdateApp(App) returns (Result) {
    option (google.api.http) = {
      post: "/update/app"
      body: "*"
    };
    option (protogen.mc2_api) = "ResourceApps,ActionManage,Key.DeveloperKey.Name";
  }
  // Show applications. Any fields specified will be used to filter results.
  rpc ShowApp(App) returns (stream App) {
    option (google.api.http) = {
      post: "/show/app"
      body: "*"
    };
    option (protogen.mc2_api) = "ResourceApps,ActionView,Key.DeveloperKey.Name";
  }
}<|MERGE_RESOLUTION|>--- conflicted
+++ resolved
@@ -93,14 +93,10 @@
   repeated ConfigFile configs = 21;
   // Option to run App on all nodes of the cluster
   bool scale_with_cluster = 22;
-<<<<<<< HEAD
-    // Revision increments each time the App is updated
-  int32 revision = 23;
-
-=======
   // Should this app have access to outside world?
   bool internal_ports = 23;
->>>>>>> a627f212
+  // Revision increments each time the App is updated
+  int32 revision = 24;
   option (protogen.generate_matches) = true;
   option (protogen.generate_cud) = true;
   option (protogen.generate_cud_test) = true;
