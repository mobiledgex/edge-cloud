--- conflicted
+++ resolved
@@ -97,14 +97,10 @@
   bool internal_ports = 23;
   // Revision increments each time the App is updated
   int32 revision = 24;
-<<<<<<< HEAD
-  // MD5Sum of the VM-based app image
-  string md5sum = 25;
-  // manifest - which cloudlets can this run on?
-=======
   // Official FQDN is the FQDN that the app uses to connect by default
   string official_fqdn = 25;
->>>>>>> dea097a8
+  // MD5Sum of the VM-based app image
+  string md5sum = 26;
   option (protogen.generate_matches) = true;
   option (protogen.generate_cud) = true;
   option (protogen.generate_cud_test) = true;
