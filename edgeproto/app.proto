// Application proto

syntax = "proto3";
package edgeproto;

import "google/api/annotations.proto";
import "result.proto";
import "github.com/mobiledgex/edge-cloud/protogen/protogen.proto";
import "github.com/mobiledgex/edge-cloud/protoc-gen-cmd/protocmd/protocmd.proto";
import "developer.proto";
import "flavor.proto";
import "gogoproto/gogo.proto";

// It is important that embedded key structs are not referenced by a
// pointer, otherwise the enclosing struct cannot properly function
// as the key to a hash table. Thus embedded key structs have nullable false.

// AppKey uniquely identifies an Application.
message AppKey {
  // Developer key
  DeveloperKey developer_key = 1 [(gogoproto.nullable) = false];
  // Application name
  string name = 2;
  // Version of the app
  string version = 3;
  option (protogen.generate_matches) = true;
  option (protogen.obj_key) = true;
  option (gogoproto.gostring) = true;
}

// ImageType specifies the image type of the application.
enum ImageType {
  // Unknown image type
  IMAGE_TYPE_UNKNOWN = 0;
  // Docker container image type compatible with Kubernetes
  IMAGE_TYPE_DOCKER = 1;
  // QCOW2 virtual machine image type
  IMAGE_TYPE_QCOW = 2;
}

enum DeleteType {
  // No autodelete
  NO_AUTO_DELETE = 0;
  // Autodelete
  AUTO_DELETE = 1;
}

message ConfigFile {
  // kind (type) of config, i.e. k8s-manifest, helm-values, deploygen-config
  string kind = 1;
  // config file contents or URI reference
  string config = 2;
}

// Apps are applications that may be instantiated on Cloudlets, providing a back-end service to an application client (using the mobiledgex SDK) running on a user device such as a cell phone, wearable, drone, etc. Applications belong to Developers, and must specify their image and accessibility. Applications are analagous to Pods in Kubernetes.
// An application in itself is not tied to a Cloudlet, but provides a definition that can be used to instantiate it on a Cloudlet. AppInsts are applications instantiated on a particular Cloudlet.
message App {
  // Fields are used for the Update API to specify which fields to apply
  repeated string fields = 1;
  // Unique identifier key
  AppKey key = 2 [(gogoproto.nullable) = false];
  // URI from which to download image
  string image_path = 4 [(protogen.backend) = true];
  // Image type (see ImageType)
  ImageType image_type = 5;
  // For Layer4 access, the ports the app listens on.
  // This is a comma separated list of protocol:port pairs, i.e.
  // tcp:80,http:443,udp:10002.
  // Only tcp, udp, and http protocols are supported; tcp and udp are assumed
  // to be L4, and http is assumed to be L7 access.
  string access_ports = 7;
  // Default flavor for the App, may be overridden by the AppInst
  FlavorKey default_flavor = 9 [(gogoproto.nullable) = false];
<<<<<<< HEAD
  // Cluster field is deprecated. Apps no longer have dependencies on Clusters.
  ClusterKey cluster = 10 [(gogoproto.nullable) = false, (protogen.backend) = true];
=======
>>>>>>> aa116b75
  // public key used for authentication
  string auth_public_key = 12;
  // Command to start service
  string command = 13;
  // Annotations is a comma separated map of arbitrary key value pairs,
  // for example: key1=val1,key2=val2,key3="val 3"
  string annotations = 14;
  // Deployment target (kubernetes, docker, kvm, etc)
  string deployment = 15 [(protogen.backend) = true];
  // Deployment manifest is the deployment specific manifest file/config
  string deployment_manifest = 16 [(protogen.backend) = true, (protogen.hidetag) = "nocmp"];
  // Deployment generator target to generate a basic deployment manifest
  string deployment_generator = 17 [(protogen.backend) = true, (protogen.hidetag) = "nocmp"];
  // Android package name used to match the App name from the Android package
  string android_package_name = 18;
  // Indicates whether or not platform apps are allowed to perform actions
  // on behalf of this app, such as FindCloudlet
  bool permits_platform_apps = 19;
  // Override actions to Controller
  DeleteType del_opt = 20 [(protogen.hidetag) = "nocmp"];
  // Customization files passed through to implementing services
  repeated ConfigFile configs = 21;
<<<<<<< HEAD
  // Run application on all the nodes of the cluster
  bool scale_with_cluster = 22;
  // manifest - which cloudlets can this run on?
=======
>>>>>>> aa116b75
  option (protogen.generate_matches) = true;
  option (protogen.generate_cud) = true;
  option (protogen.generate_cud_test) = true;
  option (protogen.generate_cache) = true;
  option (protogen.notify_cache) = true;
  option (protogen.notify_custom_update) = true;
  option (protocmd.alias) = "appname=Key.Name,appvers=Key.Version,developer=Key.DeveloperKey.Name";
}

service AppApi {
  // Create an application
  rpc CreateApp(App) returns (Result) {
    option (google.api.http) = {
      post: "/create/app"
      body: "*"
    };
    option (protogen.mc2_api) = "ResourceApps,ActionManage,Key.DeveloperKey.Name";
  }
  // Delete an application
  rpc DeleteApp(App) returns (Result) {
    option (google.api.http) = {
      post: "/delete/app"
      body: "*"
    };
    option (protogen.mc2_api) = "ResourceApps,ActionManage,Key.DeveloperKey.Name";
  }
  // Update an application
  rpc UpdateApp(App) returns (Result) {
    option (google.api.http) = {
      post: "/update/app"
      body: "*"
    };
    option (protogen.mc2_api) = "ResourceApps,ActionManage,Key.DeveloperKey.Name";
  }
  // Show applications. Any fields specified will be used to filter results.
  rpc ShowApp(App) returns (stream App) {
    option (google.api.http) = {
      post: "/show/app"
      body: "*"
    };
    option (protogen.mc2_api) = "ResourceApps,ActionView,Key.DeveloperKey.Name";
  }
}<|MERGE_RESOLUTION|>--- conflicted
+++ resolved
@@ -71,11 +71,6 @@
   string access_ports = 7;
   // Default flavor for the App, may be overridden by the AppInst
   FlavorKey default_flavor = 9 [(gogoproto.nullable) = false];
-<<<<<<< HEAD
-  // Cluster field is deprecated. Apps no longer have dependencies on Clusters.
-  ClusterKey cluster = 10 [(gogoproto.nullable) = false, (protogen.backend) = true];
-=======
->>>>>>> aa116b75
   // public key used for authentication
   string auth_public_key = 12;
   // Command to start service
@@ -98,12 +93,9 @@
   DeleteType del_opt = 20 [(protogen.hidetag) = "nocmp"];
   // Customization files passed through to implementing services
   repeated ConfigFile configs = 21;
-<<<<<<< HEAD
   // Run application on all the nodes of the cluster
   bool scale_with_cluster = 22;
   // manifest - which cloudlets can this run on?
-=======
->>>>>>> aa116b75
   option (protogen.generate_matches) = true;
   option (protogen.generate_cud) = true;
   option (protogen.generate_cud_test) = true;
