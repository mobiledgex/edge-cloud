// Application proto

syntax = "proto3";
package edgeproto;

import "google/api/annotations.proto";
import "result.proto";
import "github.com/mobiledgex/edge-cloud/protogen/protogen.proto";
import "github.com/mobiledgex/edge-cloud/protoc-gen-cmd/protocmd/protocmd.proto";
import "developer.proto";
import "flavor.proto";
import "cluster.proto";
import "common.proto";
import "github.com/gogo/protobuf/gogoproto/gogo.proto";

// It is important that embedded key structs are not referenced by a
// pointer, otherwise the enclosing struct cannot properly function
// as the key to a hash table. Thus embedded key structs have nullable false.

// AppKey uniquely identifies an Application.
message AppKey {
  // Developer key
  DeveloperKey developer_key = 1 [(gogoproto.nullable) = false];
  // Application name
  string name = 2;
  // Version of the app
  string version = 3;
  option (protogen.generate_matches) = true;
  option (protogen.obj_key) = true;
  option (gogoproto.gostring) = true;
}

// ImageType specifies the image type of the application.
enum ImageType {
  // Unknown image type
  ImageTypeUnknown = 0;
  // Docker container image type compatible with Kubernetes
  ImageTypeDocker= 1;
  // QCOW2 virtual machine image type
  ImageTypeQCOW = 2;
}

// Apps are applications that may be instantiated on Cloudlets, providing a back-end service to an application client (using the mobiledgex SDK) running on a user device such as a cell phone, wearable, drone, etc. Applications belong to Developers, and must specify their image and accessibility. Applications are analagous to Pods in Kubernetes, and similarly are tied to a Cluster.
// An application in itself is not tied to a Cloudlet, but provides a definition that can be used to instantiate it on a Cloudlet. AppInsts are applications instantiated on a particular Cloudlet.
message App {
  // Fields are used for the Update API to specify which fields to apply
  repeated string fields = 1;
  // Unique identifier key
  AppKey key = 2 [(gogoproto.nullable) = false];
  // URI from which to download image
  string image_path = 4 [(protogen.backend) = true];
  // Image type (see ImageType)
  ImageType image_type = 5;
  // IP access type
  IpAccess ip_access = 6;
  // For Layer4 and Layer7 access, the ports the app listens on.
  // This is a comma separated list of protocol:port pairs, i.e.
  // tcp:80,http:443,udp:10002.
  // Only tcp, udp, and http protocols are supported; tcp and udp are assumed
  // to be L4, and http is assumed to be L7 access.
  string access_ports = 7;
  // URI of resource to be used to establish config for App.
  string config = 8 [(protogen.backend) = true];
  // Default flavor for the App, may be overridden by the AppInst
  FlavorKey default_flavor = 9 [(gogoproto.nullable) = false];
  // Cluster on which the App can be instantiated.
  // If not specified during create, a cluster will be automatically created.
  // If specified, it must exist.
  ClusterKey cluster = 10 [(gogoproto.nullable) = false, (protogen.backend) = true];
  // public key used for authentication
  string auth_public_key = 12;
<<<<<<< HEAD
  // Android package name, optional
  string android_package_name = 13;
=======
  // Command to start service
  string command = 13;
  // Annotations is a comma separated map of arbitrary key value pairs,
  // for example: key1=val1,key2=val2,key3="val 3"
  string annotations = 14;
  // Deployment target (kubernetes, docker, kvm, etc)
  string deployment = 15 [(protogen.backend) = true, (protocmd.hidetag) = "nocmp"];
  // Deployment manifest is the deployment specific manifest file/config
  string deployment_manifest = 16 [(protogen.backend) = true, (protocmd.hidetag) = "nocmp"];
  // Deployment generator target
  string deployment_generator = 17 [(protogen.backend) = true, (protocmd.hidetag) = "nocmp"];
>>>>>>> 0b126b85
  // manifest - which cloudlets can this run on?
  option (protogen.generate_matches) = true;
  option (protogen.generate_cud) = true;
  option (protogen.generate_cud_test) = true;
  option (protogen.generate_cache) = true;
}

service AppApi {
  // Create an application
  rpc CreateApp(App) returns (Result) {
    option (google.api.http) = {
      post: "/create/app"
      body: "*"
    };
  }
  // Delete an application
  rpc DeleteApp(App) returns (Result) {
    option (google.api.http) = {
      post: "/delete/app"
      body: "*"
    };
  }
  // Update an application
  rpc UpdateApp(App) returns (Result) {
    option (google.api.http) = {
      post: "/update/app"
      body: "*"
    };
  }
  // Show applications. Any fields specified will be used to filter results.
  rpc ShowApp(App) returns (stream App) {
    option (google.api.http) = {
      post: "/show/app"
      body: "*"
    };
  }
}<|MERGE_RESOLUTION|>--- conflicted
+++ resolved
@@ -53,38 +53,30 @@
   ImageType image_type = 5;
   // IP access type
   IpAccess ip_access = 6;
-  // For Layer4 and Layer7 access, the ports the app listens on.
+  // For Layer4 access, the ports the app listens on.
   // This is a comma separated list of protocol:port pairs, i.e.
   // tcp:80,http:443,udp:10002.
   // Only tcp, udp, and http protocols are supported; tcp and udp are assumed
   // to be L4, and http is assumed to be L7 access.
   string access_ports = 7;
   // URI of resource to be used to establish config for App.
-  string config = 8 [(protogen.backend) = true];
+  string config = 8;
   // Default flavor for the App, may be overridden by the AppInst
   FlavorKey default_flavor = 9 [(gogoproto.nullable) = false];
   // Cluster on which the App can be instantiated.
   // If not specified during create, a cluster will be automatically created.
   // If specified, it must exist.
   ClusterKey cluster = 10 [(gogoproto.nullable) = false, (protogen.backend) = true];
+  // Template of kubernetes deployment yaml.
+  // Who/What sets this is TDB, but it should not be directly
+  // exposed to the user, because we do not want to expose
+  // kubernetes to the user. However, because we currently don't have any
+  // other way to set it, for flexibility, for now it is exposed to the user.
+  string app_template = 11;
   // public key used for authentication
   string auth_public_key = 12;
-<<<<<<< HEAD
   // Android package name, optional
   string android_package_name = 13;
-=======
-  // Command to start service
-  string command = 13;
-  // Annotations is a comma separated map of arbitrary key value pairs,
-  // for example: key1=val1,key2=val2,key3="val 3"
-  string annotations = 14;
-  // Deployment target (kubernetes, docker, kvm, etc)
-  string deployment = 15 [(protogen.backend) = true, (protocmd.hidetag) = "nocmp"];
-  // Deployment manifest is the deployment specific manifest file/config
-  string deployment_manifest = 16 [(protogen.backend) = true, (protocmd.hidetag) = "nocmp"];
-  // Deployment generator target
-  string deployment_generator = 17 [(protogen.backend) = true, (protocmd.hidetag) = "nocmp"];
->>>>>>> 0b126b85
   // manifest - which cloudlets can this run on?
   option (protogen.generate_matches) = true;
   option (protogen.generate_cud) = true;
