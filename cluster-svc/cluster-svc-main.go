package main

import (
	"bytes"
	"context"
	"flag"
	"fmt"
	"html/template"
	"io"
	"os"
	"os/signal"
	"strings"

	"github.com/mobiledgex/edge-cloud/cloudcommon"
	"github.com/mobiledgex/edge-cloud/edgeproto"
	"github.com/mobiledgex/edge-cloud/log"
	"github.com/mobiledgex/edge-cloud/notify"
	"github.com/mobiledgex/edge-cloud/tls"
	"google.golang.org/grpc"
	"google.golang.org/grpc/status"
)

// Command line options
var rootDir = flag.String("r", "", "root directory for testing")
var notifyAddrs = flag.String("notifyAddrs", "127.0.0.1:50001", "Comma separated list of controller notify listener addresses")
var ctrlAddr = flag.String("ctrlAddrs", "127.0.0.1:55001", "address to connect to")
var standalone = flag.Bool("standalone", false, "Standalone mode. AppInst data is pre-populated. Dme does not interact with controller. AppInsts can be created directly on Dme using controller AppInst API")
var debugLevels = flag.String("d", "", fmt.Sprintf("comma separated list of %v", log.DebugLevelStrings))
var tlsCertFile = flag.String("tls", "", "server tls cert file.  Keyfile and CA file mex-ca.crt must be in same directory")
<<<<<<< HEAD
=======
var externalPorts = flag.String("prometheus-ports", "", "ports to expose in form \"tcp:123,udp:123\"")
>>>>>>> 5314569f
var influxDBAddr = flag.String("influxdb", "0.0.0.0:8086", "InfluxDB address to export to")
var influxDBUser = flag.String("influxdb-user", "root", "InfluxDB username")
var influxDBPass = flag.String("influxdb-pass", "root", "InfluxDB password")

// Hard coded username - TODO to move to user db
var MEXDeveloper = "mexinfradev_"
var MEXDevUsername = "_mexinfradev"
var MEXDevPass = "_mexdeveloperpass"
var MEXdev = edgeproto.Developer{
	Key:      edgeproto.DeveloperKey{Name: MEXDeveloper},
	Username: MEXDevUsername,
}

var MEXMetricsExporterAppName = "MEXMetricsExporter"
var MEXMetricsExporterAppVer = "1.0"

var exporterT *template.Template

var MEXMetricsExporterTemplate = `apiVersion: apps/v1
kind: Deployment
metadata:
  name: mexmetricsexporter-deployment
spec:
  selector:
    matchLabels:
      run: mexmetricsexporter
  replicas: 1
  template:
    metadata:
      labels:
        run: mexmetricsexporter
    spec:
      volumes:
      imagePullSecrets:
      - name: mexregistrysecret
      containers:
      - name: mexmetricsexporter
        image: registry.mobiledgex.net:5000/mobiledgex/metrics-exporter:latest
        imagePullPolicy: Always
        env:
        - name: MEX_CLUSTER_NAME
          value: {{.Cluster}}
        - name: MEX_INFLUXDB_ADDR
          value: {{.InfluxDBAddr}}
        - name: MEX_INFLUXDB_USER
          value: {{.InfluxDBUser}}
        - name: MEX_INFLUXDB_PASS
          value: {{.InfluxDBPass}}
        ports:
`

var MEXMetricsExporterApp = edgeproto.App{
	Key: edgeproto.AppKey{
		DeveloperKey: MEXdev.Key,
		Name:         MEXMetricsExporterAppName,
		Version:      MEXMetricsExporterAppVer,
	},
	ImagePath:     "registry.mobiledgex.net:5000/mobiledgex/metrics-exporter:latest",
	ImageType:     edgeproto.ImageType_ImageTypeDocker,
	DefaultFlavor: edgeproto.FlavorKey{Name: "x1.medium"}, // TODO flavor
	DelOpt:        edgeproto.DeleteType_AutoDelete,
}

var MEXPrometheusAppName = "MEXPrometheusAppName"
var MEXPrometheusAppVer = "1.0"

var MEXPrometheusApp = edgeproto.App{
	Key: edgeproto.AppKey{
		DeveloperKey: MEXdev.Key,
		Name:         MEXPrometheusAppName,
		Version:      MEXPrometheusAppVer,
	},
	ImagePath:     "stable/prometheus-operator",
	Deployment:    cloudcommon.AppDeploymentTypeHelm,
	DefaultFlavor: edgeproto.FlavorKey{Name: "x1.medium"}, // TODO flavor
	DelOpt:        edgeproto.DeleteType_AutoDelete,
	AccessPorts:   *externalPorts,
}

var dialOpts grpc.DialOption

var sigChan chan os.Signal

type ClusterInstHandler struct {
}

// Process updates from notify framework about cluster instances
// Create app/appInst when clusterInst transitions to a 'ready' state
// TODO - Once App is decoupled from Cluster, we should create Apps on a startup
func (c *ClusterInstHandler) Update(in *edgeproto.ClusterInst, rev int64) {
	var err error
	log.DebugLog(log.DebugLevelNotify, "cluster update", "cluster", in.Key.ClusterKey.Name,
		"cloudlet", in.Key.CloudletKey.Name, "state", edgeproto.TrackedState_name[int32(in.State)])
	// Need to create a connection to server, as passed to us by commands
	if in.State == edgeproto.TrackedState_Ready {
		// Create Applications
		// TODO - this should really be done on a strartup of cluster service
		if err = createMEXPrometheus(dialOpts, in.Key.ClusterKey); err != nil {
			log.DebugLog(log.DebugLevelMexos, "Prometheus-operator app create failed", "cluster", in.Key.ClusterKey.Name,
				"error", err.Error())
		}
		//TODO - need to wait a bit before running this command
		if err = createMEXMetricsExporter(dialOpts, in.Key.ClusterKey); err != nil {
			log.DebugLog(log.DebugLevelMexos, "metrics Exporter app create failed", "cluster", in.Key.ClusterKey.Name,
				"error", err.Error())
		}
		// Create Two applications on the cluster after creation
		//   - Prometheus and MetricsExporter
		if err = createMEXPromInst(dialOpts, in.Key); err != nil {
			log.DebugLog(log.DebugLevelMexos, "Prometheus-operator inst create failed", "cluster", in.Key.ClusterKey.Name,
				"error", err.Error())
		}
		if err = createMEXMetricsExporterInst(dialOpts, in.Key); err != nil {
			log.DebugLog(log.DebugLevelMexos, "Prometheus-operator inst create failed", "cluster", in.Key.ClusterKey.Name,
				"error", err.Error())
		}
	}
}

// Callback for clusterInst deletion - we don't need to do anything here
// Applications created by cluster service are created as auto-delete and will be removed
// when clusterInstance goes away
func (c *ClusterInstHandler) Delete(in *edgeproto.ClusterInst, rev int64) {
	log.DebugLog(log.DebugLevelNotify, "clusterInst delete", "cluster", in.Key.ClusterKey.Name, "state",
		edgeproto.TrackedState_name[int32(in.State)])
	// don't need to do anything really if a cluster instance is getting deleted
	// - all the pods in the cluster will be stopped anyways
}

// Don't need to do anything here - same as Delete
func (c *ClusterInstHandler) Prune(keys map[edgeproto.ClusterInstKey]struct{}) {
	log.DebugLog(log.DebugLevelNotify, "clusterInst prune")
}

func (c *ClusterInstHandler) Flush(notifyId int64) {}

func init() {
	exporterT = template.Must(template.New("exporter").Parse(MEXMetricsExporterTemplate))
}

func initNotifyClient(addrs string, tlsCertFile string) *notify.Client {
	notifyClient := notify.NewClient(strings.Split(addrs, ","), tlsCertFile)
	notifyClient.RegisterRecv(notify.NewClusterInstRecv(&ClusterInstHandler{}))
	log.InfoLog("notify client to", "addrs", addrs)
	return notifyClient
}

// create an appInst as a clustersvcdev
func createAppInstCommon(dialOpts grpc.DialOption, instKey edgeproto.ClusterInstKey, appKey edgeproto.AppKey) error {
	conn, err := grpc.Dial(*ctrlAddr, dialOpts, grpc.WithBlock(), grpc.WithWaitForHandshake())
	if err != nil {
		return fmt.Errorf("Connect to server %s failed: %s", *ctrlAddr, err.Error())
	}
	defer conn.Close()
	apiClient := edgeproto.NewAppInstApiClient(conn)

	appInst := edgeproto.AppInst{
		Key: edgeproto.AppInstKey{
			AppKey:      appKey,
			CloudletKey: instKey.CloudletKey,
			Id:          1,
		},
		ClusterInstKey: instKey,
	}

	ctx := context.TODO()
	stream, err := apiClient.CreateAppInst(ctx, &appInst)
	var res *edgeproto.Result
	if err == nil {
		for {
			res, err = stream.Recv()
			if err == io.EOF {
				err = nil
				break
			}
			if err != nil {
				break
			}
		}
	}
	if err != nil {
		errstr := err.Error()
		st, ok := status.FromError(err)
		if ok {
			errstr = st.Message()
		}
		return fmt.Errorf("CreateAppInst failed: %s", errstr)
	}
	log.DebugLog(log.DebugLevelMexos, "create appinst", "appinst", appInst.String(), "result", res.String())
	return nil

}

func createMEXPromInst(dialOpts grpc.DialOption, instKey edgeproto.ClusterInstKey) error {
	return createAppInstCommon(dialOpts, instKey, MEXPrometheusApp.Key)
}

func createMEXMetricsExporterInst(dialOpts grpc.DialOption, instKey edgeproto.ClusterInstKey) error {
	return createAppInstCommon(dialOpts, instKey, MEXMetricsExporterApp.Key)
}

func createMEXInfraDeveloper(dialOpts grpc.DialOption) error {
	var err error

	conn, err := grpc.Dial(*ctrlAddr, dialOpts, grpc.WithBlock(), grpc.WithWaitForHandshake())
	if err != nil {
		return fmt.Errorf("Connect to server %s failed: %s", *ctrlAddr, err.Error())
	}
	defer conn.Close()
	apiClient := edgeproto.NewDeveloperApiClient(conn)

	ctx := context.TODO()
	res, err := apiClient.CreateDeveloper(ctx, &MEXdev)
	if err != nil {
		errstr := err.Error()
		st, ok := status.FromError(err)
		if ok {
			errstr = st.Message()
		}
		return fmt.Errorf("CreateDeveloper failed: %s", errstr)
	}
	log.DebugLog(log.DebugLevelMexos, "create dev", "developer", MEXdev.String(), "result", res.String())
	return nil
}

func createAppCommon(dialOpts grpc.DialOption, app *edgeproto.App, cluster edgeproto.ClusterKey) error {
	conn, err := grpc.Dial(*ctrlAddr, dialOpts, grpc.WithBlock(), grpc.WithWaitForHandshake())
	if err != nil {
		return fmt.Errorf("Connect to server %s failed: %s", *ctrlAddr, err.Error())
	}
	defer conn.Close()
	apiClient := edgeproto.NewAppApiClient(conn)

	app.Cluster = cluster

	ctx := context.TODO()
	res, err := apiClient.CreateApp(ctx, app)
	if err != nil {
		errstr := err.Error()
		st, ok := status.FromError(err)
		if ok {
			errstr = st.Message()
		}
		return fmt.Errorf("CreateApp failed: %s", errstr)
	}
	log.DebugLog(log.DebugLevelMexos, "create app", "app", app.String(), "result", res.String())
	return nil
}
func createMEXPrometheus(dialOpts grpc.DialOption, cluster edgeproto.ClusterKey) error {
	return createAppCommon(dialOpts, &MEXPrometheusApp, cluster)
}

type exporterData struct {
	Cluster      string
	InfluxDBAddr string
	InfluxDBUser string
	InfluxDBPass string
}

func createMEXMetricsExporter(dialOpts grpc.DialOption, cluster edgeproto.ClusterKey) error {
	app := MEXMetricsExporterApp

	ex := exporterData{
		Cluster:      cluster.Name,
		InfluxDBAddr: *influxDBAddr,
		InfluxDBUser: *influxDBUser,
		InfluxDBPass: *influxDBPass,
	}
	buf := bytes.Buffer{}
	err := exporterT.Execute(&buf, &ex)
	if err != nil {
		return err
	}
	app.DeploymentManifest = buf.String()
	return createAppCommon(dialOpts, &app, cluster)
}

func main() {
	var err error
	flag.Parse()
	log.SetDebugLevelStrs(*debugLevels)

	if *standalone {
		fmt.Printf("Running in Standalone Mode with test instances\n")
	} else {
		notifyClient := initNotifyClient(*notifyAddrs, *tlsCertFile)
		notifyClient.Start()
		defer notifyClient.Stop()
	}

	if *standalone {
		// TODO - unit tests see cluster-svc_test.go
	}
	sigChan = make(chan os.Signal, 1)
	signal.Notify(sigChan, os.Interrupt)

	dialOpts, err = tls.GetTLSClientDialOption(*ctrlAddr, *tlsCertFile)
	if err != nil {
		log.FatalLog("get TLS Credentials", "error", err)
	}

	log.InfoLog("Ready")
	if err = createMEXInfraDeveloper(dialOpts); err != nil {
		fmt.Printf("Failed to create a developer\n")
	}

	// wait until process in killed/interrupted
	sig := <-sigChan
	fmt.Println(sig)
}<|MERGE_RESOLUTION|>--- conflicted
+++ resolved
@@ -27,10 +27,7 @@
 var standalone = flag.Bool("standalone", false, "Standalone mode. AppInst data is pre-populated. Dme does not interact with controller. AppInsts can be created directly on Dme using controller AppInst API")
 var debugLevels = flag.String("d", "", fmt.Sprintf("comma separated list of %v", log.DebugLevelStrings))
 var tlsCertFile = flag.String("tls", "", "server tls cert file.  Keyfile and CA file mex-ca.crt must be in same directory")
-<<<<<<< HEAD
-=======
 var externalPorts = flag.String("prometheus-ports", "", "ports to expose in form \"tcp:123,udp:123\"")
->>>>>>> 5314569f
 var influxDBAddr = flag.String("influxdb", "0.0.0.0:8086", "InfluxDB address to export to")
 var influxDBUser = flag.String("influxdb-user", "root", "InfluxDB username")
 var influxDBPass = flag.String("influxdb-pass", "root", "InfluxDB password")
