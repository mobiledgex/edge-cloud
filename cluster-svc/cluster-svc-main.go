package main

import (
	"bytes"
	"context"
	"flag"
	"fmt"
	"io"
	"os"
	"os/signal"
	"strconv"
	"strings"
	"text/template"
	"time"

	pf "github.com/mobiledgex/edge-cloud/cloud-resource-manager/platform"
	pfutils "github.com/mobiledgex/edge-cloud/cloud-resource-manager/platform/utils"
	"github.com/mobiledgex/edge-cloud/cloudcommon"
	"github.com/mobiledgex/edge-cloud/cloudcommon/node"
	dme "github.com/mobiledgex/edge-cloud/d-match-engine/dme-proto"
	"github.com/mobiledgex/edge-cloud/edgeproto"
	"github.com/mobiledgex/edge-cloud/log"
	"github.com/mobiledgex/edge-cloud/notify"
	"github.com/mobiledgex/edge-cloud/tls"
	"github.com/mobiledgex/edge-cloud/util"
	"github.com/opentracing/opentracing-go"
	"google.golang.org/grpc"
	"google.golang.org/grpc/status"
)

// Command line options
var rootDir = flag.String("r", "", "root directory for testing")
var notifyAddrs = flag.String("notifyAddrs", "127.0.0.1:50001", "Comma separated list of controller notify listener addresses")
var ctrlAddr = flag.String("ctrlAddrs", "127.0.0.1:55001", "address to connect to")
var debugLevels = flag.String("d", "", fmt.Sprintf("comma separated list of %v", log.DebugLevelStrings))
var externalPorts = flag.String("prometheus-ports", "tcp:9090", "ports to expose in form \"tcp:123,udp:123\"")
var scrapeInterval = flag.Duration("scrapeInterval", time.Second*15, "Metrics collection interval")
var appFlavor = flag.String("flavor", "x1.medium", "App flavor for cluster-svc applications")
var upgradeInstances = flag.Bool("updateAll", false, "Upgrade all Instances of Prometheus operator")
var pluginRequired = flag.Bool("pluginRequired", false, "Require plugin")
var hostname = flag.String("hostname", "", "Unique hostname")
var region = flag.String("region", "local", "region name")

var prometheusT *template.Template
var nfsT *template.Template

var clusterSvcPlugin pf.ClusterSvc

var MEXPrometheusAppHelmTemplate = `prometheus:
  prometheusSpec:
    scrapeInterval: "{{.Interval}}"
  service:
    type: LoadBalancer
kubelet:
  serviceMonitor:
    ## Enable scraping the kubelet over https. For requirements to enable this see
    ## https://github.com/coreos/prometheus-operator/issues/926
    ##
    https: true
defaultRules:
  create: true
  rules:
    alertmanager: false
    etcd: false
    general: false
    k8s: true
    kubeApiserver: false
    kubePrometheusNodeAlerting: false
    kubePrometheusNodeRecording: true
    kubernetesAbsent: true
    kubernetesApps: true
    kubernetesResources: true
    kubernetesStorage: true
    kubernetesSystem: true
    kubeScheduler: true
    network: true
    node: true
    prometheus: true
    prometheusOperator: true
    time: true
grafana:
  enabled: false
alertmanager:
  enabled: false
commonLabels:
  {{if .AppLabel}}{{.AppLabel}}: "{{.AppLabelVal}}"{{end}}
  {{if .AppVersionLabel}}{{.AppVersionLabel}}: "{{.AppVersionLabelVal}}"{{end}}
`

var MEXPrometheusAppName = cloudcommon.MEXPrometheusAppName
var MEXPrometheusAppVer = "1.0"

var MEXPrometheusAppKey = edgeproto.AppKey{
	Name:         MEXPrometheusAppName,
	Version:      MEXPrometheusAppVer,
	Organization: cloudcommon.OrganizationMobiledgeX,
}

// Define prometheus operator App.
// Version 8.15.14 tested with helm 3.4.2 and kubernetes 1.16
var MEXPrometheusApp = edgeproto.App{
	Key:           MEXPrometheusAppKey,
	ImagePath:     "https://prometheus-community.github.io/helm-charts:prometheus-community/kube-prometheus-stack",
	Deployment:    cloudcommon.DeploymentTypeHelm,
	DelOpt:        edgeproto.DeleteType_AUTO_DELETE,
	InternalPorts: true,
	Trusted:       true,
	Annotations:   "version=9.4.10",
}

var dialOpts grpc.DialOption

var sigChan chan os.Signal

var AutoScalePolicyCache edgeproto.AutoScalePolicyCache
var ClusterInstCache edgeproto.ClusterInstCache
var AppInstCache edgeproto.AppInstCache
var AppCache edgeproto.AppCache
var UserAlertCache edgeproto.UserAlertCache
var settings *edgeproto.Settings = edgeproto.GetDefaultSettings()
var nodeMgr node.NodeMgr
var alertCache edgeproto.AlertCache

type promCustomizations struct {
	Interval           string
	AppLabel           string
	AppLabelVal        string
	AppVersionLabel    string
	AppVersionLabelVal string
}

// nothing yet to customize
type nfsCustomizations struct {
}

var NFSAutoProvisionAppName = cloudcommon.NFSAutoProvisionAppName
var NFSAutoProvAppVers = "1.0"

var NFSAutoProvAppKey = edgeproto.AppKey{
	Name:         NFSAutoProvisionAppName,
	Version:      NFSAutoProvAppVers,
	Organization: cloudcommon.OrganizationMobiledgeX,
}

var NFSAutoProvisionApp = edgeproto.App{
	Key:           NFSAutoProvAppKey,
	ImagePath:     "https://charts.helm.sh/stable:stable/nfs-client-provisioner",
	Deployment:    cloudcommon.DeploymentTypeHelm,
	DelOpt:        edgeproto.DeleteType_AUTO_DELETE,
	InternalPorts: true,
	Trusted:       true,
	Annotations:   "version=1.2.8",
}

var NFSAutoProvisionAppTemplate = `nfs:
  path: /share
  server: [[ .Deployment.ClusterIp ]]
storageClass:
  name: standard
  defaultClass: true
`

// Process updates from notify framework about cluster instances
// Create app/appInst when clusterInst transitions to a 'ready' state
func clusterInstCb(ctx context.Context, old *edgeproto.ClusterInst, new *edgeproto.ClusterInst) {
	var err error
	// cluster-svc only manages k8s clusters for now
	if new.Deployment != cloudcommon.DeploymentTypeKubernetes {
		return
	}
	log.SpanLog(ctx, log.DebugLevelNotify, "cluster update", "cluster", new.Key.ClusterKey.Name,
		"cloudlet", new.Key.CloudletKey.Name, "state", edgeproto.TrackedState_name[int32(new.State)])
	// Need to create a connection to server, as passed to us by commands
	if new.State == edgeproto.TrackedState_READY {
		// Create Prometheus on the cluster after creation
		if err = createMEXPromInst(ctx, dialOpts, new, nil); err != nil {
			log.SpanLog(ctx, log.DebugLevelApi, "Prometheus-operator inst create failed", "cluster",
				new.Key.ClusterKey.Name, "error", err.Error())
		}
		if err = createNFSAutoProvAppInstIfRequired(ctx, dialOpts, new); err != nil {
			log.SpanLog(ctx, log.DebugLevelApi, "NFS Auto provision inst create failed", "cluster",
				new.Key.ClusterKey.Name, "error", err.Error())
		}
	}
}

func autoScalePolicyCb(ctx context.Context, old *edgeproto.AutoScalePolicy, new *edgeproto.AutoScalePolicy) {
	log.SpanLog(ctx, log.DebugLevelNotify, "autoscalepolicy update", "new", new, "old", old)
	if new == nil || old == nil {
		// deleted, should have been removed from all clusterinsts already
		// or new policy, won't be on any clusterinsts yet
		return
	}
	fields := make(map[string]struct{})
	new.DiffFields(old, fields)
	if len(fields) == 0 {
		return
	}
	// update all prometheus AppInsts on ClusterInsts using the policy
	insts := []edgeproto.ClusterInst{}
	ClusterInstCache.Mux.Lock()
	for k, v := range ClusterInstCache.Objs {
		if new.Key.Organization == k.Organization && new.Key.Name == v.Obj.AutoScalePolicy {
			insts = append(insts, *v.Obj)
		}
	}
	ClusterInstCache.Mux.Unlock()

	for _, inst := range insts {
		err := createMEXPromInst(ctx, dialOpts, &inst, nil)
		log.SpanLog(ctx, log.DebugLevelApi, "Updated policy for Prometheus", "ClusterInst", inst.Key, "AutoScalePolicy", new.Key.Name, "err", err)
	}
}

func appInstCb(ctx context.Context, old *edgeproto.AppInst, new *edgeproto.AppInst) {
	if new == nil {
		// we don't really need to clean up rules
		return
	}

	// We only add new rules, we can keep old rules around
	if new.State == edgeproto.TrackedState_READY {
		log.SpanLog(ctx, log.DebugLevelNotify, "appinst update", "new", new, "old", old)
		app := edgeproto.App{}
		found := AppCache.Get(&new.Key.AppKey, &app)
		if !found {
			log.SpanLog(ctx, log.DebugLevelNotify, "Unable to find app", "app", new.Key.AppKey.Name)
			return
		}
		if app.Deployment != cloudcommon.DeploymentTypeKubernetes {
			log.SpanLog(ctx, log.DebugLevelNotify, "Unsupported deployment", "app", new)
			return
		}
		// No user-defined alerts configured
		if len(app.UserDefinedAlerts) == 0 {
			log.SpanLog(ctx, log.DebugLevelNotify, "No user-defined alerts configured", "app", new)
			return
		}
		// get the prometheus cluster
		cluster := edgeproto.ClusterInst{}
		found = ClusterInstCache.Get(new.ClusterInstKey(), &cluster)
		if !found {
			log.SpanLog(ctx, log.DebugLevelNotify, "Unable to find cluster", "app", new.Key.AppKey.Name,
				"cluster", new.ClusterInstKey())
			return
		}
		if err := createMEXPromInst(ctx, dialOpts, &cluster, &app); err != nil {
			log.SpanLog(ctx, log.DebugLevelApi, "Prometheus-operator inst create failed", "cluster",
				cluster, "error", err.Error())
		}
	}
}

func updateAllPromInstsForApp(ctx context.Context, app *edgeproto.App) {
	// walk appInst cache and update those cluster insts
	insts := []edgeproto.ClusterInst{}
	AppInstCache.Mux.Lock()
	for k, v := range AppInstCache.Objs {
		if k.AppKey == app.Key {
			cluster := edgeproto.ClusterInst{}
			found := ClusterInstCache.Get(v.Obj.ClusterInstKey(), &cluster)
			if !found {
				log.SpanLog(ctx, log.DebugLevelNotify, "Unable to find cluster", "app", v.Obj,
					"cluster", v.Obj.ClusterInstKey())
				continue
			}
			insts = append(insts, cluster)
		}
	}
	AppInstCache.Mux.Unlock()

	// Now walk all the clusterInstances and update Prometheus instance
	for ii := range insts {
		err := createMEXPromInst(ctx, dialOpts, &insts[ii], app)
		log.SpanLog(ctx, log.DebugLevelApi, "Updated user alerts for Prometheus", "ClusterInst", insts[ii].Key,
			"app", app.Key, "err", err)
	}

}

func appCb(ctx context.Context, old *edgeproto.App, new *edgeproto.App) {
	if new == nil || old == nil {
		return
	}
	if !old.AppUserAlertsDifferent(new) {
		// nothing to update
		return
	}
	log.SpanLog(ctx, log.DebugLevelNotify, "app update", "new", new, "old", old)
	updateAllPromInstsForApp(ctx, new)
}

// Walk all the app Instances and update the clusters that have the instances that use this alert
func userAlertCb(ctx context.Context, old *edgeproto.UserAlert, new *edgeproto.UserAlert) {
	log.SpanLog(ctx, log.DebugLevelNotify, "User Alert update", "new", new, "old", old)
	if new == nil || old == nil {
		// deleted, so all the appInsts should've been cleaned up already
		return
	}
	if new.Matches(old) {
		// nothing to update
		return
	}

	// update all prometheus AppInsts on ClusterInsts using the Alert
	apps := []edgeproto.App{}
	AppCache.Mux.Lock()
	for k, v := range AppCache.Objs {
		if new.Key.Organization != k.Organization {
			continue
		}
		for _, alertName := range v.Obj.UserDefinedAlerts {
			if alertName == new.Key.Name {
				app := edgeproto.App{}
				app.DeepCopyIn(v.Obj)
				apps = append(apps, app)
			}
		}
	}
	AppCache.Mux.Unlock()

	// walk the apps and update all prometheus instances for it
	for ii := range apps {
		updateAllPromInstsForApp(ctx, &apps[ii])
	}
}

func init() {
	prometheusT = template.Must(template.New("prometheus").Parse(MEXPrometheusAppHelmTemplate))
	nfsT = template.Must(template.New("nfsauthprov").Parse(NFSAutoProvisionAppTemplate))
}

func initNotifyClient(ctx context.Context, addrs string, tlsDialOption grpc.DialOption) *notify.Client {
	notifyClient := notify.NewClient(nodeMgr.Name(), strings.Split(addrs, ","), tlsDialOption)
	edgeproto.InitAutoScalePolicyCache(&AutoScalePolicyCache)
	edgeproto.InitClusterInstCache(&ClusterInstCache)
	edgeproto.InitAppInstCache(&AppInstCache)
	edgeproto.InitUserAlertCache(&UserAlertCache)
	edgeproto.InitAppCache(&AppCache)
	ClusterInstCache.SetUpdatedCb(clusterInstCb)
	AutoScalePolicyCache.SetUpdatedCb(autoScalePolicyCb)
	AppInstCache.SetUpdatedCb(appInstCb)
	AppCache.SetUpdatedCb(appCb)
	UserAlertCache.SetUpdatedCb(userAlertCb)
	log.SpanLog(ctx, log.DebugLevelInfo, "notify client to", "addrs", addrs)
	return notifyClient
}

func appInstCreateApi(ctx context.Context, apiClient edgeproto.AppInstApiClient, appInst edgeproto.AppInst) (*edgeproto.Result, error) {
	appInst.Liveness = edgeproto.Liveness_LIVENESS_DYNAMIC
	stream, err := apiClient.CreateAppInst(ctx, &appInst)
	var res *edgeproto.Result
	if err == nil {
		for {
			res, err = stream.Recv()
			if err == io.EOF {
				err = nil
				break
			}
			if err != nil {
				break
			}
		}
	}
	return res, err
}

func appInstUpdateApi(ctx context.Context, apiClient edgeproto.AppInstApiClient, appInst *edgeproto.AppInst) (*edgeproto.Result, error) {
	stream, err := apiClient.UpdateAppInst(ctx, appInst)
	var res *edgeproto.Result
	if err == nil {
		for {
			res, err = stream.Recv()
			if err == io.EOF {
				err = nil
				break
			}
			if err != nil {
				break
			}
		}
	}
	return res, err
}

func appInstRefreshApi(ctx context.Context, apiClient edgeproto.AppInstApiClient, appInst *edgeproto.AppInst) (*edgeproto.Result, error) {
	stream, err := apiClient.RefreshAppInst(ctx, appInst)
	var res *edgeproto.Result
	if err == nil {
		for {
			res, err = stream.Recv()
			if err == io.EOF {
				err = nil
				break
			}
			if err != nil {
				break
			}
		}
	}
	return res, err
}

func appInstGetApi(ctx context.Context, apiClient edgeproto.AppInstApiClient, appInst *edgeproto.AppInst) (*edgeproto.AppInst, error) {
	stream, err := apiClient.ShowAppInst(ctx, appInst)
	insts := make([]*edgeproto.AppInst, 0)
	var inst *edgeproto.AppInst
	if err == nil {
		for {
			inst, err = stream.Recv()
			if err == io.EOF {
				err = nil
				break
			}
			if err != nil {
				break
			}
			insts = append(insts, inst)
		}
	}
	if len(insts) == 1 {
		return insts[0], err
	}
	return nil, err
}

// Only active connections limit is a cloudlet prometheus level alert
func isClusterPrometheusAlert(alert *edgeproto.UserAlert) bool {
	if alert.ActiveConnLimit != 0 {
		return false
	}
	return true
}

// create an appInst as a cluster-svc
func createAppInstCommon(ctx context.Context, dialOpts grpc.DialOption, clusterInst *edgeproto.ClusterInst, app *edgeproto.App, platformApp *edgeproto.App) error {
	//update flavor
	platformApp.DefaultFlavor = edgeproto.FlavorKey{Name: *appFlavor}
	conn, err := grpc.Dial(*ctrlAddr, dialOpts, grpc.WithBlock(), grpc.WithUnaryInterceptor(log.UnaryClientTraceGrpc), grpc.WithStreamInterceptor(log.StreamClientTraceGrpc))
	if err != nil {
		return fmt.Errorf("Connect to server %s failed: %s", *ctrlAddr, err.Error())
	}
	defer conn.Close()
	apiClient := edgeproto.NewAppInstApiClient(conn)

	platformAppInst := edgeproto.AppInst{
		Key: edgeproto.AppInstKey{
			AppKey:         platformApp.Key,
			ClusterInstKey: *clusterInst.Key.Virtual(""),
		},
		Flavor: clusterInst.Flavor,
	}
	if clusterSvcPlugin != nil {
		var policy *edgeproto.AutoScalePolicy
		var userAlerts []edgeproto.UserAlert
		var userAppInst *edgeproto.AppInst
		if clusterInst.AutoScalePolicy != "" {
			policy = &edgeproto.AutoScalePolicy{}
			policyKey := edgeproto.PolicyKey{}
			policyKey.Organization = clusterInst.Key.Organization
			policyKey.Name = clusterInst.AutoScalePolicy
			if !AutoScalePolicyCache.Get(&policyKey, policy) {
				return fmt.Errorf("Auto scale policy %s not found for ClusterInst %s", clusterInst.AutoScalePolicy, clusterInst.Key.GetKeyString())
			}
		}
		// Check if we need to collect alerts
		if app != nil && len(app.UserDefinedAlerts) > 0 {
			userAlerts = []edgeproto.UserAlert{}
			userAppInst = &edgeproto.AppInst{
				Key: edgeproto.AppInstKey{
					AppKey:         app.Key,
					ClusterInstKey: *clusterInst.Key.Virtual(""),
				},
			}
			for _, alertName := range app.UserDefinedAlerts {
				userAlert := edgeproto.UserAlert{
					Key: edgeproto.UserAlertKey{
						Name:         alertName,
						Organization: app.Key.Organization,
					},
				}
				found := UserAlertCache.Get(&userAlert.Key, &userAlert)
				if !found {
					log.SpanLog(ctx, log.DebugLevelMetrics, "Unable to find alert definition", "alert", userAlert)
					continue
				}
				if isClusterPrometheusAlert(&userAlert) {
					userAlerts = append(userAlerts, userAlert)
				}
			}
		}
		configs, err := clusterSvcPlugin.GetAppInstConfigs(ctx, clusterInst, userAppInst, policy, settings, userAlerts)
		if err != nil {
			return err
		}
		platformAppInst.Configs = configs
	}

	eventStart := time.Now()
	res, err := appInstCreateApi(ctx, apiClient, platformAppInst)
	if err != nil {
		// Handle non-fatal errors
		if strings.Contains(err.Error(), platformAppInst.Key.ExistsError().Error()) {
			log.SpanLog(ctx, log.DebugLevelApi, "appinst already exists", "platformApp", platformApp.String(), "app", app, "cluster", clusterInst.Key.String())
			updateExistingAppInst(ctx, apiClient, &platformAppInst)
			err = nil
		} else if strings.Contains(err.Error(), "not found") {
			log.SpanLog(ctx, log.DebugLevelApi, "app doesn't exist, create it first", "app", platformApp.String())
			// Create the app
			if nerr := createAppCommon(ctx, dialOpts, platformApp); nerr == nil {
				eventStart = time.Now()
				res, err = appInstCreateApi(ctx, apiClient, platformAppInst)
			}
		} else {
			errstr := err.Error()
			st, ok := status.FromError(err)
			if ok {
				errstr = st.Message()
			}
			err = fmt.Errorf("CreateAppInst failed: %s", errstr)
		}
	}
	log.SpanLog(ctx, log.DebugLevelApi, "create appinst", "appinst", platformAppInst.String(), "result", res.String(), "err", err)
	if err == nil {
<<<<<<< HEAD
		nodeMgr.TimedEvent(ctx, "cluster-svc create AppInst", platformApp.Key.Organization, node.EventType, platformAppInst.Key.GetTags(), err, eventStart, time.Now())
=======
		nodeMgr.TimedEvent(ctx, "cluster-svc create AppInst", app.Key.Organization, node.EventType, appInst.Key.GetTags(), err, eventStart, time.Now())
		clearAlertAppInst(ctx, &appInst)
	} else {
		// Generate an alert
		createAlertAppInst(ctx, &appInst)
>>>>>>> 20c86e5e
	}
	return err

}

<<<<<<< HEAD
func createMEXPromInst(ctx context.Context, dialOpts grpc.DialOption, inst *edgeproto.ClusterInst, app *edgeproto.App) error {
	return createAppInstCommon(ctx, dialOpts, inst, app, &MEXPrometheusApp)
=======
func createAlertAppInst(ctx context.Context, in *edgeproto.AppInst) {
	alert := edgeproto.Alert{}
	alert.State = "firing"
	alert.ActiveAt = dme.Timestamp{}
	ts := time.Now()
	alert.ActiveAt.Seconds = ts.Unix()
	alert.ActiveAt.Nanos = int32(ts.Nanosecond())

	alert.Labels = appInstToAlertLabels(in)

	alert.Annotations = make(map[string]string)
	alert.Annotations[cloudcommon.AlertAnnotationTitle] = cloudcommon.AlertClusterSvcAppInstFailure
	alert.Annotations[cloudcommon.AlertAnnotationDescription] = cloudcommon.AlertClusterSvcAppInstFailureDescription

	alertCache.Update(ctx, &alert, 0)
}

func clearAlertAppInst(ctx context.Context, in *edgeproto.AppInst) {
	alert := edgeproto.Alert{}
	alert.Labels = appInstToAlertLabels(in)
	alertCache.Delete(ctx, &alert, 0)
}

func appInstToAlertLabels(appInst *edgeproto.AppInst) map[string]string {
	labels := make(map[string]string)

	labels["alertname"] = cloudcommon.AlertClusterSvcAppInstFailure
	labels[cloudcommon.AlertScopeTypeTag] = cloudcommon.AlertScopePlatform

	labels = util.AddMaps(labels, appInst.Key.GetTags())

	return labels
}

func createMEXPromInst(ctx context.Context, dialOpts grpc.DialOption, inst *edgeproto.ClusterInst) error {
	return createAppInstCommon(ctx, dialOpts, inst, &MEXPrometheusApp)
>>>>>>> 20c86e5e
}

func createNFSAutoProvAppInstIfRequired(ctx context.Context, dialOpts grpc.DialOption, inst *edgeproto.ClusterInst) error {
	if inst.SharedVolumeSize != 0 {
		return createAppInstCommon(ctx, dialOpts, inst, nil, &NFSAutoProvisionApp)
	}
	return nil
}

func scrapeIntervalInSeconds(scrapeInterval time.Duration) string {
	var secs = int(scrapeInterval.Seconds()) //round it to the second
	var scrapeStr = strconv.Itoa(secs) + "s"
	return scrapeStr
}

func fillAppConfigs(app *edgeproto.App, interval time.Duration) error {
	var scrapeStr = scrapeIntervalInSeconds(interval)
	switch app.Key.Name {
	case MEXPrometheusAppName:
		ex := promCustomizations{
			Interval:           scrapeStr,
			AppLabel:           cloudcommon.MexAppNameLabel,
			AppLabelVal:        util.DNSSanitize(app.Key.Name),
			AppVersionLabel:    cloudcommon.MexAppVersionLabel,
			AppVersionLabelVal: util.DNSSanitize(app.Key.Version),
		}
		buf := bytes.Buffer{}
		err := prometheusT.Execute(&buf, &ex)
		if err != nil {
			return err
		}
		// Now add this yaml to the prometheus AppYamls
		config := edgeproto.ConfigFile{
			Kind:   edgeproto.AppConfigHelmYaml,
			Config: buf.String(),
		}
		app.Configs = []*edgeproto.ConfigFile{&config}
		app.AccessPorts = *externalPorts
	case NFSAutoProvisionAppName:
		ex := nfsCustomizations{}
		buf := bytes.Buffer{}
		err := nfsT.Execute(&buf, &ex)
		if err != nil {
			return err
		}
		config := edgeproto.ConfigFile{
			Kind:   edgeproto.AppConfigHelmYaml,
			Config: buf.String(),
		}
		app.Configs = []*edgeproto.ConfigFile{&config}
	default:
		return fmt.Errorf("Unrecognized app %s", app.Key.Name)
	}
	return nil
}

func createAppCommon(ctx context.Context, dialOpts grpc.DialOption, app *edgeproto.App) error {
	conn, err := grpc.Dial(*ctrlAddr, dialOpts, grpc.WithBlock(), grpc.WithUnaryInterceptor(log.UnaryClientTraceGrpc), grpc.WithStreamInterceptor(log.StreamClientTraceGrpc))
	if err != nil {
		return fmt.Errorf("Connect to server %s failed: %s", *ctrlAddr, err.Error())
	}
	defer conn.Close()

	// add app customizations
	if err = fillAppConfigs(app, *scrapeInterval); err != nil {
		return err
	}
	eventStart := time.Now()
	apiClient := edgeproto.NewAppApiClient(conn)
	res, err := apiClient.CreateApp(ctx, app)
	if err != nil {
		// Handle non-fatal errors
		if strings.Contains(err.Error(), app.Key.ExistsError().Error()) {
			log.SpanLog(ctx, log.DebugLevelApi, "app already exists", "app", app.String())
			err = nil
		} else {
			errstr := err.Error()
			st, ok := status.FromError(err)
			if ok {
				errstr = st.Message()
			}
			err = fmt.Errorf("CreateApp failed: %s", errstr)
		}
	}
	log.SpanLog(ctx, log.DebugLevelApi, "create app", "app", app.String(), "result", res.String(), "err", err)
	if err == nil {
		nodeMgr.TimedEvent(ctx, "cluster-svc create App", app.Key.Organization, node.EventType, app.Key.GetTags(), err, eventStart, time.Now())
	}
	return err
}

func getAppFromController(ctx context.Context, appkey *edgeproto.AppKey, apiClient edgeproto.AppApiClient) (*edgeproto.App, error) {
	stream, err := apiClient.ShowApp(ctx, &edgeproto.App{
		Key: *appkey,
	})
	if err != nil {
		return nil, err
	}
	// There should only be one app
	return stream.Recv()
}

func getAppFromClusterSvc(appkey *edgeproto.AppKey) (*edgeproto.App, error) {
	var app edgeproto.App
	switch appkey.Name {
	case MEXPrometheusAppName:
		app = MEXPrometheusApp
	case NFSAutoProvisionAppName:
		app = NFSAutoProvisionApp
	default:
		return nil, fmt.Errorf("Unrecognized app %s", app.Key.Name)
	}
	// add app customizations
	if err := fillAppConfigs(&app, *scrapeInterval); err != nil {
		return nil, err
	}
	return &app, nil
}

func setAppDiffFields(src *edgeproto.App, dst *edgeproto.App) {
	fields := make(map[string]struct{})
	src.DiffFields(dst, fields)

	if _, found := fields[edgeproto.AppFieldImagePath]; found {
		dst.Fields = append(dst.Fields, edgeproto.AppFieldImagePath)
	}
	if _, found := fields[edgeproto.AppFieldConfigs]; found {
		dst.Fields = append(dst.Fields, edgeproto.AppFieldConfigs,
			edgeproto.AppFieldConfigsKind, edgeproto.AppFieldConfigsConfig)
	}
	if _, found := fields[edgeproto.AppFieldAnnotations]; found {
		dst.Fields = append(dst.Fields, edgeproto.AppFieldAnnotations)
	}
}

func updateAppInsts(ctx context.Context, appkey *edgeproto.AppKey) {
	span := log.StartSpan(log.DebugLevelApi, "updateAppInsts", opentracing.ChildOf(log.SpanFromContext(ctx).Context()))
	log.SetTags(span, appkey.GetTags())
	defer span.Finish()
	ctx = log.ContextWithSpan(context.Background(), span)
	conn, err := grpc.Dial(*ctrlAddr, dialOpts, grpc.WithBlock(), grpc.WithUnaryInterceptor(log.UnaryClientTraceGrpc), grpc.WithStreamInterceptor(log.StreamClientTraceGrpc))
	if err != nil {
		log.SpanLog(ctx, log.DebugLevelApi, "Connect to server failed", "server", *ctrlAddr, "error", err.Error())
		return
	}
	defer conn.Close()

	// Update all appInstances of the App
	if *upgradeInstances {
		apiClient := edgeproto.NewAppInstApiClient(conn)
		appInst := edgeproto.AppInst{
			Key: edgeproto.AppInstKey{
				AppKey: *appkey,
			},
			UpdateMultiple: true,
		}
		eventStart := time.Now()
		res, err := appInstRefreshApi(ctx, apiClient, &appInst)
		if err != nil {
			log.SpanLog(ctx, log.DebugLevelApi, "Unable to update appinst",
				"appinst", appInst, "error", err.Error())
		} else {
			nodeMgr.TimedEvent(ctx, "cluster-svc refresh AppInsts", appkey.Organization, node.EventType, appInst.Key.GetTags(), nil, eventStart, time.Now())
		}
		log.SpanLog(ctx, log.DebugLevelApi, "update appinst", "appinst", appInst.String(), "result", res.String())
	}
}

// updates existing AppInst if needed
func updateExistingAppInst(ctx context.Context, apiClient edgeproto.AppInstApiClient, appInst *edgeproto.AppInst) {
	appRef := edgeproto.AppInst{
		Key: appInst.Key,
	}
	existing, err := appInstGetApi(ctx, apiClient, &appRef)
	if err != nil {
		log.SpanLog(ctx, log.DebugLevelApi, "update check: failed to show AppInst", "key", appInst.Key, "err", err)
		return
	}
	if existing == nil {
		log.SpanLog(ctx, log.DebugLevelApi, "update check: AppInst not found", "key", appInst.Key)
		return
	}
	fields := make(map[string]struct{})
	appInst.DiffFields(existing, fields)
	hasKey := func(field string) bool {
		_, found := fields[field]
		return found
	}
	newFields := []string{}
	if hasKey(edgeproto.AppInstFieldConfigs) ||
		hasKey(edgeproto.AppInstFieldConfigsKind) ||
		hasKey(edgeproto.AppInstFieldConfigsConfig) {
		newFields = append(newFields,
			edgeproto.AppInstFieldConfigs,
			edgeproto.AppInstFieldConfigsKind,
			edgeproto.AppInstFieldConfigsConfig)
	}
	if len(newFields) == 0 {
		log.SpanLog(ctx, log.DebugLevelApi, "update check: no changes")
		return
	}
	// update appinst
	appInst.Fields = newFields
	log.SpanLog(ctx, log.DebugLevelApi, "update check: updating AppInst", "key", appInst.Key, "fields", newFields)
	_, err = appInstUpdateApi(ctx, apiClient, appInst)
	log.SpanLog(ctx, log.DebugLevelApi, "update check: updated AppInst", "key", appInst.Key, "err", err)
}

// Check if we are running the correct revision of prometheus app, and if not, upgrade it
func validateAppRevision(ctx context.Context, appkey *edgeproto.AppKey) error {
	conn, err := grpc.Dial(*ctrlAddr, dialOpts, grpc.WithBlock(), grpc.WithUnaryInterceptor(log.UnaryClientTraceGrpc), grpc.WithStreamInterceptor(log.StreamClientTraceGrpc))
	if err != nil {
		return fmt.Errorf("Connect to server %s failed: %s", *ctrlAddr, err.Error())
	}
	defer conn.Close()
	apiClient := edgeproto.NewAppApiClient(conn)

	// Get existing App
	currentApp, err := getAppFromController(ctx, appkey, apiClient)
	if err == io.EOF {
		// No app exists yet - just create it when we need to
		log.SpanLog(ctx, log.DebugLevelApi, "app doesn't exist", "app", appkey)
		return nil
	}
	if err != nil {
		return err
	}

	newApp, err := getAppFromClusterSvc(appkey)
	if err != nil {
		return err
	}

	// Set the fields we want to update
	setAppDiffFields(currentApp, newApp)
	if len(newApp.Fields) > 0 {
		_, err := apiClient.UpdateApp(ctx, newApp)
		if err != nil {
			errstr := err.Error()
			st, ok := status.FromError(err)
			if ok {
				errstr = st.Message()
			}
			return fmt.Errorf("UpdateApp failed: %s", errstr)
		}
		log.SpanLog(ctx, log.DebugLevelApi, "update app", "app", newApp.String(), "result", currentApp.String())
	}
	return nil
}

func main() {
	nodeMgr.InitFlags()
	flag.Parse()
	log.SetDebugLevelStrs(*debugLevels)

	ctx, span, err := nodeMgr.Init(node.NodeTypeClusterSvc, node.CertIssuerRegional, node.WithName(*hostname), node.WithRegion(*region))
	if err != nil {
		log.FatalLog("init node mgr failed", "err", err)
	}
	defer nodeMgr.Finish()

	clusterSvcPlugin, err = pfutils.GetClusterSvc(ctx, *pluginRequired)
	if err != nil {
		log.FatalLog("get cluster service", "err", err)
	}
	if clusterSvcPlugin != nil {
		nodeMgr.UpdateNodeProps(ctx, clusterSvcPlugin.GetVersionProperties())
	}

	clientTlsConfig, err := nodeMgr.InternalPki.GetClientTlsConfig(ctx,
		nodeMgr.CommonName(),
		node.CertIssuerRegional,
		[]node.MatchCA{node.SameRegionalMatchCA()})
	if err != nil {
		log.FatalLog(err.Error())
	}
	dialOpts = tls.GetGrpcDialOption(clientTlsConfig)

	if err = validateAppRevision(ctx, &MEXPrometheusAppKey); err != nil {
		log.FatalLog("Validate Prometheus version", "error", err)
	}

	if err = validateAppRevision(ctx, &NFSAutoProvAppKey); err != nil {
		log.FatalLog("Validate NFSAutoProvision version", "error", err)
	}

	// Update prometheus instances in a separate go routine
	go updateAppInsts(ctx, &MEXPrometheusAppKey)

	// update nfs auto prov app instances
	go updateAppInsts(ctx, &NFSAutoProvAppKey)

	notifyClient := initNotifyClient(ctx, *notifyAddrs, dialOpts)
	notifyClient.RegisterRecvClusterInstCache(&ClusterInstCache)
	notifyClient.RegisterRecvAutoScalePolicyCache(&AutoScalePolicyCache)
	notifyClient.RegisterRecvCloudletCache(nodeMgr.CloudletLookup.GetCloudletCache(node.NoRegion))
	notifyClient.RegisterRecvAppCache(&AppCache)
	notifyClient.RegisterRecvAppInstCache(&AppInstCache)
	notifyClient.RegisterRecvUserAlertCache(&UserAlertCache)
	notifyClient.RegisterRecv(notify.GlobalSettingsRecv(settings, nil))
	edgeproto.InitAlertCache(&alertCache)
	notifyClient.RegisterSendAlertCache(&alertCache)

	nodeMgr.RegisterClient(notifyClient)
	notifyClient.Start()
	defer notifyClient.Stop()

	sigChan = make(chan os.Signal, 1)
	signal.Notify(sigChan, os.Interrupt)

	log.SpanLog(ctx, log.DebugLevelMetrics, "Ready")
	span.Finish()
	// wait until process in killed/interrupted
	sig := <-sigChan
	fmt.Println(sig)
}<|MERGE_RESOLUTION|>--- conflicted
+++ resolved
@@ -522,24 +522,20 @@
 	}
 	log.SpanLog(ctx, log.DebugLevelApi, "create appinst", "appinst", platformAppInst.String(), "result", res.String(), "err", err)
 	if err == nil {
-<<<<<<< HEAD
 		nodeMgr.TimedEvent(ctx, "cluster-svc create AppInst", platformApp.Key.Organization, node.EventType, platformAppInst.Key.GetTags(), err, eventStart, time.Now())
-=======
-		nodeMgr.TimedEvent(ctx, "cluster-svc create AppInst", app.Key.Organization, node.EventType, appInst.Key.GetTags(), err, eventStart, time.Now())
-		clearAlertAppInst(ctx, &appInst)
+		clearAlertAppInst(ctx, &platformAppInst)
 	} else {
 		// Generate an alert
-		createAlertAppInst(ctx, &appInst)
->>>>>>> 20c86e5e
+		createAlertAppInst(ctx, &platformAppInst)
 	}
 	return err
 
 }
 
-<<<<<<< HEAD
 func createMEXPromInst(ctx context.Context, dialOpts grpc.DialOption, inst *edgeproto.ClusterInst, app *edgeproto.App) error {
 	return createAppInstCommon(ctx, dialOpts, inst, app, &MEXPrometheusApp)
-=======
+}
+
 func createAlertAppInst(ctx context.Context, in *edgeproto.AppInst) {
 	alert := edgeproto.Alert{}
 	alert.State = "firing"
@@ -572,11 +568,6 @@
 	labels = util.AddMaps(labels, appInst.Key.GetTags())
 
 	return labels
-}
-
-func createMEXPromInst(ctx context.Context, dialOpts grpc.DialOption, inst *edgeproto.ClusterInst) error {
-	return createAppInstCommon(ctx, dialOpts, inst, &MEXPrometheusApp)
->>>>>>> 20c86e5e
 }
 
 func createNFSAutoProvAppInstIfRequired(ctx context.Context, dialOpts grpc.DialOption, inst *edgeproto.ClusterInst) error {
