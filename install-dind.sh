#!/bin/bash

if [ ! -e  /usr/local/bin/dind-cluster-v1.14.sh ]; then
<<<<<<< HEAD
   wget https://github.com/kubernetes-sigs/kubeadm-dind-cluster/releases/download/v0.1.0/dind-cluster-v1.14.sh
   mv dind-cluster-v1.14.sh /usr/local/bin/
   chmod +x /usr/local/bin/dind-cluster-v1.14.sh
else
   echo "dind-cluster-v1.14.sh already installed"
=======
   wget https://github.com/kubernetes-sigs/kubeadm-dind-cluster/releases/download/v0.3.0/dind-cluster-v1.14.sh
   mv dind-cluster-v1.14.sh /usr/local/bin/
   chmod +x /usr/local/bin/dind-cluster-v1.14.sh
else
   echo "dind-cluster-v1.14 already installed"
>>>>>>> 43aba3e3
fi<|MERGE_RESOLUTION|>--- conflicted
+++ resolved
@@ -1,17 +1,9 @@
 #!/bin/bash
 
 if [ ! -e  /usr/local/bin/dind-cluster-v1.14.sh ]; then
-<<<<<<< HEAD
-   wget https://github.com/kubernetes-sigs/kubeadm-dind-cluster/releases/download/v0.1.0/dind-cluster-v1.14.sh
-   mv dind-cluster-v1.14.sh /usr/local/bin/
-   chmod +x /usr/local/bin/dind-cluster-v1.14.sh
-else
-   echo "dind-cluster-v1.14.sh already installed"
-=======
    wget https://github.com/kubernetes-sigs/kubeadm-dind-cluster/releases/download/v0.3.0/dind-cluster-v1.14.sh
    mv dind-cluster-v1.14.sh /usr/local/bin/
    chmod +x /usr/local/bin/dind-cluster-v1.14.sh
 else
    echo "dind-cluster-v1.14 already installed"
->>>>>>> 43aba3e3
 fi