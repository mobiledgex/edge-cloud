// gomex options

syntax = "proto3";
package protogen;

import "google/protobuf/descriptor.proto";

// For reference, types of options are:
// FileOptions
// MessageOptions
// FieldOptions
// EnumOptions
// EnumValueOptions
// ServiceOptions
// MethodOptions

extend google.protobuf.MessageOptions {
  // Generate a matches function to determine if two objects are equal,
  // or for show filtering, if filter fields match existing object.
  bool generate_matches = 51005;
  // Generate store object with various CUD apis for interfacing to etcd.
  bool generate_cud = 51006;
  // Declare message as a key for another message that may be stored in etcd.
  // Required for messages that are keys for other messages.
  bool obj_key = 51007;
  // Generate a cache struct (hash table) for this message type. Caches
  // are used to store objects in memory and interact with the notify framework
  // for persistent objects.
  bool generate_cache = 51008;
  // Generate interfaces and objects to use message cache in the notify framework.
  // requires generate_cache to be set true.
  bool notify_cache = 51010;
  // Generate test funcs for create/update/delete/show.
  bool generate_cud_test = 51011;
  // Generate or suppress show test func
  bool generate_show_test = 51012;
  // For test code generation, denote that CUD apis output is a stream.
  bool generate_cud_streamout = 51014;
  // Generate a wait for state function for cache objects. String value is
  // the state variable type.
  string generate_wait_for_state = 51015;
  // Generate interfaces and objects to use message in the notify framework.
  // Messages do not use a cache, but use a queue instead.
  bool notify_message = 51016;
  // Add hook to notify update function, to determine if object should be sent or not.
  bool notify_custom_update = 51017;
  // Add hook to notify receive path.
  bool notify_recv_hook = 51018;
  // Add func to check cloudlet key of message to determine if message should be sent.
  bool notify_filter_cloudlet_key = 51019;
  // Set false to make the cache flush function a no-op.
  bool notify_flush = 51020;
  // Set false to avoid adding log messages to notify functions.
  bool notify_print_send_recv = 51022;
  // Comma separated list of hierarchical paths for fields to
  // not generate argument flags for Create/Delete/Update commands.
  string noconfig = 51026;
  // Comma separated list of name=value pairs for CLI to avoid having to
  // type full hierarchical path of fields, for example:
  // "appname=Key.Name,appvers=Key.Version"
  // The target (right side of equals) should use the go format field name.
  string alias = 51027;
  // Comma separated list of fields that are not required for CLI commands.
  // Primarily used to override key fields which are considered required by default.
  string not_required = 51028;
  // Set false to avoid generating update test. Only has effect if generate_cud_test is true.
  bool generate_cud_test_update = 51030;
  // Change create/delete to add/remove for test code.
  bool generate_addrm_test = 51031;
  // Mark the message as both an object and a key for cache and etcd interactions.
  // The entire message becomes the key for itself in caches and etcd.
  bool obj_and_key = 51032;
  // Comma separate list of fields for CLI that are also required for all CUD APIs. 
  string also_required = 51033;
  // Field in the message that specifies the target cloudlet.
  string mc2_target_cloudlet = 51035;
  // Type name to be used as key for this message. Overrides the default behavior
  // that assumes a field named "Key" exists in the message that is the key.
  string custom_key_type = 51038;
  // Data is singular in system (never more than one)
  bool singular_data = 51039;
  // Message is e2e test data struct
  bool e2edata = 51043;
  // Option to skip generating CopyInFields func
  bool generate_copy_in_fields = 51044;
  // Definition of org for UsesOrg check. One of:
  // 1. "none" (does not reference org)
  // 2. comma separated list of:
  // - key=<path.to.org> (hierarchical struct path to org in key)
  // - val=<path.to.org> (hierarchical struct path to org in val)
  // 3. "custom" (custom hand-written org check func)
  string uses_org = 51046;
  // generate a reverse lookup cache (val is comma separated list of sublist types)
  string generate_lookup_by_sublist = 51048;
  // generate a reverse lookup cache (val is comma separated list of subfield paths)
  string generate_lookup_by_subfield = 51049;
  // message has custom yaml/json marshalers
  bool custom_yaml_json_marshalers = 51052;
  // set to true to ignore refers_to in this message or subfields
  bool ignore_refers_to = 51054;
  // refs object which tracks references from other objects
  bool tracks_refers_to = 51055;
  // controller api struct name
  string controller_api_struct = 51056;
<<<<<<< HEAD
  // Key used for streaming messages and cached as part of redis
  bool generate_stream_key = 51059;
=======
  // copy all member fields for update
  bool copy_in_all_fields = 51058;
>>>>>>> a2be080f
}

extend google.protobuf.EnumOptions {
  // This enum has hashes of the model version.
  bool version_hash = 51023;
  // Modify salt to generate a new hash even if the data structures have not changed.
  string version_hash_salt = 51024;
  // Set common prefix that will be removed for custom marshalers
  string common_prefix = 51051;
}

extend google.protobuf.EnumValueOptions {
  // Specify the upgrade function associated with the version hash value that
  // will be used to upgrade the etcd database. Only used on enum values of
  // the enum with version_hash set to true.
  string upgrade_func = 51025;
}

extend google.protobuf.FieldOptions {
  // Use this field as the target for Update test code.
  bool test_update = 51009;
  // Backend defines a field that is filled in by the back-end,
  // not by the user.
  bool backend = 51013;
  // Hidetag is a string that can be used to hide fields on output objects.
  // it will zero-out the field before generating output, which typically
  // hides it (for json and our custom yaml)
  string hidetag = 52002;
  // KeyTag is a string use to identify key fields and their name for
  // logging or metrics
  string keytag = 51047;
  // Skip KeyTag conflict check, for intentional duplicates
  bool skip_keytag_conflict_check = 51050;
  // field references another database object
  string refers_to = 51053;
  // tracked object that makes references to refers_to object
  string tracks_refs_by = 51057;
  // field is only stored in redis, and should be cleared before writing to etcd
  bool redis_only = 51058;
}

extend google.protobuf.MethodOptions {
  // Comma separated list of three strings: resource name, action, org field path.
  // These are used in RBAC for Master Controller. Example:
  // ResourceApps,ActionManage,Key.Organization
  // Third field may be left blank to indicate the API is admin only.
  string mc2_api = 51021;
  // show stream output objects incrementally as they come, rather than
  // collecting them into one output format. Only applies to commands
  // that return a stream.
  bool stream_out_incremental = 51029;
  // For CLI generation, none of the input fields are required.
  // Typically used for additional show commands that the generator
  // does not recognize as the Show API for a CUD API set.
  bool input_required = 51033;
  // Generate a hook function for customizing the authorization behavior of the
  // API in MC.
  bool mc2_custom_authz = 51034;
  // Same as noconfig option for Message, but overrides it for this API.
  string method_noconfig = 51035;
  // Same as also_required option for Message, but overrides it for this API.
  string method_also_required = 51036;
  // Same as not_required option for the Message, but overrides it for this API.
  string method_not_required = 51037;
  // Any API that starts with "Show" is assumed to be an API to show database
  // objects, so the auto-generators make certain assumptions and behaviors.
  // To avoid these behaviors, this can be overridden by the below option.
  bool non_standard_show = 51040;
  // MC connect to notify root instead of controller for rpc
  bool mc2_api_notifyroot = 51042;
  // Specifies the org field path and requires to the org to exist
  string mc2_api_requires_org = 51045;
  // Override CLI command name
  string cli_cmd = 51050;
}

extend google.protobuf.ServiceOptions {
  // For test code, add message to dummy server (typically for CUDs/caches)
  bool dummy_server = 51026;
}<|MERGE_RESOLUTION|>--- conflicted
+++ resolved
@@ -102,13 +102,10 @@
   bool tracks_refers_to = 51055;
   // controller api struct name
   string controller_api_struct = 51056;
-<<<<<<< HEAD
-  // Key used for streaming messages and cached as part of redis
-  bool generate_stream_key = 51059;
-=======
   // copy all member fields for update
   bool copy_in_all_fields = 51058;
->>>>>>> a2be080f
+  // Key used for streaming messages and cached as part of redis
+  bool generate_stream_key = 51060;
 }
 
 extend google.protobuf.EnumOptions {
@@ -147,7 +144,7 @@
   // tracked object that makes references to refers_to object
   string tracks_refs_by = 51057;
   // field is only stored in redis, and should be cleared before writing to etcd
-  bool redis_only = 51058;
+  bool redis_only = 51059;
 }
 
 extend google.protobuf.MethodOptions {
