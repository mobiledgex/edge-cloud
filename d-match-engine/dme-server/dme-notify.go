--- conflicted
+++ resolved
@@ -1,18 +1,13 @@
 package main
 
 import (
-<<<<<<< HEAD
-=======
 	//"net"
 	"strings"
 
->>>>>>> 9a2ca195
 	"github.com/mobiledgex/edge-cloud/edgeproto"
 	"github.com/mobiledgex/edge-cloud/notify"
 	"github.com/mobiledgex/edge-cloud/util"
 )
-
-var cloudletID = 5000
 
 type NotifyHandler struct {
 }
@@ -25,29 +20,6 @@
 	appInst := notice.GetAppInst()
 	if appInst != nil {
 		if notice.Action == edgeproto.NoticeAction_UPDATE {
-<<<<<<< HEAD
-			util.InfoLog("notice app inst update", "key",
-				appInst.Key.GetKeyString())
-			appkey = &appInst.Key
-			app_inst.id = appkey.Id
-			app_inst.name = appkey.AppKey.Name
-			app_inst.vers = appkey.AppKey.Version
-			app_inst.developer = appkey.AppKey.DeveloperKey.Name
-
-			// Todo: cloudlet_inst.carrierId needs Carrier ID since we get
-			// that from client
-			// Todo: Need to have a unique cloudlet id too in cloudlet_inst.id
-			cloudletkey = &appkey.CloudletKey
-			cloudlet_inst.carrierName = cloudletkey.OperatorKey.Name
-			cloudlet_inst.location = appInst.CloudletLoc
-			cloudlet_inst.accessIp = appInst.Ip
-
-			// Add it to the app-cloudlet-inst table
-			add_app(&app_inst, &cloudlet_inst)
-		} else if notice.Action == edgeproto.NoticeAction_DELETE {
-			util.InfoLog("notice app inst delete", "key",
-				appInst.Key.GetKeyString())
-=======
 			util.DebugLog(util.DebugLevelNotify,
 				"notice app inst update",
 				"key", appInst.Key.GetKeyString())
@@ -57,7 +29,6 @@
 				"notice app inst delete",
 				"key", appInst.Key.GetKeyString())
 			removeApp(appInst)
->>>>>>> 9a2ca195
 		}
 	}
 	return nil
