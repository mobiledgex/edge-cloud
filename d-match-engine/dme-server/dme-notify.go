--- conflicted
+++ resolved
@@ -8,14 +8,8 @@
 	"github.com/mobiledgex/edge-cloud/notify"
 )
 
-<<<<<<< HEAD
-type NotifyHandler struct {
-=======
-var cloudletID = 5000
-
 // Implement notify.RecvAppInstHandler
 type AppInstHandler struct {
->>>>>>> 1c8b1ca7
 }
 
 func (s *AppInstHandler) Update(in *edgeproto.AppInst, rev int64) {
