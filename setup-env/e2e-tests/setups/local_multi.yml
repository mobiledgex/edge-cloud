--- conflicted
+++ resolved
@@ -52,11 +52,8 @@
   testmode: true
   versiontag: "2019-10-24"
   notifyparentaddrs: "127.0.0.1:53001"
-<<<<<<< HEAD
+  usevaultcerts: true
   edgeturnaddr: "127.0.0.1:6080"
-=======
-  usevaultcerts: true
->>>>>>> f3a03b18
 
 - name: ctrl2
   etcdaddrs: "http://127.0.0.1:30001,http://127.0.0.1:30002,http://127.0.0.1:30003"
