flavors:
- key:
    name: x1.medium
  ram: 4096
  vcpus: 4
  disk: 4
- key:
    name: x1.small
  ram: 2048
  vcpus: 2
  disk: 2
- key:
    name: x1.tiny
  ram: 1024
  vcpus: 1
  disk: 1
settings:
  shepherdmetricscollectioninterval: 1s
  shepherdalertevaluationinterval: 15s
  shepherdmetricsscrapeinterval: 15s
  shepherdhealthcheckretries: 3
  shepherdhealthcheckinterval: 5s
  autodeployintervalsec: 1
  autodeployoffsetsec: 0.3
  autodeploymaxintervals: 10
  createappinsttimeout: 3s
  updateappinsttimeout: 2s
  deleteappinsttimeout: 2s
  createclusterinsttimeout: 3s
  updateclusterinsttimeout: 2s
  deleteclusterinsttimeout: 2s
  masternodeflavor: x1.small
  maxtrackeddmeclients: 100
  chefclientinterval: 10m0s
  influxdbmetricsretention: 2h0m0s
  cloudletmaintenancetimeout: 2s
  updatevmpooltimeout: 20m0s
  updatetrustpolicytimeout: 5s
  dmeapimetricscollectioninterval: 1s
  edgeeventsmetricscollectioninterval: 1s
  cleanupreservableautoclusteridletime: 30m0s
  influxdbcloudletusagemetricsretention: 8760h0m0s
  createcloudlettimeout: 10s
  updatecloudlettimeout: 2s
  locationtilesidelengthkm: 2
  edgeeventsmetricscontinuousqueriescollectionintervals:
  - interval: 2s
  influxdbdownsampledmetricsretention: 672h0m0s
  influxdbedgeeventsmetricsretention: 672h0m0s
  appinstclientcleanupinterval: 24h0m0s
  clusterautoscaleaveragingdurationsec: 60
  clusterautoscaleretrydelay: 1m0s
  alertpolicymintriggertime: 30s
  disableratelimit: true
  ratelimitmaxtrackedips: 10000
  resourcesnapshotthreadinterval: 10m0s
  platformhainstancepollinterval: 300ms
  platformhainstanceactiveexpiretime: 1s
trustpolicies:
- key:
    organization: tmus
    name: TrustPolicy1
  outboundsecurityrules:
  - protocol: tcp
    portrangemin: 443
    portrangemax: 443
    remotecidr: 35.247.68.151/32
  - protocol: tcp
    portrangemin: 8080
    portrangemax: 8088
    remotecidr: 0.0.0.0/0
  - protocol: udp
    portrangemin: 53
    portrangemax: 53
    remotecidr: 0.0.0.0/0
  - protocol: icmp
    remotecidr: 8.0.0.0/8
cloudlets:
- key:
    organization: tmus
    name: cloudlet1
  location:
    latitude: 31
    longitude: -91
  ipsupport: Dynamic
  numdynamicips: 254
  state: Ready
  flavor:
    name: DefaultPlatformFlavor
  physicalname: cloudlet1
  containerversion: "2019-10-24"
  deployment: docker
  trustpolicy: TrustPolicy1
  trustpolicystate: Ready
  defaultresourcealertthreshold: 80
  dnslabel: cloudlet1-tmus
  rootlbfqdn: shared.cloudlet1-tmus.local.localtest.net
- key:
    organization: tmus
    name: cloudlet2
  location:
    latitude: 35
    longitude: -95
  ipsupport: Dynamic
  numdynamicips: 254
  state: Ready
  flavor:
    name: DefaultPlatformFlavor
  physicalname: cloudlet2
  containerversion: "2019-10-24"
  deployment: docker
  trustpolicystate: NotPresent
  defaultresourcealertthreshold: 80
  dnslabel: cloudlet2-tmus
  rootlbfqdn: shared.cloudlet2-tmus.local.localtest.net
cloudletinfos:
- key:
    organization: tmus
    name: cloudlet1
  state: Ready
  osmaxram: 40960
  osmaxvcores: 50
  osmaxvolgb: 5000
  flavors:
  - name: x1.tiny
    vcpus: 1
    ram: 1024
    disk: 20
  - name: x1.small
    vcpus: 2
    ram: 4096
    disk: 40
  containerversion: "2019-10-24"
  controllercachereceived: true
  resourcessnapshot:
    platformvms:
    - name: fake-platform-vm
      type: platform
      status: ACTIVE
      infraflavor: x1.small
      ipaddresses:
      - externalip: 10.101.100.10
    - name: fake-rootlb-vm
      type: rootlb
      status: ACTIVE
      infraflavor: x1.small
      ipaddresses:
      - externalip: 10.101.100.11
    info:
    - name: RAM
      value: 20480
      inframaxvalue: 40960
      units: MB
    - name: vCPUs
      value: 10
      inframaxvalue: 50
    - name: External IPs
      value: 1
      inframaxvalue: 30
    - name: Instances
      value: 5
    clusterinsts:
    - clusterkey:
        name: cluster1
      organization: AcmeAppCo
  trustpolicystate: Ready
- key:
    organization: tmus
    name: cloudlet2
  state: Ready
  osmaxram: 40960
  osmaxvcores: 50
  osmaxvolgb: 5000
  flavors:
  - name: x1.tiny
    vcpus: 1
    ram: 1024
    disk: 20
  - name: x1.small
    vcpus: 2
    ram: 4096
    disk: 40
  containerversion: "2019-10-24"
  controllercachereceived: true
  resourcessnapshot:
    platformvms:
    - name: fake-platform-vm
      type: platform
      status: ACTIVE
      infraflavor: x1.small
      ipaddresses:
      - externalip: 10.101.100.10
    - name: fake-rootlb-vm
      type: rootlb
      status: ACTIVE
      infraflavor: x1.small
      ipaddresses:
      - externalip: 10.101.100.11
    info:
    - name: RAM
      value: 24576
      inframaxvalue: 40960
      units: MB
    - name: vCPUs
      value: 12
      inframaxvalue: 50
    - name: External IPs
      value: 2
      inframaxvalue: 30
    - name: Instances
      value: 6
    clusterinsts:
    - clusterkey:
        name: cluster2
      organization: AcmeAppCo
  trustpolicystate: NotPresent
clusterinsts:
- key:
    clusterkey:
      name: cluster1
    cloudletkey:
      organization: tmus
      name: cloudlet1
    organization: AcmeAppCo
  flavor:
    name: x1.small
  liveness: Static
  state: Ready
  ipaccess: Shared
  nodeflavor: x1.small
  deployment: kubernetes
  nummasters: 1
  numnodes: 2
  masternodeflavor: x1.small
  resources:
    vms:
    - name: fake-master-1-cloudlet1-cluster1-acmeappco
      type: cluster-master
      status: ACTIVE
      infraflavor: x1.small
    - name: fake-node-1-cloudlet1-cluster1-acmeappco
      type: cluster-k8s-node
      status: ACTIVE
      infraflavor: x1.small
    - name: fake-node-2-cloudlet1-cluster1-acmeappco
      type: cluster-k8s-node
      status: ACTIVE
      infraflavor: x1.small
  dnslabel: cluster1-acmeappco
  fqdn: cluster1-acmeappco.cloudlet1-tmus.local.localtest.net
- key:
    clusterkey:
      name: cluster2
    cloudletkey:
      organization: tmus
      name: cloudlet2
    organization: AcmeAppCo
  flavor:
    name: x1.small
  liveness: Static
  state: Ready
  ipaccess: Dedicated
  nodeflavor: x1.small
  deployment: kubernetes
  nummasters: 1
  numnodes: 2
  masternodeflavor: x1.small
  resources:
    vms:
    - name: cluster2.cloudlet2.tmus.fake.net
      type: rootlb
      status: ACTIVE
      infraflavor: x1.small
    - name: fake-master-1-cloudlet2-cluster2-acmeappco
      type: cluster-master
      status: ACTIVE
      infraflavor: x1.small
    - name: fake-node-1-cloudlet2-cluster2-acmeappco
      type: cluster-k8s-node
      status: ACTIVE
      infraflavor: x1.small
    - name: fake-node-2-cloudlet2-cluster2-acmeappco
      type: cluster-k8s-node
      status: ACTIVE
      infraflavor: x1.small
<<<<<<< HEAD
    - name: cluster2-acmeappco.cloudlet2-tmus.local.localtest.net
      type: rootlb
      status: ACTIVE
      infraflavor: x1.small
  dnslabel: cluster2-acmeappco
  fqdn: cluster2-acmeappco.cloudlet2-tmus.local.localtest.net
=======
>>>>>>> c746142b
apps:
- key:
    organization: AcmeAppCo
    name: nontrustedapp
    version: "1.0"
  imagepath: docker.mobiledgex.net/AcmeAppCo/images/nontrustedapp:1.0
  imagetype: Docker
  accessports: tcp:90
  defaultflavor:
    name: x1.small
  deployment: kubernetes
  deploymentmanifest: |
    apiVersion: v1
    kind: Service
    metadata:
      name: nontrustedapp10-tcp
      labels:
        run: nontrustedapp1.0
    spec:
      type: LoadBalancer
      ports:
      - name: tcp90
        protocol: TCP
        port: 90
        targetPort: 90
      selector:
        run: nontrustedapp1.0
    ---
    apiVersion: apps/v1
    kind: Deployment
    metadata:
      name: nontrustedapp10-deployment
    spec:
      replicas: 1
      selector:
        matchLabels:
          run: nontrustedapp1.0
      template:
        metadata:
          labels:
            run: nontrustedapp1.0
            mexDeployGen: kubernetes-basic
        spec:
          volumes:
          imagePullSecrets:
          - name: docker.mobiledgex.net
          containers:
          - name: nontrustedapp10
            image: docker.mobiledgex.net/AcmeAppCo/images/nontrustedapp:1.0
            imagePullPolicy: Always
            ports:
            - containerPort: 90
              protocol: TCP
  deploymentgenerator: kubernetes-basic
  accesstype: LoadBalancer
- key:
    organization: AcmeAppCo
    name: trustedapp
    version: "1.0"
  imagepath: docker.mobiledgex.net/AcmeAppCo/images/trustedapp:1.0
  imagetype: Docker
  accessports: tcp:80
  defaultflavor:
    name: x1.small
  deployment: kubernetes
  deploymentmanifest: |
    apiVersion: v1
    kind: Service
    metadata:
      name: trustedapp10-tcp
      labels:
        run: trustedapp1.0
    spec:
      type: LoadBalancer
      ports:
      - name: tcp80
        protocol: TCP
        port: 80
        targetPort: 80
      selector:
        run: trustedapp1.0
    ---
    apiVersion: apps/v1
    kind: Deployment
    metadata:
      name: trustedapp10-deployment
    spec:
      replicas: 1
      selector:
        matchLabels:
          run: trustedapp1.0
      template:
        metadata:
          labels:
            run: trustedapp1.0
            mexDeployGen: kubernetes-basic
        spec:
          volumes:
          imagePullSecrets:
          - name: docker.mobiledgex.net
          containers:
          - name: trustedapp10
            image: docker.mobiledgex.net/AcmeAppCo/images/trustedapp:1.0
            imagePullPolicy: Always
            ports:
            - containerPort: 80
              protocol: TCP
  deploymentgenerator: kubernetes-basic
  accesstype: LoadBalancer
  trusted: true
  requiredoutboundconnections:
  - protocol: tcp
    portrangemin: 443
    portrangemax: 443
    remotecidr: 35.247.68.151/32
  - protocol: udp
    portrangemin: 53
    portrangemax: 53
    remotecidr: 1.1.1.1/24
  - protocol: icmp
    remotecidr: 8.8.8.8/24
- key:
    organization: MobiledgeX
    name: MEXPrometheusAppName
    version: "1.0"
  imagepath: https://prometheus-community.github.io/helm-charts:prometheus-community/kube-prometheus-stack
  imagetype: Helm
  accessports: tcp:9090
  defaultflavor:
    name: x1.small
  annotations: version=9.4.10
  deployment: helm
  delopt: AutoDelete
  configs:
  - kind: helmCustomizationYaml
    config: |
      prometheus:
        prometheusSpec:
          scrapeInterval: "15s"
        service:
          type: LoadBalancer
      kubelet:
        serviceMonitor:
          ## Enable scraping the kubelet over https. For requirements to enable this see
          ## https://github.com/coreos/prometheus-operator/issues/926
          ##
          https: true
      defaultRules:
        create: true
        rules:
          alertmanager: false
          etcd: false
          general: false
          k8s: true
          kubeApiserver: false
          kubePrometheusNodeAlerting: false
          kubePrometheusNodeRecording: true
          kubernetesAbsent: true
          kubernetesApps: true
          kubernetesResources: true
          kubernetesStorage: true
          kubernetesSystem: true
          kubeScheduler: true
          network: true
          node: true
          prometheus: true
          prometheusOperator: true
          time: true
      grafana:
        enabled: false
      alertmanager:
        enabled: false
      commonLabels:
        mexAppName: "mexprometheusappname"
        mexAppVersion: "10"
  internalports: true
  accesstype: LoadBalancer
  trusted: true
appinstances:
- key:
    appkey:
      organization: AcmeAppCo
      name: nontrustedapp
      version: "1.0"
    clusterinstkey:
      clusterkey:
        name: cluster2
      cloudletkey:
        organization: tmus
        name: cloudlet2
      organization: AcmeAppCo
  cloudletloc:
    latitude: 35
    longitude: -95
  uri: cluster2-acmeappco.cloudlet2-tmus.local.localtest.net
  liveness: Static
  mappedports:
  - proto: Tcp
    internalport: 90
    publicport: 90
  flavor:
    name: x1.small
  state: Ready
  runtimeinfo:
    containerids:
    - appOnClusterNode0
    - appOnClusterNode1
  healthcheck: Ok
  powerstate: PowerOn
  vmflavor: x1.small
  uniqueid: acmeappconontrustedapp10-cluster2-cloudlet2-tmus
  dnslabel: nontrustedapp10-acmeappco
- key:
    appkey:
      organization: AcmeAppCo
      name: trustedapp
      version: "1.0"
    clusterinstkey:
      clusterkey:
        name: cluster1
      cloudletkey:
        organization: tmus
        name: cloudlet1
      organization: AcmeAppCo
  cloudletloc:
    latitude: 31
    longitude: -91
  uri: shared.cloudlet1-tmus.local.localtest.net
  liveness: Static
  mappedports:
  - proto: Tcp
    internalport: 80
    publicport: 80
  flavor:
    name: x1.small
  state: Ready
  runtimeinfo:
    containerids:
    - appOnClusterNode0
    - appOnClusterNode1
  healthcheck: Ok
  powerstate: PowerOn
  vmflavor: x1.small
  uniqueid: acmeappcotrustedapp10-cluster1-cloudlet1-tmus
  dnslabel: trustedapp10-acmeappco
- key:
    appkey:
      organization: MobiledgeX
      name: MEXPrometheusAppName
      version: "1.0"
    clusterinstkey:
      clusterkey:
        name: cluster1
      cloudletkey:
        organization: tmus
        name: cloudlet1
      organization: AcmeAppCo
  cloudletloc:
    latitude: 31
    longitude: -91
  liveness: Dynamic
  mappedports:
  - proto: Tcp
    internalport: 9090
    publicport: 9090
  flavor:
    name: x1.small
  state: Ready
  healthcheck: Ok
  powerstate: PowerOn
  vmflavor: x1.small
  uniqueid: mobiledgexmexprometheusappname10-cluster1-cloudlet1-tmus
  dnslabel: mexprometheusappname10-mobiledgex
- key:
    appkey:
      organization: MobiledgeX
      name: MEXPrometheusAppName
      version: "1.0"
    clusterinstkey:
      clusterkey:
        name: cluster2
      cloudletkey:
        organization: tmus
        name: cloudlet2
      organization: AcmeAppCo
  cloudletloc:
    latitude: 35
    longitude: -95
  liveness: Dynamic
  mappedports:
  - proto: Tcp
    internalport: 9090
    publicport: 9090
  flavor:
    name: x1.small
  state: Ready
  healthcheck: Ok
  powerstate: PowerOn
  vmflavor: x1.small
  uniqueid: mobiledgexmexprometheusappname10-cluster2-cloudlet2-tmus
  dnslabel: mexprometheusappname10-mobiledgex
appinstrefs:
- key:
    organization: AcmeAppCo
    name: nontrustedapp
    version: "1.0"
  insts:
    ? '{"app_key":{"organization":"AcmeAppCo","name":"nontrustedapp","version":"1.0"},"cluster_inst_key":{"cluster_key":{"name":"cluster2"},"cloudlet_key":{"organization":"tmus","name":"cloudlet2"},"organization":"AcmeAppCo"}}'
    : 1
- key:
    organization: AcmeAppCo
    name: trustedapp
    version: "1.0"
  insts:
    ? '{"app_key":{"organization":"AcmeAppCo","name":"trustedapp","version":"1.0"},"cluster_inst_key":{"cluster_key":{"name":"cluster1"},"cloudlet_key":{"organization":"tmus","name":"cloudlet1"},"organization":"AcmeAppCo"}}'
    : 1
- key:
    organization: MobiledgeX
    name: MEXPrometheusAppName
    version: "1.0"
  insts:
    ? '{"app_key":{"organization":"MobiledgeX","name":"MEXPrometheusAppName","version":"1.0"},"cluster_inst_key":{"cluster_key":{"name":"cluster1"},"cloudlet_key":{"organization":"tmus","name":"cloudlet1"},"organization":"AcmeAppCo"}}'
    : 1
    ? '{"app_key":{"organization":"MobiledgeX","name":"MEXPrometheusAppName","version":"1.0"},"cluster_inst_key":{"cluster_key":{"name":"cluster2"},"cloudlet_key":{"organization":"tmus","name":"cloudlet2"},"organization":"AcmeAppCo"}}'
    : 1
clusterrefs:
- key:
    clusterkey:
      name: cluster1
    cloudletkey:
      organization: tmus
      name: cloudlet1
    organization: AcmeAppCo
  apps:
  - appkey:
      organization: MobiledgeX
      name: MEXPrometheusAppName
      version: "1.0"
    vclustername: cluster1
  - appkey:
      organization: AcmeAppCo
      name: trustedapp
      version: "1.0"
    vclustername: cluster1
- key:
    clusterkey:
      name: cluster2
    cloudletkey:
      organization: tmus
      name: cloudlet2
    organization: AcmeAppCo
  apps:
  - appkey:
      organization: MobiledgeX
      name: MEXPrometheusAppName
      version: "1.0"
    vclustername: cluster2
  - appkey:
      organization: AcmeAppCo
      name: nontrustedapp
      version: "1.0"
    vclustername: cluster2<|MERGE_RESOLUTION|>--- conflicted
+++ resolved
@@ -283,15 +283,12 @@
       type: cluster-k8s-node
       status: ACTIVE
       infraflavor: x1.small
-<<<<<<< HEAD
     - name: cluster2-acmeappco.cloudlet2-tmus.local.localtest.net
       type: rootlb
       status: ACTIVE
       infraflavor: x1.small
   dnslabel: cluster2-acmeappco
   fqdn: cluster2-acmeappco.cloudlet2-tmus.local.localtest.net
-=======
->>>>>>> c746142b
 apps:
 - key:
     organization: AcmeAppCo
