flavors:
- key:
    name: x1.tiny
  ram: 1024
  vcpus: 1
  disk: 1
- key:
    name: x1.small
  ram: 2048
  vcpus: 2
  disk: 2
- key:
    name: x1.medium
  ram: 4096
  vcpus: 4
  disk: 4

clusters:
- key:
    name: SmallCluster
  defaultflavor:
    name: x1.small

clusterinsts:
- key:
    clusterkey:
      name: SmallCluster
    cloudletkey:
      operatorkey:
        name: tmus
      name: tmus-cloud-1
  flavor:
    name: x1.small
  liveness: LivenessStatic
  ipaccess: IpAccessShared
  nummasters: 1
  numnodes: 2
- key:
    clusterkey:
      name: SmallCluster
    cloudletkey:
      operatorkey:
        name: tmus
      name: tmus-cloud-2
  flavor:
    name: x1.small
  liveness: LivenessStatic
  ipaccess: IpAccessDedicated
  nummasters: 1
  numnodes: 2

operators:
- key:
    name: tmus
- key:
    name: azure
- key:
    name: gcp

developers:
- key:
    name: AcmeAppCo
  username: acmeapp
  passhash: 8136f09c17354891c642b9b9f1722c34
  address: 123 Maple Street, Gainesville, FL 32604
  email: acmeapp@xxxx.com
- key:
    name: AcmeAppCo1
  username: acmeapp
  passhash: 8136f09c17354891c642b9b9f1722c34
  address: 123 Maple Street, Gainesville, FL 32604
  email: acmeapp@xxxx.com
- key:
    name: Samsung
  username: sammy
  passhash: aaaabbbccdfdfad444449941
  address: 1 Samstreet, Samsung Town, South Korea
  email: samsung@xxxx.com

cloudlets:
- key:
    operatorkey:
      name: azure
    name: azure-cloud-9
  accessuri: cloud9.azure
  location:
    latitude: 32
    longitude: -91
  ipsupport: IpSupportDynamic
  numdynamicips: 254
- key:
    operatorkey:
      name: gcp
    name: gcp-cloud-10
  accessuri: cloud2.gcp
  location:
    latitude: 36
    longitude: -95
  ipsupport: IpSupportDynamic
  numdynamicips: 254
- key:
    operatorkey:
      name: tmus
    name: tmus-cloud-1
  accessuri: cloud1.tmo
  location:
    latitude: 31
    longitude: -91
  ipsupport: IpSupportDynamic
  numdynamicips: 254
- key:
    operatorkey:
      name: tmus
    name: tmus-cloud-2
  accessuri: cloud2.tmo
  location:
    latitude: 35
    longitude: -95
  ipsupport: IpSupportDynamic
  numdynamicips: 254

apps:
- key:
    developerkey:
      name: AcmeAppCo
    name: someapplication1
    version: "1.0"
  imagepath: mobiledgex_AcmeAppCo/someapplication1:1.0
  imagetype: ImageTypeDocker
  accessports: tcp:80,http:443,udp:10002
  defaultflavor:
    name: x1.small
  cluster:
    name: SmallCluster
  authpublickey: |
    -----BEGIN PUBLIC KEY-----
    MIIBIjANBgkqhkiG9w0BAQEFAAOCAQ8AMIIBCgKCAQEA0Spdynjh+MPcziCH2Gij
    TkK9fspTH4onMtPTgxo+MQC+OZTwetvYFJjGV8jnYebtuvWWUCctYmt0SIPmA0F0
    VU6qzSlrBOKZ9yA7Rj3jSQtNrI5vfBIzK1wPDm7zuy5hytzauFupyfboXf4qS4uC
    GJCm9EOzUSCLRryyh7kTxa4cYHhhTTKNTTy06lc7YyxBsRsN/4jgxjjkxe3J0SfS
    z3eaHmfFn/GNwIAqy1dddTJSPugRkK7ZjFR+9+sscY9u1+F5QPwxa8vTB0U6hh1m
    QnhVd1d9osRwbyALfBY8R+gMgGgEBCPYpL3u5iSjgD6+n4d9RQS5zYRpeMJ1fX0C
    /QIDAQAB
    -----END PUBLIC KEY-----
  deployment: kubernetes
  androidpackagename: com.acme.someapplication1
  permitsplatformapps: true
- key:
    developerkey:
      name: AcmeAppCo
    name: helmApplication
    version: "1.0"
  imagepath: mobiledgex/AcmeAppCo/helmApplication
  accessports: udp:20002
  defaultflavor:
    name: x1.small
  cluster:
    name: SmallCluster
  authpublickey: |
    -----BEGIN PUBLIC KEY-----
    MIIBIjANBgkqhkiG9w0BAQEFAAOCAQ8AMIIBCgKCAQEA0Spdynjh+MPcziCH2Gij
    TkK9fspTH4onMtPTgxo+MQC+OZTwetvYFJjGV8jnYebtuvWWUCctYmt0SIPmA0F0
    VU6qzSlrBOKZ9yA7Rj3jSQtNrI5vfBIzK1wPDm7zuy5hytzauFupyfboXf4qS4uC
    GJCm9EOzUSCLRryyh7kTxa4cYHhhTTKNTTy06lc7YyxBsRsN/4jgxjjkxe3J0SfS
    z3eaHmfFn/GNwIAqy1dddTJSPugRkK7ZjFR+9+sscY9u1+F5QPwxa8vTB0U6hh1m
    QnhVd1d9osRwbyALfBY8R+gMgGgEBCPYpL3u5iSjgD6+n4d9RQS5zYRpeMJ1fX0C
    /QIDAQAB
    -----END PUBLIC KEY-----
  deployment: helm
  androidpackagename: com.acme.helmApplication
  permitsplatformapps: true
- key:
    developerkey:
      name: Samsung
    name: SamsungEnablingLayer
    version: "1.0"
  imagepath: dummyvalue
  imagetype: ImageTypeDocker
  accessports: tcp:64000
  defaultflavor:
    name: x1.small
  cluster:
    name: SmallCluster
  deployment: kubernetes
- key:
    developerkey:
      name: MobiledgeX
    name: MEXPrometheusAppName
    version: "1.0"
  imagepath: stable/prometheus-operator
  defaultflavor:
    name: x1.medium
  deployment: helm
  configs:
  - kind: hemlCustomizationYaml
    config: |
      prometheus:
        prometheusSpec:
          scrapeInterval: "15s"
        service:
          type: LoadBalancer
      kubelet:
        serviceMonitor:
          ## Enable scraping the kubelet over https. For requirements to enable this see
          ## https://github.com/coreos/prometheus-operator/issues/926
          ##
          https: true
- key:
    developerkey:
      name: MobiledgeX
    name: MEXMetricsExporter
    version: "1.0"
  imagepath: docker.mobiledgex.net/mobiledgex/images/metrics-exporter:latest
  imagetype: ImageTypeDocker
  defaultflavor:
    name: x1.medium
  deployment: kubernetes
  configs:
  - kind: envVarsYaml
    config: |
      - name: MEX_INFLUXDB_ADDR
        value: 0.0.0.0:8086
      - name: MEX_INFLUXDB_USER
        value: root
      - name: MEX_INFLUXDB_PASS
        value: root
      - name: MEX_SCRAPE_INTERVAL
        value: 15s
  - kind: envVarsYaml
    config: |
      - name: MEX_CLUSTER_NAME
        valueFrom:
          configMapKeyRef:
            name: mexcluster-info
            key: ClusterName
            optional: true
      - name: MEX_CLOUDLET_NAME
        valueFrom:
          configMapKeyRef:
            name: mexcluster-info
            key: CloudletName
            optional: true
      - name: MEX_OPERATOR_NAME
        valueFrom:
          configMapKeyRef:
            name: mexcluster-info
            key: OperatorName
            optional: true

appinstances:
- key:
    appkey:
      developerkey:
        name: MobiledgeX
      name: MEXPrometheusAppName
      version: "1.0"
    cloudletkey:
      operatorkey:
        name: tmus
      name: tmus-cloud-1
    id: 1
  cloudletloc:
    latitude: 31
    longitude: -91
  uri: tmus-cloud-1.tmus.mobiledgex.net
  clusterinstkey:
    clusterkey:
      name: SmallCluster
    cloudletkey:
      operatorkey:
        name: tmus
      name: tmus-cloud-1
  liveness: LivenessStatic
  flavor:
    name: x1.medium
- key:
    appkey:
      developerkey:
        name: AcmeAppCo
      name: someapplication1
      version: "1.0"
    clusterinstkey:
      clusterkey:
        name: SmallCluster
      cloudletkey:
        operatorkey:
          name: tmus
        name: tmus-cloud-1
  cloudletloc:
    latitude: 31
    longitude: -91
  uri: tmus-cloud-1.tmus.mobiledgex.net
<<<<<<< HEAD
=======
  clusterinstkey:
    clusterkey:
      name: SmallCluster
    cloudletkey:
      operatorkey:
        name: tmus
      name: tmus-cloud-1
>>>>>>> bc2114b8
  liveness: LivenessStatic
  flavor:
    name: x1.small
- key:
    appkey:
      developerkey:
        name: MobiledgeX
      name: MEXPrometheusAppName
      version: "1.0"
<<<<<<< HEAD
    clusterinstkey:
      clusterkey:
        name: SmallCluster
      cloudletkey:
        operatorkey:
          name: tmus
        name: tmus-cloud-2
  cloudletloc:
    latitude: 35
    longitude: -95
=======
    cloudletkey:
      operatorkey:
        name: tmus
      name: tmus-cloud-2
    id: 1
  cloudletloc:
    latitude: 35
    longitude: -95
  uri: smallcluster.tmus-cloud-2.tmus.mobiledgex.net
  clusterinstkey:
    clusterkey:
      name: SmallCluster
    cloudletkey:
      operatorkey:
        name: tmus
      name: tmus-cloud-2
>>>>>>> bc2114b8
  liveness: LivenessStatic
  flavor:
    name: x1.medium
- key:
    appkey:
      developerkey:
        name: AcmeAppCo
      name: someapplication1
      version: "1.0"
<<<<<<< HEAD
    clusterinstkey:
      clusterkey:
        name: default
      cloudletkey:
        operatorkey:
          name: developer
        name: default
  liveness: LivenessStatic
=======
    cloudletkey:
      operatorkey:
        name: developer
      name: default
    id: 123
>>>>>>> bc2114b8
  uri: someapp1.acmeappco.com
  liveness: LivenessStatic
  flavor:
    name: x1.small
- key:
    appkey:
      developerkey:
        name: MobiledgeX
      name: MEXMetricsExporter
      version: "1.0"
<<<<<<< HEAD
    clusterinstkey:
      clusterkey:
        name: SmallCluster
      cloudletkey:
        operatorkey:
          name: tmus
        name: tmus-cloud-1
  cloudletloc:
    latitude: 31
    longitude: -91
  uri: tmus-cloud-1.tmus.mobiledgex.net
=======
    cloudletkey:
      operatorkey:
        name: tmus
      name: tmus-cloud-2
    id: 1
  cloudletloc:
    latitude: 35
    longitude: -95
  uri: smallcluster.tmus-cloud-2.tmus.mobiledgex.net
  clusterinstkey:
    clusterkey:
      name: SmallCluster
    cloudletkey:
      operatorkey:
        name: tmus
      name: tmus-cloud-2
>>>>>>> bc2114b8
  liveness: LivenessStatic
  flavor:
    name: x1.medium
- key:
    appkey:
      developerkey:
        name: Samsung
      name: SamsungEnablingLayer
      version: "1.0"
<<<<<<< HEAD
    clusterinstkey:
      clusterkey:
        name: default
      cloudletkey:
        operatorkey:
          name: developer
        name: default
  liveness: LivenessStatic
=======
    cloudletkey:
      operatorkey:
        name: developer
      name: default
    id: 123
>>>>>>> bc2114b8
  uri: default.samsungenablement.samsung.com
  liveness: LivenessStatic
  flavor:
    name: x1.small
- key:
    appkey:
      developerkey:
        name: MobiledgeX
<<<<<<< HEAD
    clusterinstkey:
      clusterkey:
        name: SmallCluster
      cloudletkey:
        operatorkey:
          name: tmus
        name: tmus-cloud-1
=======
      name: MEXMetricsExporter
      version: "1.0"
    cloudletkey:
      operatorkey:
        name: tmus
      name: tmus-cloud-1
    id: 1
>>>>>>> bc2114b8
  cloudletloc:
    latitude: 31
    longitude: -91
  uri: tmus-cloud-1.tmus.mobiledgex.net
  liveness: LivenessStatic
  flavor:
    name: x1.medium
- key:
    appkey:
      developerkey:
<<<<<<< HEAD
        name: MobiledgeX
    clusterinstkey:
      clusterkey:
        name: SmallCluster
      cloudletkey:
        operatorkey:
          name: tmus
        name: tmus-cloud-2
  cloudletloc:
    latitude: 35
    longitude: -95
  uri: tmus-cloud-2.tmus.mobiledgex.net
=======
        name: AcmeAppCo
      name: someapplication1
      version: "1.0"
    cloudletkey:
      operatorkey:
        name: tmus
      name: tmus-cloud-2
    id: 123
  cloudletloc:
    latitude: 35
    longitude: -95
  uri: smallcluster.tmus-cloud-2.tmus.mobiledgex.net
  clusterinstkey:
    clusterkey:
      name: SmallCluster
    cloudletkey:
      operatorkey:
        name: tmus
      name: tmus-cloud-2
>>>>>>> bc2114b8
  liveness: LivenessStatic
  flavor:
    name: x1.small
- key:
    appkey:
      developerkey:
<<<<<<< HEAD
        name: MobiledgeX
    clusterinstkey:
      clusterkey:
        name: SmallCluster
      cloudletkey:
        operatorkey:
          name: tmus
        name: tmus-cloud-1
  cloudletloc:
    latitude: 31
    longitude: -91
  uri: tmus-cloud-1.tmus.mobiledgex.net
  liveness: LivenessStatic
  flavor:
    name: x1.medium
- key:
    appkey:
      name: MEXPrometheusAppName
      version: "1.0"
      developerkey:
        name: MobiledgeX
    clusterinstkey:
      clusterkey:
        name: SmallCluster
      cloudletkey:
        operatorkey:
          name: tmus
        name: tmus-cloud-2
  cloudletloc:
    latitude: 35
    longitude: -95
  uri: tmus-cloud-2.tmus.mobiledgex.net
=======
        name: AcmeAppCo
      name: helmApplication
      version: "1.0"
    cloudletkey:
      operatorkey:
        name: developer
      name: default
    id: 1
  uri: helmAppication.acmeappco.com
  clusterinstkey:
    clusterkey:
      name: SmallCluster
    cloudletkey:
      operatorkey:
        name: tmus
      name: tmus-cloud-1
>>>>>>> bc2114b8
  liveness: LivenessStatic
  flavor:
    name: x1.small
<|MERGE_RESOLUTION|>--- conflicted
+++ resolved
@@ -290,16 +290,13 @@
     latitude: 31
     longitude: -91
   uri: tmus-cloud-1.tmus.mobiledgex.net
-<<<<<<< HEAD
-=======
-  clusterinstkey:
-    clusterkey:
-      name: SmallCluster
-    cloudletkey:
-      operatorkey:
-        name: tmus
-      name: tmus-cloud-1
->>>>>>> bc2114b8
+  clusterinstkey:
+    clusterkey:
+      name: SmallCluster
+    cloudletkey:
+      operatorkey:
+        name: tmus
+      name: tmus-cloud-1
   liveness: LivenessStatic
   flavor:
     name: x1.small
@@ -309,18 +306,6 @@
         name: MobiledgeX
       name: MEXPrometheusAppName
       version: "1.0"
-<<<<<<< HEAD
-    clusterinstkey:
-      clusterkey:
-        name: SmallCluster
-      cloudletkey:
-        operatorkey:
-          name: tmus
-        name: tmus-cloud-2
-  cloudletloc:
-    latitude: 35
-    longitude: -95
-=======
     cloudletkey:
       operatorkey:
         name: tmus
@@ -337,7 +322,6 @@
       operatorkey:
         name: tmus
       name: tmus-cloud-2
->>>>>>> bc2114b8
   liveness: LivenessStatic
   flavor:
     name: x1.medium
@@ -347,22 +331,11 @@
         name: AcmeAppCo
       name: someapplication1
       version: "1.0"
-<<<<<<< HEAD
-    clusterinstkey:
-      clusterkey:
-        name: default
-      cloudletkey:
-        operatorkey:
-          name: developer
-        name: default
-  liveness: LivenessStatic
-=======
     cloudletkey:
       operatorkey:
         name: developer
       name: default
     id: 123
->>>>>>> bc2114b8
   uri: someapp1.acmeappco.com
   liveness: LivenessStatic
   flavor:
@@ -373,24 +346,69 @@
         name: MobiledgeX
       name: MEXMetricsExporter
       version: "1.0"
-<<<<<<< HEAD
-    clusterinstkey:
-      clusterkey:
-        name: SmallCluster
-      cloudletkey:
-        operatorkey:
-          name: tmus
-        name: tmus-cloud-1
+    cloudletkey:
+      operatorkey:
+        name: tmus
+      name: tmus-cloud-2
+    id: 1
+  cloudletloc:
+    latitude: 35
+    longitude: -95
+  uri: smallcluster.tmus-cloud-2.tmus.mobiledgex.net
+  clusterinstkey:
+    clusterkey:
+      name: SmallCluster
+    cloudletkey:
+      operatorkey:
+        name: tmus
+      name: tmus-cloud-2
+  liveness: LivenessStatic
+  flavor:
+    name: x1.medium
+- key:
+    appkey:
+      developerkey:
+        name: Samsung
+      name: SamsungEnablingLayer
+      version: "1.0"
+    cloudletkey:
+      operatorkey:
+        name: developer
+      name: default
+    id: 123
+  uri: default.samsungenablement.samsung.com
+  liveness: LivenessStatic
+  flavor:
+    name: x1.small
+- key:
+    appkey:
+      developerkey:
+        name: MobiledgeX
+      name: MEXMetricsExporter
+      version: "1.0"
+    cloudletkey:
+      operatorkey:
+        name: tmus
+      name: tmus-cloud-1
+    id: 1
   cloudletloc:
     latitude: 31
     longitude: -91
   uri: tmus-cloud-1.tmus.mobiledgex.net
-=======
-    cloudletkey:
-      operatorkey:
-        name: tmus
-      name: tmus-cloud-2
-    id: 1
+  liveness: LivenessStatic
+  flavor:
+    name: x1.medium
+- key:
+    appkey:
+      developerkey:
+        name: AcmeAppCo
+      name: someapplication1
+      version: "1.0"
+    cloudletkey:
+      operatorkey:
+        name: tmus
+      name: tmus-cloud-2
+    id: 123
   cloudletloc:
     latitude: 35
     longitude: -95
@@ -402,141 +420,12 @@
       operatorkey:
         name: tmus
       name: tmus-cloud-2
->>>>>>> bc2114b8
-  liveness: LivenessStatic
-  flavor:
-    name: x1.medium
-- key:
-    appkey:
-      developerkey:
-        name: Samsung
-      name: SamsungEnablingLayer
-      version: "1.0"
-<<<<<<< HEAD
-    clusterinstkey:
-      clusterkey:
-        name: default
-      cloudletkey:
-        operatorkey:
-          name: developer
-        name: default
-  liveness: LivenessStatic
-=======
-    cloudletkey:
-      operatorkey:
-        name: developer
-      name: default
-    id: 123
->>>>>>> bc2114b8
-  uri: default.samsungenablement.samsung.com
-  liveness: LivenessStatic
-  flavor:
-    name: x1.small
-- key:
-    appkey:
-      developerkey:
-        name: MobiledgeX
-<<<<<<< HEAD
-    clusterinstkey:
-      clusterkey:
-        name: SmallCluster
-      cloudletkey:
-        operatorkey:
-          name: tmus
-        name: tmus-cloud-1
-=======
-      name: MEXMetricsExporter
-      version: "1.0"
-    cloudletkey:
-      operatorkey:
-        name: tmus
-      name: tmus-cloud-1
-    id: 1
->>>>>>> bc2114b8
-  cloudletloc:
-    latitude: 31
-    longitude: -91
-  uri: tmus-cloud-1.tmus.mobiledgex.net
-  liveness: LivenessStatic
-  flavor:
-    name: x1.medium
-- key:
-    appkey:
-      developerkey:
-<<<<<<< HEAD
-        name: MobiledgeX
-    clusterinstkey:
-      clusterkey:
-        name: SmallCluster
-      cloudletkey:
-        operatorkey:
-          name: tmus
-        name: tmus-cloud-2
-  cloudletloc:
-    latitude: 35
-    longitude: -95
-  uri: tmus-cloud-2.tmus.mobiledgex.net
-=======
-        name: AcmeAppCo
-      name: someapplication1
-      version: "1.0"
-    cloudletkey:
-      operatorkey:
-        name: tmus
-      name: tmus-cloud-2
-    id: 123
-  cloudletloc:
-    latitude: 35
-    longitude: -95
-  uri: smallcluster.tmus-cloud-2.tmus.mobiledgex.net
-  clusterinstkey:
-    clusterkey:
-      name: SmallCluster
-    cloudletkey:
-      operatorkey:
-        name: tmus
-      name: tmus-cloud-2
->>>>>>> bc2114b8
-  liveness: LivenessStatic
-  flavor:
-    name: x1.small
-- key:
-    appkey:
-      developerkey:
-<<<<<<< HEAD
-        name: MobiledgeX
-    clusterinstkey:
-      clusterkey:
-        name: SmallCluster
-      cloudletkey:
-        operatorkey:
-          name: tmus
-        name: tmus-cloud-1
-  cloudletloc:
-    latitude: 31
-    longitude: -91
-  uri: tmus-cloud-1.tmus.mobiledgex.net
-  liveness: LivenessStatic
-  flavor:
-    name: x1.medium
-- key:
-    appkey:
-      name: MEXPrometheusAppName
-      version: "1.0"
-      developerkey:
-        name: MobiledgeX
-    clusterinstkey:
-      clusterkey:
-        name: SmallCluster
-      cloudletkey:
-        operatorkey:
-          name: tmus
-        name: tmus-cloud-2
-  cloudletloc:
-    latitude: 35
-    longitude: -95
-  uri: tmus-cloud-2.tmus.mobiledgex.net
-=======
+  liveness: LivenessStatic
+  flavor:
+    name: x1.small
+- key:
+    appkey:
+      developerkey:
         name: AcmeAppCo
       name: helmApplication
       version: "1.0"
@@ -553,7 +442,6 @@
       operatorkey:
         name: tmus
       name: tmus-cloud-1
->>>>>>> bc2114b8
-  liveness: LivenessStatic
-  flavor:
-    name: x1.small
+  liveness: LivenessStatic
+  flavor:
+    name: x1.small
