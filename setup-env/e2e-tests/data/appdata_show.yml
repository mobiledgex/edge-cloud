--- conflicted
+++ resolved
@@ -15,12 +15,8 @@
   loadbalancermaxportrange: 100
   maxtrackeddmeclients: 100
   chefclientinterval: 10m
-<<<<<<< HEAD
+  influxdbmetricsretention: 2h
   cloudletmaintenancetimeout: 2s
-
-=======
-  influxdbmetricsretention: 2h
->>>>>>> 86046efa
 flavors:
 - key:
     name: x1.tiny
