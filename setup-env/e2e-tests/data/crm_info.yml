settings:
  shepherdmetricscollectioninterval: 5s
  shepherdhealthcheckretries: 3
  shepherdhealthcheckinterval: 5s
  autodeployintervalsec: 300
  autodeployoffsetsec: 20
  autodeploymaxintervals: 10
  createappinsttimeout: 30m
  updateappinsttimeout: 30m
  deleteappinsttimeout: 20m
  createclusterinsttimeout: 30m
  updateclusterinsttimeout: 20m
  deleteclusterinsttimeout: 20m
  loadbalancermaxportrange: 50
  maxtrackeddmeclients: 100
flavors:
- key:
    name: x1.tiny
  ram: 1024
  vcpus: 1
  disk: 1
- key:
    name: x1.small
  ram: 2048
  vcpus: 2
  disk: 2
- key:
    name: x1.medium
  ram: 4096
  vcpus: 4
  disk: 4

clusterinsts:
- key:
    clusterkey:
      name: autoclustersomeapplication1
    cloudletkey:
      organization: tmus
      name: tmus-cloud-1
    organization: AcmeAppCo
  flavor:
    name: x1.small
  liveness: LivenessDynamic
  auto: true
  state: Ready
  ipaccess: IpAccessShared
  nodeflavor: x1.small
  deployment: kubernetes
  nummasters: 1
  numnodes: 1
  masternodeflavor: x1.small
- key:
    clusterkey:
      name: autoclustersomeapplication1
    cloudletkey:
      organization: tmus
      name: tmus-cloud-2
    organization: AcmeAppCo
  flavor:
    name: x1.small
  liveness: LivenessDynamic
  auto: true
  state: Ready
  ipaccess: IpAccessShared
  nodeflavor: x1.small
  deployment: kubernetes
  nummasters: 1
  numnodes: 1
  masternodeflavor: x1.small
- key:
    clusterkey:
      name: autoclustersomeapplication2
    cloudletkey:
      organization: tmus
      name: tmus-cloud-2
    organization: AcmeAppCo
  flavor:
    name: x1.small
  liveness: LivenessDynamic
  auto: true
  state: Ready
  ipaccess: IpAccessShared
  nodeflavor: x1.small
  deployment: kubernetes
  nummasters: 1
  numnodes: 1
<<<<<<< HEAD
  masternodeflavor: flavor1
=======
  masternodeflavor: x1.small
operators:
- key:
    name: tmus

developers:
- key:
    name: AcmeAppCo

>>>>>>> 57cb8065
cloudlets:
- key:
    organization: tmus
    name: tmus-cloud-1
  location:
    latitude: 31
    longitude: -91
  ipsupport: IpSupportDynamic
  numdynamicips: 254
  state: Ready
  notifysrvaddr: 127.0.0.1:51001
  flavor:
    name: x1.medium
  physicalname: tmus-cloud-1
  containerversion: 2019-10-24
- key:
    organization: tmus
    name: tmus-cloud-2
  location:
    latitude: 35
    longitude: -95
  ipsupport: IpSupportDynamic
  numdynamicips: 254
  state: Ready
  notifysrvaddr: 127.0.0.1:51002
  flavor:
    name: x1.medium
  physicalname: tmus-cloud-2
  containerversion: 2019-10-24

apps:
- key:
    organization: AcmeAppCo
    name: someapplication1
    version: "1.0"
  imagepath: registry.mobiledgex.net/mobiledgex_AcmeAppCo/someapplication1:1.0
  imagetype: ImageTypeDocker
  accessports: tcp:80,http:443,udp:10002
  defaultflavor:
    name: x1.small
  deployment: kubernetes
  deploymentmanifest: |
    apiVersion: v1
    kind: Service
    metadata:
      name: someapplication1-tcp
      labels:
        run: someapplication1
    spec:
      type: LoadBalancer
      ports:
      - name: tcp80
        protocol: TCP
        port: 80
        targetPort: 80
      - name: http443
        protocol: TCP
        port: 443
        targetPort: 443
      selector:
        run: someapplication1
    ---
    apiVersion: v1
    kind: Service
    metadata:
      name: someapplication1-udp
      labels:
        run: someapplication1
    spec:
      type: LoadBalancer
      ports:
      - name: udp10002
        protocol: UDP
        port: 10002
        targetPort: 10002
      selector:
        run: someapplication1
    ---
    apiVersion: apps/v1
    kind: Deployment
    metadata:
      name: someapplication1-deployment
    spec:
      replicas: 1
      selector:
        matchLabels:
          run: someapplication1
      template:
        metadata:
          labels:
            run: someapplication1
        spec:
          volumes:
          imagePullSecrets:
          - name: registry.mobiledgex.net
          containers:
          - name: someapplication1
            image: registry.mobiledgex.net/mobiledgex_AcmeAppCo/someapplication1:1.0
            imagePullPolicy: Always
            ports:
            - containerPort: 80
              protocol: TCP
            - containerPort: 443
              protocol: TCP
            - containerPort: 10002
              protocol: UDP
  deploymentgenerator: kubernetes-basic
  accesstype: AccessTypeLoadBalancer
- key:
    organization: AcmeAppCo
    name: someapplication2
    version: "1.0"
  imagepath: registry.mobiledgex.net/mobiledgex_AcmeAppCo/someapplication2:1.0
  imagetype: ImageTypeDocker
  accessports: tcp:22,udp:10003
  defaultflavor:
    name: x1.small
  deployment: kubernetes
  deploymentmanifest: |
    apiVersion: v1
    kind: Service
    metadata:
      name: someapplication2-tcp
      labels:
        run: someapplication2
    spec:
      type: LoadBalancer
      ports:
      - name: tcp22
        protocol: TCP
        port: 22
        targetPort: 22
      selector:
        run: someapplication2
    ---
    apiVersion: v1
    kind: Service
    metadata:
      name: someapplication2-udp
      labels:
        run: someapplication2
    spec:
      type: LoadBalancer
      ports:
      - name: udp10003
        protocol: UDP
        port: 10003
        targetPort: 10003
      selector:
        run: someapplication2
    ---
    apiVersion: apps/v1
    kind: DaemonSet
    metadata:
      name: someapplication2-deployment
    spec:
      selector:
        matchLabels:
          run: someapplication2
      template:
        metadata:
          labels:
            run: someapplication2
        spec:
          volumes:
          imagePullSecrets:
          - name: registry.mobiledgex.net
          containers:
          - name: someapplication2
            image: registry.mobiledgex.net/mobiledgex_AcmeAppCo/someapplication2:1.0
            imagePullPolicy: Always
            ports:
            - containerPort: 22
              protocol: TCP
            - containerPort: 10003
              protocol: UDP
  deploymentgenerator: kubernetes-basic
  scalewithcluster: true
  accesstype: AccessTypeLoadBalancer
- key:
    organization: MobiledgeX
    name: MEXPrometheusAppName
    version: "1.0"
  imagepath: stable/prometheus-operator
  imagetype: ImageTypeHelm
  accessports: tcp:9090
  defaultflavor:
    name: x1.medium
  annotations: version=7.1.1
  deployment: helm
  delopt: AutoDelete
  configs:
  - kind: hemlCustomizationYaml
    config: |
      prometheus:
        prometheusSpec:
          scrapeInterval: "15s"
        service:
          type: LoadBalancer
      kubelet:
        serviceMonitor:
          ## Enable scraping the kubelet over https. For requirements to enable this see
          ## https://github.com/coreos/prometheus-operator/issues/926
          ##
          https: true
      defaultRules:
        create: true
        rules:
          alertmanager: false
          etcd: false
          general: false
          k8s: true
          kubeApiserver: false
          kubePrometheusNodeAlerting: false
          kubePrometheusNodeRecording: true
          kubernetesAbsent: true
          kubernetesApps: true
          kubernetesResources: true
          kubernetesStorage: true
          kubernetesSystem: true
          kubeScheduler: true
          network: true
          node: true
          prometheus: true
          prometheusOperator: true
          time: true
      grafana:
        enabled: false
      alertmanager:
        enabled: false
  internalports: true
  accesstype: AccessTypeLoadBalancer

appinstances:
- key:
    appkey:
      organization: AcmeAppCo
      name: someapplication1
      version: "1.0"
    clusterinstkey:
      clusterkey:
        name: autoclustersomeapplication1
      cloudletkey:
        organization: tmus
        name: tmus-cloud-2
      organization: AcmeAppCo
  cloudletloc:
    latitude: 35
    longitude: -95
  uri: tmus-cloud-2.tmus.mobiledgex.net
  liveness: LivenessStatic
  mappedports:
  - proto: LProtoTcp
    internalport: 80
    publicport: 80
    fqdnprefix: someapplication1-tcp.
  - proto: LProtoHttp
    internalport: 443
    publicport: 443
    pathprefix: acmeappco/someapplication110/p443
  - proto: LProtoUdp
    internalport: 10002
    publicport: 10002
    fqdnprefix: someapplication1-udp.
  flavor:
    name: x1.small
  state: Ready
  powerstate: PowerOn
  vmflavor: x1.small
- key:
    appkey:
      organization: MobiledgeX
      name: MEXPrometheusAppName
      version: "1.0"
    clusterinstkey:
      clusterkey:
        name: autoclustersomeapplication1
      cloudletkey:
        organization: tmus
        name: tmus-cloud-2
      organization: AcmeAppCo
  cloudletloc:
    latitude: 35
    longitude: -95
  uri: autoclustersomeapplication1.tmus-cloud-2.tmus.mobiledgex.net
  liveness: LivenessStatic
  mappedports:
  - proto: LProtoTcp
    internalport: 9090
    publicport: 9090
  flavor:
    name: x1.medium
  state: Ready
  powerstate: PowerOn
  vmflavor: x1.small
- key:
    appkey:
      organization: MobiledgeX
      name: MEXPrometheusAppName
      version: "1.0"
    clusterinstkey:
      clusterkey:
        name: autoclustersomeapplication2
      cloudletkey:
        organization: tmus
        name: tmus-cloud-2
      organization: AcmeAppCo
  cloudletloc:
    latitude: 35
    longitude: -95
  uri: autoclustersomeapplication2.tmus-cloud-2.tmus.mobiledgex.net
  liveness: LivenessStatic
  mappedports:
  - proto: LProtoTcp
    internalport: 9090
    publicport: 9090
  flavor:
    name: x1.medium
  state: Ready
  powerstate: PowerOn
  vmflavor: x1.small
- key:
    appkey:
      organization: AcmeAppCo
      name: someapplication2
      version: "1.0"
    clusterinstkey:
      clusterkey:
        name: autoclustersomeapplication2
      cloudletkey:
        organization: tmus
        name: tmus-cloud-2
      organization: AcmeAppCo
  cloudletloc:
    latitude: 35
    longitude: -95
  uri: tmus-cloud-2.tmus.mobiledgex.net
  liveness: LivenessStatic
  mappedports:
  - proto: LProtoTcp
    internalport: 22
    publicport: 10000
    fqdnprefix: someapplication2-tcp.
  - proto: LProtoUdp
    internalport: 10003
    publicport: 10003
    fqdnprefix: someapplication2-udp.
  flavor:
    name: x1.small
  state: Ready
  powerstate: PowerOn
  vmflavor: x1.small
- key:
    appkey:
      organization: AcmeAppCo
      name: someapplication1
      version: "1.0"
    clusterinstkey:
      clusterkey:
        name: autoclustersomeapplication1
      cloudletkey:
        organization: tmus
        name: tmus-cloud-1
      organization: AcmeAppCo
  cloudletloc:
    latitude: 31
    longitude: -91
  uri: tmus-cloud-1.tmus.mobiledgex.net
  liveness: LivenessStatic
  mappedports:
  - proto: LProtoTcp
    internalport: 80
    publicport: 80
    fqdnprefix: someapplication1-tcp.
  - proto: LProtoHttp
    internalport: 443
    publicport: 443
    pathprefix: acmeappco/someapplication110/p443
  - proto: LProtoUdp
    internalport: 10002
    publicport: 10002
    fqdnprefix: someapplication1-udp.
  flavor:
    name: x1.small
  state: Ready
  powerstate: PowerOn
  vmflavor: x1.small
- key:
    appkey:
      organization: MobiledgeX
      name: MEXPrometheusAppName
      version: "1.0"
    clusterinstkey:
      clusterkey:
        name: autoclustersomeapplication1
      cloudletkey:
        organization: tmus
        name: tmus-cloud-1
      organization: AcmeAppCo
  cloudletloc:
    latitude: 31
    longitude: -91
  uri: autoclustersomeapplication1.tmus-cloud-1.tmus.mobiledgex.net
  liveness: LivenessStatic
  mappedports:
  - proto: LProtoTcp
    internalport: 9090
    publicport: 9090
  flavor:
    name: x1.medium
  state: Ready
  powerstate: PowerOn
  vmflavor: x1.small<|MERGE_RESOLUTION|>--- conflicted
+++ resolved
@@ -84,19 +84,7 @@
   deployment: kubernetes
   nummasters: 1
   numnodes: 1
-<<<<<<< HEAD
   masternodeflavor: flavor1
-=======
-  masternodeflavor: x1.small
-operators:
-- key:
-    name: tmus
-
-developers:
-- key:
-    name: AcmeAppCo
-
->>>>>>> 57cb8065
 cloudlets:
 - key:
     organization: tmus
