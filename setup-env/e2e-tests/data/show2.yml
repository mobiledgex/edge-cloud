--- conflicted
+++ resolved
@@ -20,14 +20,11 @@
   updatevmpooltimeout: 20m0s
   dmeapimetricscollectioninterval: 30s
   persistentconnectionmetricscollectioninterval: 1h0m0s
-<<<<<<< HEAD
   influxdbmetricsretention: 672h0m0s
-=======
   cleanupreservableautoclusteridletime: 30m0s
 operatorcodes:
 - code: wifi
   organization: tmus
->>>>>>> 21bfe5c0
 flavors:
 - key:
     name: x1.tiny
