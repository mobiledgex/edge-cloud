--- conflicted
+++ resolved
@@ -2,15 +2,4 @@
 cloudletlocation:
   lat: 35
   long: -95
-<<<<<<< HEAD
-status: true
-=======
-  horizontalaccuracy: 0
-  verticalaccuracy: 0
-  altitude: 0
-  course: 0
-  speed: 0
-  timestamp: null
-status: FIND_FOUND
-token: ""
->>>>>>> c70645b1
+status: FIND_FOUND