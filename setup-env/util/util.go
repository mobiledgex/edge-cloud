package util

import (
	"bytes"
	"context"
	"crypto/tls"
	"encoding/json"
	"errors"
	"fmt"
	"io"
	"io/ioutil"
	"log"
	"net/http"
	"net/http/cookiejar"
	"os"
	"os/exec"
	"regexp"
	"strings"
	"time"

	"github.com/gogo/protobuf/jsonpb"
	"github.com/gogo/protobuf/proto"
	"github.com/google/go-cmp/cmp"
	"github.com/google/go-cmp/cmp/cmpopts"
	influxclient "github.com/influxdata/influxdb/client/v2"
	dmeproto "github.com/mobiledgex/edge-cloud/d-match-engine/dme-proto"
	"github.com/mobiledgex/edge-cloud/edgeproto"
	"github.com/mobiledgex/edge-cloud/integration/process"
	"github.com/mobiledgex/edge-cloud/testutil"
	yaml "github.com/mobiledgex/yaml/v2"
	"google.golang.org/grpc"
)

var Deployment DeploymentData
var ApiAddrNone = "NONE"

type yamlFileType int

const (
	YamlAppdata yamlFileType = 0
	YamlOther   yamlFileType = 1
)

type SetupVariables struct {
	Vars     []map[string]string
	Includes []string
}

// replacement variables taken from the setup
var DeploymentReplacementVars map[string]string

type ReturnCodeWithText struct {
	Success bool
	Text    string
}

type GoogleCloudInfo struct {
	Cluster     string
	Zone        string
	MachineType string
}

type ClusterInfo struct {
	MexManifest string
}

type K8sPod struct {
	PodName  string
	PodCount int
	MaxWait  int
}

type K8CopyFile struct {
	PodName string
	Src     string
	Dest    string
}

type K8sDeploymentStep struct {
	File        string
	Description string
	WaitForPods []K8sPod
	CopyFiles   []K8CopyFile
}

type TLSCertInfo struct {
	CommonName string
	IPs        []string
	DNSNames   []string
}

type DeploymentData struct {
	TLSCerts       []*TLSCertInfo           `yaml:"tlscerts"`
	Locsims        []*process.LocApiSim     `yaml:"locsims"`
	Toksims        []*process.TokSrvSim     `yaml:"toksims"`
	Vaults         []*process.Vault         `yaml:"vaults"`
	Etcds          []*process.Etcd          `yaml:"etcds"`
	Controllers    []*process.Controller    `yaml:"controllers"`
	Dmes           []*process.Dme           `yaml:"dmes"`
	SampleApps     []*process.SampleApp     `yaml:"sampleapps"`
	Influxs        []*process.Influx        `yaml:"influxs"`
	ClusterSvcs    []*process.ClusterSvc    `yaml:"clustersvcs"`
	Crms           []*process.Crm           `yaml:"crms"`
	Jaegers        []*process.Jaeger        `yaml:"jaegers"`
	Traefiks       []*process.Traefik       `yaml:"traefiks"`
	NotifyRoots    []*process.NotifyRoot    `yaml:"notifyroots"`
	EdgeTurns      []*process.EdgeTurn      `yaml:"edgeturns"`
	ElasticSearchs []*process.ElasticSearch `yaml:"elasticsearchs"`
}

type errorReply struct {
	Code    int
	Message string
	Details []string
}

func GetAllProcesses() []process.Process {
	all := make([]process.Process, 0)
	for _, p := range Deployment.Locsims {
		all = append(all, p)
	}
	for _, p := range Deployment.Toksims {
		all = append(all, p)
	}
	for _, p := range Deployment.Vaults {
		all = append(all, p)
	}
	for _, p := range Deployment.Etcds {
		all = append(all, p)
	}
	for _, p := range Deployment.Controllers {
		all = append(all, p)
	}
	for _, p := range Deployment.Dmes {
		all = append(all, p)
	}
	for _, p := range Deployment.SampleApps {
		all = append(all, p)
	}
	for _, p := range Deployment.Influxs {
		all = append(all, p)
	}
	for _, p := range Deployment.ClusterSvcs {
		all = append(all, p)
	}
	for _, p := range Deployment.Jaegers {
		all = append(all, p)
	}
	for _, p := range Deployment.Traefiks {
		all = append(all, p)
	}
	for _, p := range Deployment.NotifyRoots {
		all = append(all, p)
	}
	for _, p := range Deployment.EdgeTurns {
		all = append(all, p)
	}
	for _, p := range Deployment.ElasticSearchs {
		all = append(all, p)
	}
	return all
}

func GetProcessByName(processName string) process.Process {
	for _, p := range GetAllProcesses() {
		if processName == p.GetName() {
			return p
		}
	}
	return nil
}

//these are strings which may be present in the yaml but not in the corresponding data structures.
//These are the only allowed exceptions to the strict yaml unmarshalling
var yamlExceptions = map[string]map[string]bool{
	"setup": {
		"vars": true,
	},
	"appdata": {
		"ip_str": true, // ansible workaround
	},
}

func IsYamlOk(e error, yamltype string) bool {
	rc := true
	errstr := e.Error()
	for _, err1 := range strings.Split(errstr, "\n") {
		allowedException := false
		for ye := range yamlExceptions[yamltype] {
			if strings.Contains(err1, ye) {
				allowedException = true
			}
		}

		if allowedException || strings.Contains(err1, "yaml: unmarshal errors") {
			// ignore this summary error
		} else {
			//all other errors are unexpected and mean something is wrong in the yaml
			log.Printf("Fatal Unmarshal Error in: %v\n", err1)
			rc = false
		}
	}
	return rc
}

func ConnectController(p *process.Controller, c chan ReturnCodeWithText) {
	log.Printf("attempt to connect to process %v at %v\n", p.Name, p.ApiAddr)
	api, err := p.ConnectAPI(10 * time.Second)
	if err != nil {
		c <- ReturnCodeWithText{false, "Failed to connect to " + p.Name}
	} else {
		c <- ReturnCodeWithText{true, "OK connect to " + p.Name}
		api.Close()
	}
}

//default is to connect to the first controller, unless we specified otherwise
func GetController(ctrlname string) *process.Controller {
	if ctrlname == "" {
		return Deployment.Controllers[0]
	}
	for _, ctrl := range Deployment.Controllers {
		if ctrl.Name == ctrlname {
			return ctrl
		}
	}
	log.Fatalf("Error: could not find specified controller: %v\n", ctrlname)
	return nil //unreachable
}

func GetDme(dmename string) *process.Dme {
	if dmename == "" {
		return Deployment.Dmes[0]
	}
	for _, dme := range Deployment.Dmes {
		if dme.Name == dmename {
			return dme
		}
	}
	log.Fatalf("Error: could not find specified dme: %v\n", dmename)
	return nil //unreachable
}

func ConnectDme(p *process.Dme, c chan ReturnCodeWithText) {
	log.Printf("attempt to connect to process %v at %v\n", p.Name, p.ApiAddr)
	api, err := p.ConnectAPI(10 * time.Second)
	if err != nil {
		c <- ReturnCodeWithText{false, "Failed to connect to " + p.Name}
	} else {
		c <- ReturnCodeWithText{true, "OK connect to " + p.Name}
		api.Close()
	}
}

func GetInflux(name string) *process.Influx {
	if name == "" {
		return Deployment.Influxs[0]
	}
	for _, influx := range Deployment.Influxs {
		if influx.Name == name {
			return influx
		}
	}
	log.Fatalf("Error: could not find specified influx: %s\n", name)
	return nil // unreachable
}

func checkCloudletState(p *process.Crm, timeout time.Duration) error {
	filter := edgeproto.CloudletInfo{}
	err := json.Unmarshal([]byte(p.CloudletKey), &filter.Key)
	if err != nil {
		return fmt.Errorf("unable to parse CloudletKey")
	}

	conn := connectOnlineController(timeout)
	if conn == nil {
		return fmt.Errorf("unable to connect to online controller")
	}

	infoapi := edgeproto.NewCloudletInfoApiClient(conn)
	show := testutil.ShowCloudletInfo{}
	startTimeMs := time.Now().UnixNano() / int64(time.Millisecond)
	maxTimeMs := int64(timeout/time.Millisecond) + startTimeMs
	wait := 20 * time.Millisecond
	err = fmt.Errorf("unable to check CloudletInfo")
	for {
		timeout -= wait
		time.Sleep(wait)
		currTimeMs := time.Now().UnixNano() / int64(time.Millisecond)
		if currTimeMs > maxTimeMs {
			err = fmt.Errorf("timed out, last error was %s", err.Error())
			break
		}
		show.Init()
		stream, showErr := infoapi.ShowCloudletInfo(context.Background(), &filter)
		show.ReadStream(stream, showErr)
		if showErr != nil {
			err = fmt.Errorf("show CloudletInfo failed: %s", showErr.Error())
			continue
		}
		info, found := show.Data[filter.Key.GetKeyString()]
		if !found {
			err = fmt.Errorf("CloudletInfo not found")
			continue
		}
		if info.State != edgeproto.CloudletState_CLOUDLET_STATE_READY && info.State != edgeproto.CloudletState_CLOUDLET_STATE_ERRORS {
			err = fmt.Errorf("CloudletInfo bad state %s", edgeproto.CloudletState_name[int32(info.State)])
			continue
		}
		err = nil
		break
	}
	return err
}

func connectOnlineController(delay time.Duration) *grpc.ClientConn {
	for _, ctrl := range Deployment.Controllers {
		conn, err := ctrl.ConnectAPI(delay)
		if err == nil {
			return conn
		}
	}
	return nil
}

func SetLogFormat() {
	log.SetFlags(log.Flags() | log.Ltime | log.Lmicroseconds)
}

func PrintStartBanner(label string) {
	log.Printf("\n\n   *** %s\n", label)
}

func PrintStepBanner(label string) {
	log.Printf("\n\n      --- %s\n", label)
}

//for specific output that we want to put in a separate file.  If no
//output dir, just  print to the stdout
func PrintToFile(fname string, outputDir string, out string, truncate bool) {
	if outputDir == "" {
		fmt.Print(out)
	} else {
		outfile := outputDir + "/" + fname
		mode := os.O_APPEND
		if truncate {
			mode = os.O_TRUNC
		}
		ofile, err := os.OpenFile(outfile, mode|os.O_CREATE|os.O_WRONLY, 0666)
		defer ofile.Close()
		if err != nil {
			log.Fatalf("unable to append output file: %s, err: %v\n", outfile, err)
		}
		log.Printf("writing file: %s\n%s\n", fname, out)
		fmt.Fprintf(ofile, out)
	}
}

func PrintToYamlFile(fname, outputDir string, data interface{}, truncate bool) {
	out, err := yaml.Marshal(data)
	if err != nil {
		log.Fatalf("yaml marshal data failed, %v, %+v\n", err, data)
	}
	PrintToFile(fname, outputDir, string(out), truncate)
}

//creates an output directory with an optional timestamp.  Server log files, output from APIs, and
//output from the script itself will all go there if specified
func CreateOutputDir(useTimestamp bool, outputDir string, logFileName string) string {
	if useTimestamp {
		startTimestamp := time.Now().Format("2006-01-02T150405")
		outputDir = outputDir + "/" + startTimestamp
	}
	fmt.Printf("Creating output dir: %s\n", outputDir)
	err := os.MkdirAll(outputDir, 0755)
	if err != nil {
		log.Fatalf("Error trying to create directory %v: %v\n", outputDir, err)
	}

	logName := outputDir + "/" + logFileName
	logFile, err := os.OpenFile(logName, os.O_CREATE|os.O_APPEND|os.O_RDWR, 0666)

	if err != nil {
		log.Fatalf("Error creating logfile %s\n", logName)
	}
	//log to both stdout and logfile
	mw := io.MultiWriter(os.Stdout, logFile)
	log.SetOutput(mw)
	return outputDir
}

type ReadYamlOptions struct {
	vars                 map[string]string
	validateReplacedVars bool
}

type ReadYamlOp func(opts *ReadYamlOptions)

func ReadYamlFile(filename string, iface interface{}, ops ...ReadYamlOp) error {
	opts := ReadYamlOptions{}
	for _, op := range ops {
		op(&opts)
	}

	if strings.HasPrefix(filename, "~") {
		filename = strings.Replace(filename, "~", os.Getenv("HOME"), 1)
	}
	yamlFile, err := ioutil.ReadFile(filename)
	if err != nil {
		return fmt.Errorf("error reading yaml file: %v err: %v\n", filename, err)
	}
	if opts.vars != nil {
		//replace variables denoted as {{variablename}}
		yamlstr := string(yamlFile)
		for k, v := range opts.vars {
			if strings.HasPrefix(v, "ENV=") {
				// environment variable replacement var
				envVarName := strings.Replace(v, "ENV=", "", 1)
				envVarVal := os.Getenv(envVarName)
				if envVarVal == "" {
					return fmt.Errorf("environment variable not set: %s", envVarName)
				}
				v = envVarVal
			}
			yamlstr = strings.Replace(yamlstr, "{{"+k+"}}", v, -1)
		}
		yamlFile = []byte(yamlstr)
	}
	if opts.validateReplacedVars {
		//make sure there are no unreplaced variables left and inform the user if so
		re := regexp.MustCompile("{{(\\S+)}}")
		matches := re.FindAllStringSubmatch(string(yamlFile), 1)
		if len(matches) > 0 {
			return errors.New(fmt.Sprintf("Unreplaced variables in yaml: %v", matches))
		}
	}

	err = yaml.Unmarshal(yamlFile, iface)
	if err != nil {
		return err
	}
	return nil
}

func WithVars(vars map[string]string) ReadYamlOp {
	return func(opts *ReadYamlOptions) {
		opts.vars = vars
	}
}

func ValidateReplacedVars() ReadYamlOp {
	return func(opts *ReadYamlOptions) {
		opts.validateReplacedVars = true
	}
}

//compares two yaml files for equivalence
//TODO need to handle different types of interfaces besides appdata, currently using
//that to sort
func CompareYamlFiles(firstYamlFile string, secondYamlFile string, fileType string) bool {

	PrintStepBanner("running compareYamlFiles")

	log.Printf("Comparing yamls: %s %s fileType %s\n", firstYamlFile, secondYamlFile, fileType)

	var err1 error
	var err2 error
	var y1 interface{}
	var y2 interface{}
	copts := []cmp.Option{}

	if fileType == "appdata" || fileType == "appdata-showcmp" {
		//for appdata, use the AllData type so we can sort it
		var a1 edgeproto.AllData
		var a2 edgeproto.AllData

		err1 = ReadYamlFile(firstYamlFile, &a1)
		err2 = ReadYamlFile(secondYamlFile, &a2)
		a1.Sort()
		a2.Sort()

		copts = append(copts, cmpopts.IgnoreTypes(time.Time{}, dmeproto.Timestamp{}))
		if fileType == "appdata" {
			copts = append(copts, edgeproto.IgnoreTaggedFields("nocmp")...)
		}
		if fileType == "appdata-showcmp" {
			// need to clear controller field of CloudletInfo
			// because it depends on local hostname.
			clearCloudletInfoNocmp(&a1)
			clearCloudletInfoNocmp(&a2)
		}

		y1 = a1
		y2 = a2
	} else if fileType == "appdata-output" {
		var a1 testutil.AllDataOut
		var a2 testutil.AllDataOut

		err1 = ReadYamlFile(firstYamlFile, &a1)
		err2 = ReadYamlFile(secondYamlFile, &a2)
		// remove results for AppInst/ClusterInst/Cloudlet because
		// they are non-deterministic
		ClearAppDataOutputStatus(&a1)
		ClearAppDataOutputStatus(&a2)

		y1 = a1
		y2 = a2
	} else if fileType == "findcloudlet" {
		var f1 dmeproto.FindCloudletReply
		var f2 dmeproto.FindCloudletReply

		err1 = ReadYamlFile(firstYamlFile, &f1)
		err2 = ReadYamlFile(secondYamlFile, &f2)

		//publicport is variable so we nil it out for comparison purposes.
		clearFindCloudletPorts(&f1)
		clearFindCloudletPorts(&f2)

		y1 = f1
		y2 = f2
	} else if fileType == "findcloudlets" {
		var f1 []*dmeproto.FindCloudletReply
		var f2 []*dmeproto.FindCloudletReply

		err1 = ReadYamlFile(firstYamlFile, &f1)
		err2 = ReadYamlFile(secondYamlFile, &f2)

		//publicport is variable so we nil it out for comparison purposes.
		for _, reply := range f1 {
			clearFindCloudletPorts(reply)
		}
		for _, reply := range f2 {
			clearFindCloudletPorts(reply)
		}

		y1 = f1
		y2 = f2
	} else if fileType == "getqospositionkpi" {
		var q1 dmeproto.QosPositionKpiReply
		var q2 dmeproto.QosPositionKpiReply

		err1 = ReadYamlFile(firstYamlFile, &q1)
		err2 = ReadYamlFile(secondYamlFile, &q2)

		qs := []dmeproto.QosPositionKpiReply{q1, q2}
		for _, q := range qs {
			for _, p := range q.PositionResults {
				// nil the actual values as they are unpredictable.  We will just
				//compare GPS locations vs positionIds
				p.LatencyMin = 0
				p.LatencyMax = 0
				p.LatencyAvg = 0
				p.DluserthroughputMin = 0
				p.DluserthroughputMax = 0
				p.DluserthroughputAvg = 0
				p.UluserthroughputMin = 0
				p.UluserthroughputMax = 0
				p.UluserthroughputAvg = 0
			}
		}

		y1 = q1
		y2 = q2
	} else if fileType == "influxdata" {
		var r1 []influxclient.Result
		var r2 []influxclient.Result

		err1 = ReadYamlFile(firstYamlFile, &r1)
		err2 = ReadYamlFile(secondYamlFile, &r2)
		clearInfluxTime(r1)
		clearInfluxTime(r2)

		y1 = r1
		y2 = r2
	} else if fileType == "deviceshow" {
		var r1 edgeproto.DeviceData
		var r2 edgeproto.DeviceData

		err1 = ReadYamlFile(firstYamlFile, &r1)
		err2 = ReadYamlFile(secondYamlFile, &r2)
		copts = []cmp.Option{
			edgeproto.IgnoreDeviceFields("nocmp"),
			cmpopts.SortSlices(func(a edgeproto.Device, b edgeproto.Device) bool {
				return a.GetKey().GetKeyString() < b.GetKey().GetKeyString()
			}),
		}
		y1 = r1
		y2 = r2
	} else if fileType == "debugoutput" {
		var r1 testutil.DebugDataOut
		var r2 testutil.DebugDataOut

		err1 = ReadYamlFile(firstYamlFile, &r1)
		err2 = ReadYamlFile(secondYamlFile, &r2)
		copts = append(copts, edgeproto.IgnoreDebugReplyFields("nocmp"))
		copts = append(copts, cmpopts.SortSlices(edgeproto.CmpSortDebugReply))
		y1 = r1
		y2 = r2
	} else if fileType == "nodedata" {
		var r1 edgeproto.NodeData
		var r2 edgeproto.NodeData

		err1 = ReadYamlFile(firstYamlFile, &r1)
		err2 = ReadYamlFile(secondYamlFile, &r2)
		copts = []cmp.Option{
			edgeproto.IgnoreNodeFields("nocmp"),
			cmpopts.SortSlices(func(a edgeproto.Node, b edgeproto.Node) bool {
				// ignore nocmp fields, include internalPki
				// because one controller has a different
<<<<<<< HEAD
				// one and the keys end up being thes same.
=======
				// one and the keys end up being the same.
>>>>>>> 1a5f5cbf
				ca := a.Key.Type + a.Key.Region + a.Key.CloudletKey.GetKeyString() + a.InternalPki
				cb := b.Key.Type + b.Key.Region + b.Key.CloudletKey.GetKeyString() + b.InternalPki
				return ca < cb
			}),
		}
		y1 = r1
		y2 = r2
	} else {
		err1 = ReadYamlFile(firstYamlFile, &y1)
		err2 = ReadYamlFile(secondYamlFile, &y2)
	}
	if err1 != nil {
		log.Printf("Error in reading yaml file %v -- %v\n", firstYamlFile, err1)
		return false
	}
	if err2 != nil {
		log.Printf("Error in reading yaml file %v -- %v\n", secondYamlFile, err2)
		return false
	}

	if !cmp.Equal(y1, y2, copts...) {
		log.Println("Comparison fail")
		log.Printf(cmp.Diff(y1, y2, copts...))
		return false
	}
	log.Println("Comparison success")
	return true
}

func ControllerCLI(ctrl *process.Controller, args ...string) ([]byte, error) {
	cmdargs := []string{"--addr", ctrl.ApiAddr, "controller"}
	tlsFile := ctrl.GetTlsFile()
	if tlsFile != "" {
		cmdargs = append(cmdargs, "--tls", tlsFile)
	}
	cmdargs = append(cmdargs, args...)
	log.Printf("Running: edgectl %v\n", cmdargs)
	cmd := exec.Command("edgectl", cmdargs...)
	return cmd.CombinedOutput()
}

func CallRESTPost(httpAddr string, client *http.Client, pb proto.Message, reply proto.Message) error {
	str, err := new(jsonpb.Marshaler).MarshalToString(pb)
	if err != nil {
		log.Printf("Could not marshal request\n")
		return err
	}
	bytesRep := []byte(str)
	req, err := http.NewRequest("POST", httpAddr, bytes.NewBuffer(bytesRep))
	if err != nil {
		log.Printf("Failed to create a request\n")
	}
	req.Header.Set("Content-Type", "application/json")
	resp, err := client.Do(req)
	if err != nil {
		log.Printf("Failed to HTTP <%s>\n", httpAddr)
		return err
	}
	defer resp.Body.Close()
	body, _ := ioutil.ReadAll(resp.Body)
	reader := bytes.NewReader(body)
	err = jsonpb.Unmarshal(reader, reply)

	if err != nil {
		log.Printf("Failed to unmarshal reply : %s %v\n", body, err)
		//try to unmarshal it as an error yaml reply
		var ereply errorReply
		err2 := json.Unmarshal(body, &ereply)
		if err2 == nil {
			log.Printf("Reply is an error response, message: %+v\n", ereply.Message)
			return fmt.Errorf("Error reply message: %s", ereply.Message)
		}
		// not an error reply either
		log.Printf("Failed to unmarshal as an error reply : %s %v\n", body, err2)

		// return the original error
		return err
	}
	return nil
}

func clearInfluxTime(results []influxclient.Result) {
	for ii, _ := range results {
		for jj, _ := range results[ii].Series {
			row := &results[ii].Series[jj]
			if len(row.Columns) < 1 || row.Columns[0] != "time" {
				continue
			}
			// first value in each point is time,
			// zero it out so we can ignore it
			for tt, _ := range row.Values {
				pt := row.Values[tt]
				if len(pt) > 0 {
					pt[0] = 0
				}
			}
		}
	}
}

func clearCloudletInfoNocmp(data *edgeproto.AllData) {
	for ii, _ := range data.CloudletInfos {
		data.CloudletInfos[ii].Controller = ""
		data.CloudletInfos[ii].NotifyId = 0
	}
}

func clearFindCloudletPorts(reply *dmeproto.FindCloudletReply) {
	for _, p := range reply.Ports {
		p.PublicPort = 0
	}
}

func ClearAppDataOutputStatus(output *testutil.AllDataOut) {
	output.Cloudlets = testutil.FilterStreamResults(output.Cloudlets)
	output.ClusterInsts = testutil.FilterStreamResults(output.ClusterInsts)
	output.AppInstances = testutil.FilterStreamResults(output.AppInstances)
}

func ReadConsoleURL(consoleUrl string, cookies []*http.Cookie) (string, error) {
	req, err := http.NewRequest("GET", consoleUrl, nil)
	if err != nil {
		return "", err
	}

	if cookies != nil {
		for _, cookie := range cookies {
			req.AddCookie(cookie)
		}
	}

	tr := &http.Transport{
		TLSClientConfig: &tls.Config{InsecureSkipVerify: true},
	}

	options := cookiejar.Options{}

	jar, err := cookiejar.New(&options)
	if err != nil {
		return "", err
	}

	client := &http.Client{
		Transport: tr,
		Jar:       jar,
	}

	resp, err := client.Do(req)
	if err != nil {
		return "", err
	}
	defer resp.Body.Close()

	contents, err := ioutil.ReadAll(resp.Body)
	if err != nil {
		return "", err
	}
	// For some reason this client is not getting 302,
	// instead it gets 502. It works fine for curl & wget
	if resp.StatusCode == http.StatusBadGateway {
		if resp.Request.URL.String() != consoleUrl {
			return ReadConsoleURL(resp.Request.URL.String(), resp.Cookies())
		}
	}
	return string(contents), nil
}<|MERGE_RESOLUTION|>--- conflicted
+++ resolved
@@ -607,11 +607,7 @@
 			cmpopts.SortSlices(func(a edgeproto.Node, b edgeproto.Node) bool {
 				// ignore nocmp fields, include internalPki
 				// because one controller has a different
-<<<<<<< HEAD
-				// one and the keys end up being thes same.
-=======
 				// one and the keys end up being the same.
->>>>>>> 1a5f5cbf
 				ca := a.Key.Type + a.Key.Region + a.Key.CloudletKey.GetKeyString() + a.InternalPki
 				cb := b.Key.Type + b.Key.Region + b.Key.CloudletKey.GetKeyString() + b.InternalPki
 				return ca < cb
