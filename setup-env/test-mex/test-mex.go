--- conflicted
+++ resolved
@@ -57,7 +57,6 @@
 
 //this is possible actions and optional parameters
 var actionChoices = map[string]string{
-<<<<<<< HEAD
 	"start":         "procname",
 	"stop":          "procname",
 	"status":        "procname",
@@ -68,17 +67,6 @@
 	"fetchlogs":     "",
 	"createcluster": "",
 	"deletecluster": "",
-=======
-	"start":     "procname",
-	"stop":      "procname",
-	"status":    "procname",
-	"ctrlapi":   "procname",
-	"ctrlinfo":  "procname",
-	"dmeapi":    "procname",
-	"deploy":    "",
-	"cleanup":   "",
-	"fetchlogs": "",
->>>>>>> 5e49e1cd
 }
 
 func printUsage() {
