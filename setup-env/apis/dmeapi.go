package apis

// interacts with the DME APIs for use by the e2e test tool

import (
	"context"
	"fmt"
	"log"
	"net/http"
	"net/url"
	"os"
	"path/filepath"
	"sort"
	"strings"
	"time"

<<<<<<< HEAD
	url "net/url"

	dmecommon "github.com/mobiledgex/edge-cloud/d-match-engine/dme-common"
=======
>>>>>>> d6ac6910
	dmeproto "github.com/mobiledgex/edge-cloud/d-match-engine/dme-proto"
	"github.com/mobiledgex/edge-cloud/protoc-gen-cmd/yaml"
	"github.com/mobiledgex/edge-cloud/setup-env/util"
	"google.golang.org/grpc"
)

type dmeApiRequest struct {
	Rcreq           dmeproto.RegisterClientRequest  `yaml:"registerclientrequest"`
	Fcreq           dmeproto.FindCloudletRequest    `yaml:"findcloudletrequest"`
	Vlreq           dmeproto.VerifyLocationRequest  `yaml:"verifylocationrequest"`
	Glreq           dmeproto.GetLocationRequest     `yaml:"getlocationrequest"`
	Dlreq           dmeproto.DynamicLocGroupRequest `yaml:"dynamiclocgrouprequest"`
	Aireq           dmeproto.AppInstListRequest     `yaml:"appinstlistrequest"`
	TokenServerPath string                          `yaml:"token-server-path"`
	ErrorExpected   string                          `yaml:"error-expected"`
}

type registration struct {
	Req   dmeproto.RegisterClientRequest `yaml:"registerclientrequest"`
	Reply dmeproto.RegisterClientReply   `yaml:"registerclientreply"`
}

var apiRequest dmeApiRequest

<<<<<<< HEAD
func readDMEApiFile(apifile string) {
	err := util.ReadYamlFile(apifile, &apiRequest, "", true)
=======
// REST client implementation of Match_Engine_ApiClient interface
type dmeRestClient struct {
	client *http.Client
	addr   string
}

func NewdmeRestClient(client *http.Client, httpAddr string) dmeproto.Match_Engine_ApiClient {
	return &dmeRestClient{client, httpAddr}
}

func (c *dmeRestClient) RegisterClient(ctx context.Context, in *dmeproto.RegisterClientRequest, opts ...grpc.CallOption) (*dmeproto.RegisterClientReply, error) {
	out := new(dmeproto.RegisterClientReply)
	err := util.CallRESTPost("https://"+c.addr+"/v1/registerclient",
		c.client, in, out)
	if err != nil {
		log.Printf("Register rest API failed\n")
		return nil, err
	}
	return out, nil
}
func (c *dmeRestClient) FindCloudlet(ctx context.Context, in *dmeproto.FindCloudletRequest, opts ...grpc.CallOption) (*dmeproto.FindCloudletReply, error) {
	out := new(dmeproto.FindCloudletReply)
	err := util.CallRESTPost("https://"+c.addr+"/v1/findcloudlet",
		c.client, in, out)
	if err != nil {
		log.Printf("findcloudlet rest API failed\n")
		return nil, err
	}
	return out, nil
}

func (c *dmeRestClient) VerifyLocation(ctx context.Context, in *dmeproto.VerifyLocationRequest, opts ...grpc.CallOption) (*dmeproto.VerifyLocationReply, error) {
	out := new(dmeproto.VerifyLocationReply)
	err := util.CallRESTPost("https://"+c.addr+"/v1/verifylocation",
		c.client, in, out)
	if err != nil {
		log.Printf("verifylocation rest API failed\n")
		return nil, err
	}
	return out, nil
}

func (c *dmeRestClient) GetLocation(ctx context.Context, in *dmeproto.GetLocationRequest, opts ...grpc.CallOption) (*dmeproto.GetLocationReply, error) {
	out := new(dmeproto.GetLocationReply)
	err := util.CallRESTPost("https://"+c.addr+"/v1/getlocation",
		c.client, in, out)
	if err != nil {
		log.Printf("getlockation rest API failed\n")
		return nil, err
	}
	return out, nil
}

func (c *dmeRestClient) AddUserToGroup(ctx context.Context, in *dmeproto.DynamicLocGroupRequest, opts ...grpc.CallOption) (*dmeproto.DynamicLocGroupReply, error) {
	out := new(dmeproto.DynamicLocGroupReply)
	err := util.CallRESTPost("https://"+c.addr+"/v1/addusertogroup",
		c.client, in, out)
	if err != nil {
		log.Printf("addusertogroup rest API failed\n")
		return nil, err
	}
	return out, nil
}

func (c *dmeRestClient) GetAppInstList(ctx context.Context, in *dmeproto.AppInstListRequest, opts ...grpc.CallOption) (*dmeproto.AppInstListReply, error) {
	out := new(dmeproto.AppInstListReply)
	err := util.CallRESTPost("https://"+c.addr+"/v1/getappinstlist",
		c.client, in, out)
	if err != nil {
		log.Printf("getappinstlist rest API failed\n")
		return nil, err
	}
	return out, nil
}

func readMERFile(merfile string) {
	err := util.ReadYamlFile(merfile, &apiRequest, "", true)
>>>>>>> d6ac6910
	if err != nil {
		if !util.IsYamlOk(err, "dmeapi") {
			fmt.Fprintf(os.Stderr, "Error in unmarshal for file %s", apifile)
			os.Exit(1)
		}
	}
}

func readMatchEngineStatus(filename string, mes *registration) {
	util.ReadYamlFile(filename, &mes, "", false)
}

func RunDmeAPI(api string, procname string, apiFile string, apiType string, outputDir string) bool {
	if apiFile == "" {
		log.Println("Error: Cannot run DME APIs without API file")
		return false
	}
	log.Printf("RunDmeAPI for api %s, %s, %s\n", api, apiFile, apiType)
	apiConnectTimeout := 5 * time.Second

	readDMEApiFile(apiFile)

	dme := util.GetDme(procname)
	var client dmeproto.Match_Engine_ApiClient

	if apiType == "rest" {
		httpClient, err := dme.DmeLocal.GetRestClient(apiConnectTimeout)
		if err != nil {
			log.Printf("Error: unable to connect to dme addr %v\n", dme.HttpAddr)
			return false
		}
		client = NewdmeRestClient(httpClient, dme.DmeLocal.HttpAddr)
	} else {
		conn, err := dme.DmeLocal.ConnectAPI(apiConnectTimeout)
		if err != nil {
			log.Printf("Error: unable to connect to dme addr %v\n", dme.ApiAddr)
			return false
		}
		defer conn.Close()
		client = dmeproto.NewMatch_Engine_ApiClient(conn)

	}
	ctx, cancel := context.WithTimeout(context.Background(), time.Second)
	defer cancel()

	//generic struct so we can do the marshal in one place even though return types are different
	var dmereply interface{}
	var dmeerror error

	sessionCookie := ""
	var registerStatus registration
	if api != "register" {
		//read the results from the last register so we can get the cookie.
		//if the current app is different, re-register
		readMatchEngineStatus(outputDir+"/register.yml", &registerStatus)
		if registerStatus.Req.DevName != apiRequest.Rcreq.DevName ||
			registerStatus.Req.AppName != apiRequest.Rcreq.AppName ||
			registerStatus.Req.AppVers != apiRequest.Rcreq.AppVers {
			log.Printf("Re-registering for api %s\n", api)
			ok := RunDmeAPI("register", procname, apiFile, apiType, outputDir)
			if !ok {
				return false
			}
			readMatchEngineStatus(outputDir+"/register.yml", &registerStatus)
		}
		sessionCookie = registerStatus.Reply.SessionCookie
		log.Printf("Using session cookie: %s\n", sessionCookie)
	}

	switch api {
	case "findcloudlet":
		apiRequest.Fcreq.SessionCookie = sessionCookie
		fc, err := client.FindCloudlet(ctx, &apiRequest.Fcreq)
		if fc != nil {
			sort.Slice(fc.Ports, func(i, j int) bool {
				return fc.Ports[i].InternalPort < fc.Ports[j].InternalPort
			})
		}
		dmereply = fc
		dmeerror = err
	case "register":
		var expirySeconds int64 = 600
		if strings.Contains(apiRequest.Rcreq.AuthToken, "GENTOKEN:") {
			privKeyFile := filepath.Dir(apiFile) + "/" + strings.Split(apiRequest.Rcreq.AuthToken, ":")[1]
			expTime := time.Now().Add(time.Duration(expirySeconds) * time.Second).Unix()
			token, err := dmecommon.GenerateAuthToken(privKeyFile, apiRequest.Rcreq.DevName,
				apiRequest.Rcreq.AppName, apiRequest.Rcreq.AppVers, expTime)
			if err == nil {
				log.Printf("Got AuthToken: %s\n", token)
				apiRequest.Rcreq.AuthToken = token
			} else {
				log.Printf("Error getting AuthToken: %v\n", err)
				return false
			}
		}
		reply := new(dmeproto.RegisterClientReply)
		reply, dmeerror = client.RegisterClient(ctx, &apiRequest.Rcreq)
		if dmeerror == nil {
			dmereply = &registration{
				Req:   apiRequest.Rcreq,
				Reply: *reply,
			}
		}

	case "verifylocation":
		tokSrvUrl := registerStatus.Reply.TokenServerURI
		log.Printf("found token server url from register response %s\n", tokSrvUrl)

		if tokSrvUrl == "" {
			log.Printf("no token service URL in register response")
			return false
		}
		//override the token server path if specified in the request.  This is used
		//for testcases like expired token
		if apiRequest.TokenServerPath != "" {
			//remove the original path and replace with the one in the test
			u, err := url.Parse(tokSrvUrl)
			if err != nil {
				log.Printf("unable to parse tokserv url %s -- %v\n", tokSrvUrl, err)
				return false
			}
			u.Path = apiRequest.TokenServerPath
			tokSrvUrl = u.String()
		}
		token := GetTokenFromTokSrv(tokSrvUrl)
		if token == "" {
			return false
		}
		apiRequest.Vlreq.SessionCookie = sessionCookie
		apiRequest.Vlreq.VerifyLocToken = token
		dmereply, dmeerror = client.VerifyLocation(ctx, &apiRequest.Vlreq)
	case "getappinstlist":
		// unlike the other responses, this is a slice of multiple entries which needs
		// to be sorted to allow a consistent yaml compare
		apiRequest.Aireq.SessionCookie = sessionCookie
		log.Printf("DME REQUEST: %+v\n", apiRequest.Aireq)
		mel, err := client.GetAppInstList(ctx, &apiRequest.Aireq)
		if err == nil {
			sort.Slice((*mel).Cloudlets, func(i, j int) bool {
				return (*mel).Cloudlets[i].CloudletName < (*mel).Cloudlets[j].CloudletName
			})
			//appinstances within the cloudlet must be sorted too
			for _, c := range (*mel).Cloudlets {
				sort.Slice(c.Appinstances, func(i, j int) bool {
					return c.Appinstances[i].Appname < c.Appinstances[j].Appname
				})
			}

		}
		dmereply = mel
		dmeerror = err
	default:
		log.Printf("Unsupported dme api %s\n", api)
		return false
	}
	if dmeerror == nil {
		// if the test is looking for an error, it needs to be there
		if apiRequest.ErrorExpected != "" {
			log.Printf("Missing error in DME API: %s", apiRequest.ErrorExpected)
			return false
		}
	} else {
		// see if the error was expected
		if apiRequest.ErrorExpected != "" {
			if strings.Contains(dmeerror.Error(), apiRequest.ErrorExpected) {
				log.Printf("found expected error string in api response: %s", apiRequest.ErrorExpected)
			} else {
				log.Printf("Mismatched error in DME API: %s", apiRequest.ErrorExpected)
				return false
			}
		} else {
			log.Printf("Unexpected error in DME API: %s -- %v\n", api, dmeerror)
			return false
		}
	}

	log.Printf("DME REPLY %v\n", dmereply)
	out, ymlerror := yaml.Marshal(dmereply)
	if ymlerror != nil {
		fmt.Printf("Error: Unable to marshal %s reply: %v\n", api, ymlerror)
		return false
	}

	util.PrintToFile(api+".yml", outputDir, string(out), true)
	return true
}<|MERGE_RESOLUTION|>--- conflicted
+++ resolved
@@ -14,12 +14,8 @@
 	"strings"
 	"time"
 
-<<<<<<< HEAD
 	url "net/url"
-
 	dmecommon "github.com/mobiledgex/edge-cloud/d-match-engine/dme-common"
-=======
->>>>>>> d6ac6910
 	dmeproto "github.com/mobiledgex/edge-cloud/d-match-engine/dme-proto"
 	"github.com/mobiledgex/edge-cloud/protoc-gen-cmd/yaml"
 	"github.com/mobiledgex/edge-cloud/setup-env/util"
@@ -44,10 +40,6 @@
 
 var apiRequest dmeApiRequest
 
-<<<<<<< HEAD
-func readDMEApiFile(apifile string) {
-	err := util.ReadYamlFile(apifile, &apiRequest, "", true)
-=======
 // REST client implementation of Match_Engine_ApiClient interface
 type dmeRestClient struct {
 	client *http.Client
@@ -122,10 +114,9 @@
 	}
 	return out, nil
 }
-
-func readMERFile(merfile string) {
-	err := util.ReadYamlFile(merfile, &apiRequest, "", true)
->>>>>>> d6ac6910
+  
+func readDMEApiFile(apifile string) {
+	err := util.ReadYamlFile(apifile, &apiRequest, "", true)
 	if err != nil {
 		if !util.IsYamlOk(err, "dmeapi") {
 			fmt.Fprintf(os.Stderr, "Error in unmarshal for file %s", apifile)
