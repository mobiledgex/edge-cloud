package cloudcommon

// Alert names
const (
	AlertAutoScaleUp                         = "AutoScaleUp"
	AlertAutoScaleDown                       = "AutoScaleDown"
	AlertClusterAutoScale                    = "ClusterAutoScale"
	AlertAppInstDown                         = "AppInstDown"
	AlertClusterSvcAppInstFailure            = "ClusterSvcAppInstFailure"
	AlertAutoUndeploy                        = "AutoProvUndeploy"
	AlertCloudletDown                        = "CloudletDown"
	AlertCloudletDownDescription             = "Cloudlet resource manager is offline"
	AlertClusterSvcAppInstFailureDescription = "Cluster-svc create AppInst failed"
	AlertCloudletResourceUsage               = "CloudletResourceUsage"
<<<<<<< HEAD
=======
	AlertTypeUserDefined                     = "UserDefined"
>>>>>>> d98f70d5
)

// Alert types
const (
	AlertAnnotationTitle       = "title"
	AlertAnnotationDescription = "description"
	AlertScopeTypeTag          = "scope"
	AlertSeverityLabel         = "severity"
	AlertScopeApp              = "Application"
	AlertScopeCloudlet         = "Cloudlet"
<<<<<<< HEAD
=======
	AlertTypeLabel             = "type"
>>>>>>> d98f70d5
	AlertScopePlatform         = "Platform"
)

// Alert annotation keys
// for autoscale:
var AlertKeyNodeCount = "nodecount"
var AlertKeyLowCpuNodeCount = "lowcpunodecount"
var AlertKeyMinNodes = "minnodes"

// for healthCheck:
var AlertHealthCheckStatus = "status"

const (
	AlertSeverityError = "error"
	AlertSeverityWarn  = "warning"
	AlertSeverityInfo  = "info"
	// List in the order of increasing severity
	ValidAlertSeverityString = `"info", "warning", "error"`
)

var AlertSeverityTypes = map[string]struct{}{
	AlertSeverityError: struct{}{},
	AlertSeverityWarn:  struct{}{},
	AlertSeverityInfo:  struct{}{},
}

// Map represents severities for the specific alerts that the platfrom generates
var AlertSeverityValues = map[string]string{
	AlertAppInstDown:           AlertSeverityError,
	AlertCloudletDown:          AlertSeverityError,
	AlertCloudletResourceUsage: AlertSeverityWarn,
}

func GetSeverityForAlert(alertname string) string {
	if severity, found := AlertSeverityValues[alertname]; found {
		return severity
	}
	// default to "info"
	return AlertSeverityInfo
}

func IsMonitoredAlert(labels map[string]string) bool {
	alertName, found := labels["alertname"]
	// Alertnames with empty alertnames, or no alertnames are not monitored
	if !found || alertName == "" {
		return false
	}
	alertScope, _ := labels[AlertScopeTypeTag]
	// All App/Cloudlet alerts are monitored
	if alertScope == AlertScopeApp ||
		alertScope == AlertScopeCloudlet {
		return true
	}
	alertType, _ := labels[AlertTypeLabel]
	// user defined alerts are always monitored
	if alertType == AlertTypeUserDefined {
		return true
	}
	if alertName == AlertClusterAutoScale ||
		alertName == AlertAutoScaleUp ||
		alertName == AlertAutoScaleDown ||
		alertName == AlertAppInstDown ||
		alertName == AlertCloudletDown ||
		alertName == AlertAutoUndeploy ||
		alertName == AlertCloudletResourceUsage {
		return true
	}
	return false
}

func IsInternalAlert(labels map[string]string) bool {
	alertName, _ := labels["alertname"]
	if alertName == AlertAppInstDown ||
		alertName == AlertCloudletDown ||
		alertName == AlertCloudletResourceUsage {
		return false
	}
	alertType, _ := labels[AlertTypeLabel]
	// user defined alerts are external
	if alertType == AlertTypeUserDefined {
		return false
	}
	return true
}

func IsAlertSeverityValid(severity string) bool {
	if _, found := AlertSeverityTypes[severity]; found {
		return true
	}
	return false
}

// Helper function - returns the string representations of all valid severities
func GetValidAlertSeverityString() string {
	return ValidAlertSeverityString
}<|MERGE_RESOLUTION|>--- conflicted
+++ resolved
@@ -12,10 +12,7 @@
 	AlertCloudletDownDescription             = "Cloudlet resource manager is offline"
 	AlertClusterSvcAppInstFailureDescription = "Cluster-svc create AppInst failed"
 	AlertCloudletResourceUsage               = "CloudletResourceUsage"
-<<<<<<< HEAD
-=======
 	AlertTypeUserDefined                     = "UserDefined"
->>>>>>> d98f70d5
 )
 
 // Alert types
@@ -26,10 +23,7 @@
 	AlertSeverityLabel         = "severity"
 	AlertScopeApp              = "Application"
 	AlertScopeCloudlet         = "Cloudlet"
-<<<<<<< HEAD
-=======
 	AlertTypeLabel             = "type"
->>>>>>> d98f70d5
 	AlertScopePlatform         = "Platform"
 )
 
