--- conflicted
+++ resolved
@@ -43,11 +43,8 @@
 	testMode := false
 	span := ""
 	cleanupMode := false
-<<<<<<< HEAD
 	imagePath := ""
-=======
 	region := ""
->>>>>>> e0276259
 	if pfConfig != nil {
 		for k, v := range pfConfig.EnvVar {
 			envVars[k] = v
@@ -58,11 +55,8 @@
 		testMode = pfConfig.TestMode
 		span = pfConfig.Span
 		cleanupMode = pfConfig.CleanupMode
-<<<<<<< HEAD
 		imagePath = pfConfig.ImagePath
-=======
 		region = pfConfig.Region
->>>>>>> e0276259
 	}
 	for envKey, envVal := range cloudlet.EnvVar {
 		envVars[envKey] = envVal
@@ -88,12 +82,9 @@
 		Span:         span,
 		CleanupMode:  cleanupMode,
 		Version:      cloudlet.Version,
-<<<<<<< HEAD
 		ImageVersion: cloudlet.ImageVersion,
 		ImagePath:    imagePath,
-=======
 		Region:       region,
->>>>>>> e0276259
 	}, opts, nil
 }
 
