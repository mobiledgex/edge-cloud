--- conflicted
+++ resolved
@@ -5,6 +5,7 @@
 	"fmt"
 	"io/ioutil"
 	"net/http"
+	"net/url"
 	"strings"
 	"time"
 
@@ -120,23 +121,15 @@
 func ValidateDockerRegistryPath(regUrl, vaultAddr string) error {
 	log.DebugLog(log.DebugLevelApi, "validate registry path", "path", regUrl)
 
-<<<<<<< HEAD
 	if regUrl == "" {
 		return fmt.Errorf("registry path is empty")
 	}
 
-	protocol := "https"
-=======
->>>>>>> 16cde67f
 	version := "v2"
 	matchTag := "latest"
 	regPath := ""
 
-<<<<<<< HEAD
-	urlObj, err := url.Parse(protocol + "://" + regUrl)
-=======
 	urlObj, err := util.ImagePathParse(regUrl)
->>>>>>> 16cde67f
 	if err != nil {
 		return err
 	}
