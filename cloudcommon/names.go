--- conflicted
+++ resolved
@@ -38,7 +38,6 @@
 var OperatingSystemMac = "mac"
 var OperatingSystemLinux = "linux"
 
-<<<<<<< HEAD
 // cloudlet vm types
 var VMTypeAppVM = "appvm"
 var VMTypeRootLB = "rootlb"
@@ -47,12 +46,11 @@
 var VMTypePlatformClusterNode = "platform-cluster-node"
 var VMTypeClusterMaster = "cluster-master"
 var VMTypeClusterNode = "cluster-node"
-=======
+
 const AutoClusterPrefix = "autocluster"
 const ReservableClusterPrefix = "reservable"
 const ReserveClusterEvent = "Reserve ClusterInst"
 const FreeClusterEvent = "Free ClusterInst reservation"
->>>>>>> 65aef47d
 
 // network schemes for use by standalone deployments (e.g. DIND)
 var NetworkSchemePublicIP = "publicip"
