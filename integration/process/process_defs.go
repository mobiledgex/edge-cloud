--- conflicted
+++ resolved
@@ -17,26 +17,6 @@
 	cmd            *exec.Cmd
 }
 type Controller struct {
-<<<<<<< HEAD
-	Common               `yaml:",inline"`
-	EtcdAddrs            string
-	ApiAddr              string
-	HttpAddr             string
-	NotifyAddr           string
-	NotifyRootAddrs      string
-	NotifyParentAddrs    string
-	EdgeTurnAddr         string
-	VaultAddr            string
-	InfluxAddr           string
-	TLS                  TLSCerts
-	cmd                  *exec.Cmd
-	TestMode             bool
-	RegistryFQDN         string
-	ArtifactoryFQDN      string
-	CloudletRegistryPath string
-	VersionTag           string
-	CloudletVMImagePath  string
-=======
 	Common                `yaml:",inline"`
 	EtcdAddrs             string
 	ApiAddr               string
@@ -44,6 +24,7 @@
 	NotifyAddr            string
 	NotifyRootAddrs       string
 	NotifyParentAddrs     string
+	EdgeTurnAddr          string
 	VaultAddr             string
 	InfluxAddr            string
 	Region                string
@@ -57,7 +38,6 @@
 	VersionTag            string
 	CloudletVMImagePath   string
 	CheckpointingInterval string
->>>>>>> f3a03b18
 }
 type Dme struct {
 	Common        `yaml:",inline"`
@@ -154,10 +134,11 @@
 	cmd    *exec.Cmd
 }
 type NotifyRoot struct {
-<<<<<<< HEAD
-	Common `yaml:",inline"`
-	TLS    TLSCerts
-	cmd    *exec.Cmd
+	Common        `yaml:",inline"`
+	VaultAddr     string
+	TLS           TLSCerts
+	UseVaultCerts bool
+	cmd           *exec.Cmd
 }
 type EdgeTurn struct {
 	Common     `yaml:",inline"`
@@ -166,11 +147,4 @@
 	ListenAddr string
 	ProxyAddr  string
 	TestMode   bool
-=======
-	Common        `yaml:",inline"`
-	VaultAddr     string
-	TLS           TLSCerts
-	UseVaultCerts bool
-	cmd           *exec.Cmd
->>>>>>> f3a03b18
 }