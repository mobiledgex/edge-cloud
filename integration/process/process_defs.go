--- conflicted
+++ resolved
@@ -17,27 +17,6 @@
 	cmd            *exec.Cmd
 }
 type Controller struct {
-<<<<<<< HEAD
-	Common               `yaml:",inline"`
-	EtcdAddrs            string
-	ApiAddr              string
-	HttpAddr             string
-	NotifyAddr           string
-	NotifyRootAddrs      string
-	NotifyParentAddrs    string
-	VaultAddr            string
-	InfluxAddr           string
-	Region               string
-	TLS                  TLSCerts
-	UseVaultCerts        bool
-	cmd                  *exec.Cmd
-	TestMode             bool
-	RegistryFQDN         string
-	ArtifactoryFQDN      string
-	CloudletRegistryPath string
-	VersionTag           string
-	CloudletVMImagePath  string
-=======
 	Common                `yaml:",inline"`
 	EtcdAddrs             string
 	ApiAddr               string
@@ -49,6 +28,7 @@
 	InfluxAddr            string
 	Region                string
 	TLS                   TLSCerts
+	UseVaultCerts         bool
 	cmd                   *exec.Cmd
 	TestMode              bool
 	RegistryFQDN          string
@@ -57,7 +37,6 @@
 	VersionTag            string
 	CloudletVMImagePath   string
 	CheckpointingInterval string
->>>>>>> ea2d0899
 }
 type Dme struct {
 	Common        `yaml:",inline"`
