--- conflicted
+++ resolved
@@ -382,7 +382,6 @@
 		args = append(args, "--version")
 		args = append(args, p.Version)
 	}
-<<<<<<< HEAD
 	if p.ImagePath != "" {
 		args = append(args, "--imagePath")
 		args = append(args, p.ImagePath)
@@ -390,11 +389,10 @@
 	if p.ImageVersion != "" {
 		args = append(args, "--imageVersion")
 		args = append(args, p.ImageVersion)
-=======
+	}
 	if p.Region != "" {
 		args = append(args, "--region")
 		args = append(args, p.Region)
->>>>>>> e0276259
 	}
 	options := StartOptions{}
 	options.ApplyStartOptions(opts...)
